--- conflicted
+++ resolved
@@ -20,10 +20,6 @@
   end
 
   group :development, :test do
-<<<<<<< HEAD
-=======
-    gem 'rspec', '~> 3.12'
->>>>>>> 1c77b9d9
     gem 'rubocop', '~> 1.45.1'
     gem 'rubocop-performance', '~> 1.16.0'
     gem 'rubocop-rake', '~> 0.6.0'
@@ -39,11 +35,8 @@
   end
 
   group :test do
-<<<<<<< HEAD
-    gem 'rspec', '~> 3.10'
-=======
+    gem 'rspec', '~> 3.12'
     gem 'activejob'
->>>>>>> 1c77b9d9
     gem 'timecop'
     gem 'rspec-retry'
     gem 'benchmark-ips'
