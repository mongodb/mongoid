--- conflicted
+++ resolved
@@ -9,11 +9,8 @@
 .. toctree::
   :titlesonly:
 
-<<<<<<< HEAD
   release-notes/upgrading
-=======
   release-notes/mongoid-9.0
->>>>>>> 082f5d9e
   release-notes/mongoid-8.1
   release-notes/mongoid-8.0
   release-notes/mongoid-7.5
