--- conflicted
+++ resolved
@@ -17,14 +17,11 @@
 please consult GitHub releases for detailed release notes and JIRA for
 the complete list of issues fixed in each release, including bug fixes.
 
-<<<<<<< HEAD
 Added ``load_async`` method on ``Criteria`` to asynchronously load documents
 ----------------------------------------------------------------------------
 
 The new ``load_async`` method on ``Criteria`` allows :ref:`running database queries asynchronously <load-async>`
 
-=======
->>>>>>> bfdaa99e
 
 Added ``attribute_before_last_save``, ``saved_change_to_attribute``, ``saved_change_to_attribute?``, and ``will_save_change_to_attribute?``  methods
 ----------------------------------------------------------------------------------------------------------------------------------------------------
@@ -253,8 +250,8 @@
 Added ``readonly!`` method and ``legacy_readonly`` feature flag
 ---------------------------------------------------------------
 
-Mongoid 8.1 changes the meaning of read-only documents. In Mongoid 8.1 with 
-this feature flag turned off, a document becomes read-only when calling the 
+Mongoid 8.1 changes the meaning of read-only documents. In Mongoid 8.1 with
+this feature flag turned off, a document becomes read-only when calling the
 ``readonly!`` method:
 
 .. code:: ruby
@@ -269,8 +266,8 @@
 With this feature flag turned off, a ``ReadonlyDocument`` error will be
 raised when destroying or deleting, as well as when saving or updating.
 
-Prior to Mongoid 8.1 and in 8.1 with the ``legacy_readonly`` feature flag 
-turned on, documents become read-only when they are projected (i.e. using 
+Prior to Mongoid 8.1 and in 8.1 with the ``legacy_readonly`` feature flag
+turned on, documents become read-only when they are projected (i.e. using
 ``#only`` or ``#without``).
 
 .. code:: ruby
@@ -286,6 +283,6 @@
   band.destroy # => raises ReadonlyDocument error
 
 Note that with this feature flag on, a ``ReadonlyDocument`` error will only be
-raised when destroying or deleting, and not on saving or updating. See the 
+raised when destroying or deleting, and not on saving or updating. See the
 section on :ref:`Read-only Documents <readonly-documents>` for more details.
 
