--- conflicted
+++ resolved
@@ -99,81 +99,6 @@
 Beginning in Mongoid 9.0, it will be ignored and always behave as true.
 Since ``use_activesupport_time_zone`` currently defaults to true, it is
 safe to remove from your config file at this time.
-
-
-Added ``load_async`` method on ``Criteria`` to asynchronously load documents
-----------------------------------------------------------------------------
-
-The new ``load_async`` method on ``Criteria`` allows :ref:`running database queries asynchronously <load-async>`.
-
-
-Added ``attribute_before_last_save``, ``saved_change_to_attribute``, ``saved_change_to_attribute?``, and ``will_save_change_to_attribute?``  methods
-----------------------------------------------------------------------------------------------------------------------------------------------------
-
-These new methods behave identically to corresponding methods
-from ``ActiveRecord::AttributeMethods::Dirty``. The methods are particularly useful in
-callbacks:
-
-.. code-block:: ruby
-
-  class Person
-    include Mongoid::Document
-
-    field :name, type: String
-
-    before_save do
-      puts "attribute_was(:name): #{attribute_was(:name)}"
-      puts "attribute_before_last_save(:name): #{attribute_before_last_save(:name)}"
-      puts "will_save_change_to_attribute?(:name): #{will_save_change_to_attribute?(:name)}"
-    end
-
-    after_save do
-      puts "attribute_was(:name): #{attribute_was(:name)}"
-      puts "attribute_before_last_save(:name): #{attribute_before_last_save(:name)}"
-      puts "saved_change_to_attribute(:name): #{saved_change_to_attribute(:name)}"
-      puts "attribute_changed?(:name): #{attribute_changed?(:name)}"
-      puts "saved_change_to_attribute?(:name): #{saved_change_to_attribute?(:name)}"
-    end
-  end
-
-  person = Person.create(name: 'John')
-  #
-  # before_save
-  #
-  ## attribute_was(:name): nil
-  ## attribute_before_last_save(:name): nil
-  ## will_save_change_to_attribute?(:name): true
-  #
-  # after_save
-  #
-  ## attribute_was(:name): John => New value
-  ## attribute_before_last_save(:name): nil => Value before save
-  ## saved_change_to_attribute(:name): [nil, "John"] => Both values
-  ## attribute_changed?(:name): false
-  ## saved_change_to_attribute?(:name): true => Correctly indicates that the change for :name was saved
-
-  person.name = 'Jane'
-  person.save
-  #
-  # before_save
-  #
-  ## attribute_was(:name): John => attribute_was not look back before the last save
-  ## attribute_before_last_save(:name): nil => value before the last save
-  ## will_save_change_to_attribute?(:name): true
-  #
-  # after_save
-  #
-  ## attribute_was(:name): Jane => New value
-  ## attribute_before_last_save(:name): John => Value before save
-  ## saved_change_to_attribute(:name): ["John", "Jane"] => Both values
-  ## attribute_changed?(:name): false
-  ## saved_change_to_attribute?(:name): true => Correctly indicates that the change for :name was saved
-
-For all of the new methods there are also shorter forms created dynamically, e.g.
-``attribute_before_last_save(:name)`` is equivalent to ``name_before_last_save``,
-``saved_change_to_attribute(:name)`` is equivalent to ``saved_change_to_name``,
-``saved_change_to_attribute?(:name)`` is equivalent to ``saved_change_to_name?``,
-and ``will_save_change_to_attribute?(:name)`` is equivalent to ``will_save_change_to_name?``.
 
 
 Configuration DSL No Longer Requires an Argument to its Block
@@ -462,7 +387,7 @@
 ------------------------------
 
 With the addition of ``none_of``, Mongoid 8.1 allows queries to exclude
-conditions in bulk. The emitted query will encapsulate the specified 
+conditions in bulk. The emitted query will encapsulate the specified
 criteria in a ``$nor`` operation. For example:
 
 .. code:: ruby
@@ -481,9 +406,6 @@
             :occupancy.gt => 2500)
 
 This would query all buildings in Portland, excluding apartments, buildings less than
-<<<<<<< HEAD
-100 units tall, and buildings with an occupancy greater than 2500 people.
-=======
 100 units tall, and buildings with an occupancy greater than 2500 people.
 
 
@@ -504,5 +426,4 @@
   Mongoid::Config.immutable_ids = false
 
   # The default in Mongoid 9.0
-  Mongoid::Config.immutable_ids = true
->>>>>>> 2a0fbafa
+  Mongoid::Config.immutable_ids = true