--- conflicted
+++ resolved
@@ -393,7 +393,6 @@
   end
 
 
-<<<<<<< HEAD
 Support for Defining Custom Field Type Values
 ---------------------------------------------
 
@@ -408,7 +407,8 @@
   end
 
 Refer to the :ref:`docs <http://docs.mongodb.org/manual/reference/fields/#custom-field-types>` for details.
-=======
+
+
 ``any_of`` Adds Multiple Arguments As Top-Level Conditions
 ----------------------------------------------------------
 
@@ -462,7 +462,6 @@
   #   options:  {}
   #   class:    Band
   #   embedded: false>
->>>>>>> 95e82f10
 
 
 ``#pluck`` on Embedded Criteria Returns ``nil`` Values
