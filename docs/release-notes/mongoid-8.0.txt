--- conflicted
+++ resolved
@@ -372,31 +372,6 @@
   end
 
 
-<<<<<<< HEAD
-Configuration DSL No Longer Requires an Argument to its Block
--------------------------------------------------------------
-
-In Mongoid 8.0, it is now possible to use ``Mongoid.configure`` without
-providing an argument to its block:
-
-.. code-block:: ruby
-
-  Mongoid.configure do
-    connect_to("mongoid_test")
-
-    # Use config method when assigning variables
-    config.preload_models = true
-
-Note that ``configure`` will continue to support a block argument.
-The following is equivalent to the above:
-
-.. code-block:: ruby
-
-  Mongoid.configure do |config|
-    config.connect_to("mongoid_test")
-
-    config.preload_models = true
-=======
 ``any_of`` Adds Multiple Arguments As Top-Level Conditions
 ----------------------------------------------------------
 
@@ -450,7 +425,6 @@
   #   options:  {}
   #   class:    Band
   #   embedded: false>
->>>>>>> a07173b1
 
 
 ``#pluck`` on Embedded Criteria Returns ``nil`` Values
