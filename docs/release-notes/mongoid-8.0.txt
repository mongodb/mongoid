***********
Mongoid 8.0
***********

.. default-domain:: mongodb

.. contents:: On this page
   :local:
   :backlinks: none
   :depth: 2
   :class: singlecol

This page describes significant changes and improvements in Mongoid 8.0.
The complete list of releases is available `on GitHub
<https://github.com/mongodb/mongoid/releases>`_ and `in JIRA
<https://jira.mongodb.org/projects/MONGOID?selectedItem=com.atlassian.jira.jira-projects-plugin:release-page>`_;
please consult GitHub releases for detailed release notes and JIRA for
the complete list of issues fixed in each release, including bug fixes.


Support for MongoDB 3.4 and Earlier Servers Dropped
---------------------------------------------------

Mongoid 8 requires MongoDB 3.6 or newer. Earlier server versions are not
supported.


Default Option Values Changed
-----------------------------

**Breaking change:** The following options have had their default values
changed in Mongoid 8.0:

- ``:broken_aggregables`` => ``false``
- ``:broken_alias_handling`` => ``false``
- ``:broken_and`` => ``false``
- ``:broken_scoping`` => ``false``
- ``:broken_updates`` => ``false``
- ``:compare_time_by_ms`` => ``true``
- ``:legacy_attributes`` => true
- ``:legacy_pluck_distinct`` => ``false``
- ``:legacy_triple_equals`` => ``false``
- ``:object_id_as_json_oid`` => ``false``
- ``:overwrite_chained_operators`` => ``false``

Please refer to :ref:`configuration option <configuration-options>` for
the description and effects of each of these options.


Order of Callback Invocation
----------------------------

**Breaking change:** Mongoid 8.0 changes the order of _create and _save callback
invocation for documents with associations.

Referenced associations (``has_one`` and ``has_many``):

+---------------------------------------+---------------------------------------+
| Mongoid 8.0                           | Mongoid 7                             |
+=======================================+=======================================+
| Parent :before_save                   | Parent :before_save                   |
+---------------------------------------+---------------------------------------+
| Parent :around_save_open              | Parent :around_save_open              |
+---------------------------------------+---------------------------------------+
| Parent :before_create                 | Parent :before_create                 |
+---------------------------------------+---------------------------------------+
| Parent :around_create_open            | Parent :around_create_open            |
+---------------------------------------+---------------------------------------+
| **Parent persisted in MongoDB**       | **Parent persisted in MongoDB**       |
+---------------------------------------+---------------------------------------+
| Child :before_save                    | Parent :around_create_close           |
+---------------------------------------+---------------------------------------+
| Child :around_save_open               | Parent :after_create                  |
+---------------------------------------+---------------------------------------+
| Child :before_create                  | Child :before_save                    |
+---------------------------------------+---------------------------------------+
| Child :around_create_open             | Child :around_save_open               |
+---------------------------------------+---------------------------------------+
|                                       | Child :before_create                  |
+---------------------------------------+---------------------------------------+
|                                       | Child :around_create_open             |
+---------------------------------------+---------------------------------------+
| **Child persisted in MongoDB**        | **Child persisted in MongoDB**        |
+---------------------------------------+---------------------------------------+
| Child :around_create_close            | Child :around_create_close            |
+---------------------------------------+---------------------------------------+
| Child :after_create                   | Child :after_create                   |
+---------------------------------------+---------------------------------------+
| Child :around_save_close              | Child :around_save_close              |
+---------------------------------------+---------------------------------------+
| Child :after_save                     | Child :after_save                     |
+---------------------------------------+---------------------------------------+
| Parent :around_create_close           | Parent :around_save_close             |
+---------------------------------------+---------------------------------------+
| Parent :after_create                  | Parent :after_save                    |
+---------------------------------------+---------------------------------------+
| Parent :around_save_close             |                                       |
+---------------------------------------+---------------------------------------+
| Parent :after_save                    |                                       |
+---------------------------------------+---------------------------------------+

Embedded associations (``embeds_one`` and ``embeds_many``):

+---------------------------------------+---------------------------------------+
| Mongoid 8.0                           | Mongoid 7                             |
+=======================================+=======================================+
| Parent :before_save                   | Child :before_save                    |
+---------------------------------------+---------------------------------------+
| Parent :around_save_open              | Child :around_save_open               |
+---------------------------------------+---------------------------------------+
| Parent :before_create                 | Child :around_save_close              |
+---------------------------------------+---------------------------------------+
| Parent :around_create_open            | Child :after_save                     |
+---------------------------------------+---------------------------------------+
| Child :before_save                    | Parent :before_save                   |
+---------------------------------------+---------------------------------------+
| Child :around_save_open               | Parent :around_save_open              |
+---------------------------------------+---------------------------------------+
| Child :before_create                  | Child :before_create                  |
+---------------------------------------+---------------------------------------+
| Child :around_create_open             | Child :around_create_open             |
+---------------------------------------+---------------------------------------+
|                                       | Child :around_create_close            |
+---------------------------------------+---------------------------------------+
|                                       | Child :after_create                   |
+---------------------------------------+---------------------------------------+
|                                       | Parent :before_create                 |
+---------------------------------------+---------------------------------------+
|                                       | Parent :around_create_open            |
+---------------------------------------+---------------------------------------+
| **Document persisted in MongoDB**     | **Document persisted in MongoDB**     |
+---------------------------------------+---------------------------------------+
| Child :around_create_close            |                                       |
+---------------------------------------+---------------------------------------+
| Child :after_create                   |                                       |
+---------------------------------------+---------------------------------------+
| Child :around_save_close              |                                       |
+---------------------------------------+---------------------------------------+
| Child :after_save                     |                                       |
+---------------------------------------+---------------------------------------+
| Parent :around_create_close           | Parent :around_create_close           |
+---------------------------------------+---------------------------------------+
| Parent :after_create                  | Parent :after_create                  |
+---------------------------------------+---------------------------------------+
| Parent :around_save_close             | Parent :around_save_close             |
+---------------------------------------+---------------------------------------+
| Parent :after_save                    | Parent :after_save                    |
+---------------------------------------+---------------------------------------+


``any_of`` Adds Multiple Arguments As Top-Level Conditions
----------------------------------------------------------

**Breaking change:** When ``any_of`` is invoked with multiple conditions, the
conditions are now added to the top level of the criteria, same as when
``any_of`` is invoked with a single condition. Previously when multiple
conditions were provided, and the criteria already had an ``$or`` operator,
the new conditions would be added to the existing ``$or`` as an additional
branch.

Mongoid 8.0 behavior:

.. code-block:: ruby

  Band.any_of({name: 'The Rolling Stones'}, {founded: 1990}).
    any_of({members: 2}, {last_tour: 1995})
  # =>
  # #<Mongoid::Criteria
  #   selector: {"$or"=>[{"name"=>"The Rolling Stones"}, {"founded"=>1990}],
  #     "$and"=>[{"$or"=>[{"members"=>2}, {"last_tour"=>1995}]}]}
  #   options:  {}
  #   class:    Band
  #   embedded: false>

  Band.any_of({name: 'The Rolling Stones'}, {founded: 1990}).any_of({members: 2})
  # =>
  # #<Mongoid::Criteria
  #   selector: {"$or"=>[{"name"=>"The Rolling Stones"}, {"founded"=>1990}], "members"=>2}
  #   options:  {}
  #   class:    Band
  #   embedded: false>

Mongoid 7 behavior:

.. code-block:: ruby

  Band.any_of({name: 'The Rolling Stones'}, {founded: 1990}).
    any_of({members: 2}, {last_tour: 1995})
  # =>
  # #<Mongoid::Criteria
  #   selector: {"$or"=>[{"name"=>"The Rolling Stones"}, {"founded"=>1990},
  #     {"members"=>2}, {"last_tour"=>1995}]}
  #   options:  {}
  #   class:    Band
  #   embedded: false>

  Band.any_of({name: 'The Rolling Stones'}, {founded: 1990}).any_of({members: 2})
  # =>
  # #<Mongoid::Criteria
  #   selector: {"$or"=>[{"name"=>"The Rolling Stones"}, {"founded"=>1990}], "members"=>2}
  #   options:  {}
  #   class:    Band
  #   embedded: false>


``Changeable`` Module Behavior Made Compatible With ``ActiveModel::Dirty``
--------------------------------------------------------------------------

When updating documents, it is now possible to get updated attribute values
in ``after_*`` callbacks. This follows ActiveRecord/ActiveModel behavior.

.. code-block:: ruby

  class Cat
    include Mongoid::Document

    field :age, type: Integer

    after_save do
      p self
      p attribute_was(:age)
    end
  end

  a = Cat.create!
  a.age = 2
  a.save!

Mongoid 8.0 output:

.. code-block:: ruby

  #<Cat _id: 60aef1652c97a617438dc9bb, age: 2>
  2


Mongoid 7 output:

.. code-block:: ruby

  #<Cat _id: 60aef1652c97a617438dc9bb, age: 2>
  nil

Notice that in 7 ``attribute_was(:age)`` returns the old attribute value,
while in 8.0 ``attribute_was(:age)`` returns the new value.

``*_previously_was``, ``previously_new_record?``, and ``previously_persisted?`` helpers
---------------------------------------------------------------------------------------

Mongoid 8.0 introduces ActiveModel-compatible ``*_previously_was`` helpers,
as well as ActiveRecord-compatible ``previously_new_record?`` and
``previously_persisted?`` helpers:

.. code-block:: ruby

  class User
    include Mongoid::Document

    field :name, type: String
    field :age, type: Integer
  end

  user = User.create!(name: 'Sam', age: 18)
  user.previously_new_record?     # => true

  user.name = "Nick"
  user.save!
  user.name_previously_was        # => "Sam"
  user.age_previously_was         # => 18
  user.previously_new_record?     # => false

  user.destroy
  user.previously_persisted?   # => true


Unknown Field Type Symbols/Strings Prohibited
---------------------------------------------

Mongoid 8 prohibits using symbols and strings as field types when these symbols
and strings do not map to a known type. Previously such usage would create a
field of type ``Object``.

Mongoid 8 behavior:

.. code-block:: ruby

  class User
    include Mongoid::Document

    field :name, type: :bogus
    # => raises Mongoid::Errors::InvalidFieldType
  end

Mongoid 7 behavior:

.. code-block:: ruby

  class User
    include Mongoid::Document

    field :name, type: :bogus
    # Equivalent to:
    field :name
  end


<<<<<<< HEAD
``Mongoid::Criteria#map`` Supports Multiple Fields
--------------------------------------------------

``Mongoid::Criteria#map`` now supports multiple field arguments as a splat.
The behavior in this case is identical to ``#pluck``.

.. code-block:: ruby

  Dinosaur.all.map(:name, :color)
    #=> [ ['Velociraptor', :green], ['T-Rex', :brown] ]


``Mongoid::Criteria#map`` Yields its Field Arguments to the Block
----------------------------------------------------------------

When passing field(s) arguments and a block to ``Mongoid::Criteria#map``,
as of Mongoid 8.0, the field values will be yielded to the block, and the
mapped result will be returned. In Mongoid 7, any field arguments where
ignored when a block was given.

Mongoid 8 behavior:

.. code-block:: ruby

  Dinosaur.all.map(:name, :color) { |result| "A scary #{result[1]} #{result[0]}!" }
    #=> [ "A scary green Velociraptor!", "A scary brown T-Rex!" ]

Mongoid 7 behavior:

.. code-block:: ruby

  Dinosaur.all.map(:name, :color) { |dino| "A scary #{dino.color} #{dino.name}!" }
    #=> [ "A scary green Velociraptor!", "A scary brown T-Rex!" ]
=======
``#pluck`` on Embedded Criteria Returns ``nil`` Values
------------------------------------------------

Mongoid 8 fixes a bug where calling ``#pluck`` on a Mongoid::Criteria
for embedded documents discarded nil values. This behavior was
inconsistent with both the ``#pluck`` method in ActiveSupport and
with how ``#pluck`` works when reading documents from the database.

Mongoid 8.0 behavior:

.. code-block:: ruby

  class Address
    include Mongoid::Document

    embedded_in :mall

    field :street, type: String
  end

  class Mall
    include Mongoid::Document

    embeds_many :addresses
  end

  mall = Mall.create!
  mall.addresses.create!(street: "Elm Street")
  mall.addresses.create!(street: nil)

  # Pluck from embedded document criteria
  mall.addresses.all.pluck(:street)
    #=> ['Elm Street', nil]

Mongoid 7 behavior, given the same setup:

.. code-block:: ruby

  # Pluck from embedded document criteria
  mall.addresses.all.pluck(:street)
    #=> ['Elm Street']

For clarity, the following behavior is unchanged from Mongoid 7 to Mongoid 8.0:

.. code-block:: ruby

  # Pluck from database
  Mall.all.pluck('addresses.street')
    #=> [ ['Elm Street', nil] ]

  # Pluck using ActiveSupport Array#pluck
  mall.addresses.pluck(:street)
    #=> ['Elm Street', nil]
>>>>>>> 064293d2


Removed ``:drop_dups`` Option from Indexes
------------------------------------------

The ``:drop_dups`` option has been removed from the ``index`` macro. This option
was specific to MongoDB server 2.6 and earlier, which Mongoid no longer supports.


Removed ``Document#to_a`` Method
--------------------------------

The previously deprecated ``Document#to_a`` method has been removed in
Mongoid 8.


Removed ``Mongoid::Errors::EagerLoad`` Exception Class
------------------------------------------------------

The previously deprecated ``Mongoid::Errors::EagerLoad`` exception class
has been removed in Mongoid 8. It has not been used by Mongoid since
version 7.1.1 when eager loading for polymorphic ``belongs_to`` associations
was implemented.


Replaced ``Mongoid::Criteria#geo_spacial`` with ``#geo_spatial``
----------------------------------------------------------------

The previously deprecated ``Mongoid::Criteria#geo_spacial`` method has been
removed in Mongoid 8. It has been replaced one-for-one with ``#geo_spatial``
which was added in Mongoid 7.2.0.


Removed Deprecated Constants
----------------------------

Mongoid 8 removes the following deprecated constants that are not expected
to have been used outside of Mongoid:

- ``Mongoid::Extensions::Date::EPOCH``
- ``Mongoid::Extensions::Time::EPOCH``
- ``Mongoid::Factory::TYPE``


Removed ``Array#update_values`` and ``Hash#update_values`` methods
------------------------------------------------------------------

The previously deprecated ``Array#update_values`` and ``Hash#update_values``
methods have been removed in Mongoid 8.


No Longer Persisting Documents with Invalid ``belongs_to`` Associations
-----------------------------------------------------------------------

In Mongoid 8, if an invalid document is assigned to a ``belongs_to`` association,
and the base document is saved, if the ``belongs_to`` association had the
option ``optional: false`` or ``optional`` is unset and the global flag
``belongs_to_required_by_default`` is true, neither the document nor the
associated document will be persisted. For example, given the following
models:

.. code::

  class Parent
    include Mongoid::Document
    has_one :child
    field :name
    validates :name, presence: true
  end

  class Child
    include Mongoid::Document

    belongs_to :parent, autosave: true, validate: false, optional: false
  end

  child = Child.new
  parent = Parent.new
  child.parent = parent # parent is invalid, it does not have a name
  child.save

In this case, both the child and the parent will not be persisted.

.. note::
  If ``save!`` were called, a validation error would be raised.

If optional is false, then the Child will be persisted with a parent_id, but the
parent will not be persisted:

.. code::

  child = Child.new
  parent = Parent.new
  child.parent = parent # parent is invalid, it does not have a name
  child.save

  p Child.first
  # => <Child _id: 629a50b0d1327aad89d214d2, parent_id: BSON::ObjectId('629a50b0d1327aad89d214d3')>
  p Parent.first
  # => nil

If you want the functionality of neither document being persisted in Mongoid 7 or 8
and earlier, the ``validate: true`` option can be set on the association. If
you want the functionality of only the Child being persisted, the ``validate:
false`` option can be set on the association.


Update Local HABTM Association Correctly
----------------------------------------

In Mongoid 8, when pushing persisted elements to a HABTM association, the
association will now update correctly without requiring a reload.
For example:

.. code::

  class User
    include Mongoid::Document
    has_and_belongs_to_many :posts
  end

  class Post
    include Mongoid::Document
    has_and_belongs_to_many :users
  end

  user1 = User.create!
  user2 = User.create!

  post = user1.posts.create!

  p post.users.length
  # => 1

  post.users << user2

  p post.users.length
  # => 1 in Mongoid 7, 2 in Mongoid 8

  p post.reload.users.length
  # => 2

As you can see from this example, after pushing ``user2`` to the users array,
Mongoid 8 correctly updates the number of elements without requiring a reload.


Repaired Storing Strings in BSON::Binary fields
-----------------------------------------------

In Mongoid 8, storing a String in a field of type ``BSON::Binary`` will be
stored in and returned from the database as a ``BSON::Binary``. Prior to Mongoid 8
it was stored and returned as a String.

.. code::

  class Registry
    include Mongoid::Document
    field :data, type: BSON::Binary
  end

  registry = Registry.create!(data: "data!")
  p registry.data
  # => Mongoid 7: "data!"
  # => Mongoid 8: <BSON::Binary:0x2580 type=generic data=0x6461746121...>

  registry = Registry.find(registry.id)
  p registry.data
  # => Mongoid 7: "data!"
  # => Mongoid 8: <BSON::Binary:0x2600 type=generic data=0x6461746121...>


``Decimal128``-backed ``BigDecimal`` fields
-------------------------------------------

Mongoid 8 introduces the ``map_big_decimal_to_decimal128`` feature flag, which
allows values assigned to a field of type ``BigDecimal`` to be stored as type
``String`` in the database for compatibility with Mongoid 7 and earlier. In
Mongoid 8 by default (with this feature flag turned on), values assigned to
fields of type ``BigDecimal`` are stored in the database as type
``BSON::Decimal128``. In Mongoid 7 and earlier, and in Mongoid 8 with this
feature flag turned off, values assigned to fields of type ``BigDecimal`` are
stored as Strings. See the section on :ref:`BigDecimal Fields <bigdecimal-fields>`
for more details.


Implemented ``.tally`` method on ``Mongoid#Criteria``
-----------------------------------------------------

Mongoid 8 implements the ``.tally`` method on ``Mongoid#Criteria``. ``tally``
takes a field name as a parameter and returns a mapping from values to their
counts. For example, take the following model:

.. code::

  class User
    include Mongoid::Document
    field :age
  end

and the following documents in the database:

.. code::

  { _id: 1, age: 21 }
  { _id: 2, age: 21 }
  { _id: 3, age: 22 }

Calling ``tally`` on the age field yields the following:

.. code::

  User.tally("age")
  # => { 21 => 2, 22 => 1 }

The ``tally`` method accepts the dot notation and field aliases. It also
allows for tallying localized fields.<|MERGE_RESOLUTION|>--- conflicted
+++ resolved
@@ -244,6 +244,7 @@
 Notice that in 7 ``attribute_was(:age)`` returns the old attribute value,
 while in 8.0 ``attribute_was(:age)`` returns the new value.
 
+
 ``*_previously_was``, ``previously_new_record?``, and ``previously_persisted?`` helpers
 ---------------------------------------------------------------------------------------
 
@@ -304,7 +305,6 @@
   end
 
 
-<<<<<<< HEAD
 ``Mongoid::Criteria#map`` Supports Multiple Fields
 --------------------------------------------------
 
@@ -338,7 +338,8 @@
 
   Dinosaur.all.map(:name, :color) { |dino| "A scary #{dino.color} #{dino.name}!" }
     #=> [ "A scary green Velociraptor!", "A scary brown T-Rex!" ]
-=======
+
+
 ``#pluck`` on Embedded Criteria Returns ``nil`` Values
 ------------------------------------------------
 
@@ -392,7 +393,6 @@
   # Pluck using ActiveSupport Array#pluck
   mall.addresses.pluck(:street)
     #=> ['Elm Street', nil]
->>>>>>> 064293d2
 
 
 Removed ``:drop_dups`` Option from Indexes
