--- conflicted
+++ resolved
@@ -278,7 +278,12 @@
   user.previously_persisted?   # => true
 
 
-<<<<<<< HEAD
+Removed ``Document#to_a`` method
+--------------------------------
+
+The ``Document#to_a`` method has been removed in Mongoid 8.
+
+
 Setting Field Type as a Class is Deprecated
 -------------------------------------------
 
@@ -313,10 +318,4 @@
     type :point, Point
   end
 
-Refer to the :ref:`docs <http://docs.mongodb.org/manual/reference/fields/#custom-field-types>` for details.
-=======
-Removed ``Document#to_a`` method
---------------------------------
-
-The ``Document#to_a`` method has been removed in Mongoid 8.
->>>>>>> cd233597
+Refer to the :ref:`docs <http://docs.mongodb.org/manual/reference/fields/#custom-field-types>` for details.