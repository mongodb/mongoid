***********
Mongoid 9.0
***********

.. default-domain:: mongodb

.. contents:: On this page
   :local:
   :backlinks: none
   :depth: 2
   :class: singlecol

This page describes significant changes and improvements in Mongoid 9.0.
The complete list of releases is available `on GitHub
<https://github.com/mongodb/mongoid/releases>`_ and `in JIRA
<https://jira.mongodb.org/projects/MONGOID?selectedItem=com.atlassian.jira.jira-projects-plugin:release-page>`_;
please consult GitHub releases for detailed release notes and JIRA for
the complete list of issues fixed in each release, including bug fixes.

``touch`` method now clears changed state
-----------------------------------------

In Mongoid 8.x and older ``touch`` method leaves models in the changed state:

.. code-block:: ruby

  # Mongoid 8.x behaviour
  band = Band.create!
  band.touch
  band.changed? # => true
  band.changes # => {"updated_at"=>[2023-01-30 13:12:57.477191135 UTC, 2023-01-30 13:13:11.482975646 UTC]}

Starting from 9.0 Mongoid now correctly clears changed state after using ``touch``
method.

.. code-block:: ruby

  # Mongoid 9.0 behaviour
  band = Band.create!
  band.touch
  band.changed? # => false
  band.changes # => {}

Sandbox Mode for Rails Console
------------------------------

Mongoid now supports Rails console sandbox mode. If the Rails console started
with ``--sandbox`` flag, Mongoid starts a transaction on the ``:default`` client
before opening the console. This transaction won't be committed; therefore, all
the commands executed in the console using the ``:default`` client won't
be persisted in the database.

.. note::
  If you execute commands in the sandbox mode *using any other client than default*,
  these changes will be persisted as usual.

New Transactions API
--------------------

Mongoid 9.0 introduces new transactions API that is inspired by ActiveRecord:

.. code-block:: ruby

  Band.transaction do
    Band.create(title: 'Led Zeppelin')
  end

  band = Band.create(title: 'Deep Purple')
  band.transaction do
    band.active = false
    band.save!
  end

Please consult :ref:`transactions documentation <transactions>` for more details.

Embedded Documents Always Use Parent Persistence Context
--------------------------------------------------------

Mongoid 8.x and older allows user to specify persistence context for an
embedded document (using ``store_in`` macro). In Mongoid 9.0 these settings are
ignored for embedded documents; an embedded document now always uses the persistence
context of its parent.


Support for Passing Raw Values into Queries
-------------------------------------------

When performing queries, it is now possible skip Mongoid's type coercion logic
using the ``Mongoid::RawValue`` wrapper class. This can be useful when legacy
data in the database is of a different type than the field definition.

.. code-block:: ruby

   class Person
     include Mongoid::Document
     field :age, type: Integer
   end

   # Query for the string "42", not the integer 42
   Person.where(age: Mongoid::RawValue("42"))


Raise AttributeNotLoaded error when accessing fields omitted from query projection
----------------------------------------------------------------------------------

When attempting to access a field on a model instance which was
excluded with the ``.only`` or ``.without`` query projections methods
when the instance was loaded, Mongoid will now raise a
``Mongoid::Errors::AttributeNotLoaded`` error.

.. code-block:: ruby

  Band.only(:name).first.label
  #=> raises Mongoid::Errors::AttributeNotLoaded

  Band.without(:label).first.label = 'Sub Pop Records'
  #=> raises Mongoid::Errors::AttributeNotLoaded

In earlier Mongoid versions, the same conditions would raise an
``ActiveModel::MissingAttributeError``. Please check your code for
any Mongoid-specific usages of this class, and change them to
``Mongoid::Errors::AttributeNotLoaded``. Note additionally that
``AttributeNotLoaded`` inherits from ``Mongoid::Errors::MongoidError``,
while ``ActiveModel::MissingAttributeError`` does not.


Use configured time zone to typecast Date to Time in queries
-------------------------------------------------------------

When querying for a Time field using a Date value, Mongoid now correctly
considers the ``Mongoid.use_activesupport_time_zone`` configuration option
to perform type conversion.

.. code-block:: ruby

  Mongoid.use_activesupport_time_zone = true

  class Magazine
    include Mongoid::Document

    field :published_at, type: Time
  end

  Time.zone = 'Asia/Tokyo'

  Magazine.gte(published_at: Date.parse('2022-09-26'))
  #=> will return all results on or after Sept 26th, 2022
  #   at 0:00 in Asia/Tokyo time zone.

In prior Mongoid versions, the above code would ignore the
``Mongoid.use_activesupport_time_zone`` setting and behave as if
it were false, i.e. always using the system time zone to perform
the type conversion.

Note that in prior Mongoid versions, typecasting Date to Time during
persistence operations was already correctly using the
``Mongoid.use_activesupport_time_zone`` setting.


```#touch`` method on embedded documents correctly handles ``touch: false`` option
----------------------------------------------------------------------------------

When the ``touch: false`` option is set on an ``embedded_in`` relation,
calling the ``#touch`` method on an embedded child document will not
invoke ``#touch`` on its parent document.

.. code-block:: ruby

  class Address
    include Mongoid::Document
    include Mongoid::Timestamps

    embedded_in :mall, touch: false
  end

  class Mall
    include Mongoid::Document
    include Mongoid::Timestamps

    embeds_many :addresses
  end

  mall = Mall.create!
  address = mall.addresses.create!

  address.touch
  #=> updates address.updated_at but not mall.updated_at

In addition, the ``#touch`` method has been optimized to perform one
persistence operation per parent document, even when using multiple
levels of nested embedded documents.


``embedded_in`` associations now default to ``touch: true``
-----------------------------------------------------------

Updating an embedded subdocument will now automatically touch the parent,
unless you explicitly set ``touch: false`` on the relation:

.. code-block:: ruby

  class Address
    include Mongoid::Document
    include Mongoid::Timestamps

    embedded_in :mall, touch: false
  end

For all other associations, the default remains ``touch: false``.


Flipped default for ``:replace`` option in ``#upsert``
------------------------------------------------------

Mongoid 8.1 added the ``:replace`` option to the ``#upsert`` method. This
option was used to specify whether or not the existing document should be
updated or replaced.

Mongoid 9.0 flips the default of this flag from ``true`` => ``false``.

This means that, by default, Mongoid 9 will update the existing document and
will not replace it.


<<<<<<< HEAD
Support for Defining Custom Field Type Values
---------------------------------------------

Mongoid 9.0 adds the ability to define custom ``field :type`` Symbol values as follows:

.. code-block:: ruby

  # in /config/initializers/mongoid.rb

  Mongoid.configure do |config|
    config.field_type :point, Point
  end

Refer to the :ref:`docs <http://docs.mongodb.org/manual/reference/fields/#custom-field-types>` for details.


Rename error InvalidFieldType to UnknownFieldType
-------------------------------------------------

The error class InvalidFieldType has been renamed to UnknownFieldType
to improve clarity. This error occurs when attempting using the
``field`` macro in a Document definition with a ``:type`` Symbol that
does not correspond to any built-in or custom-defined field type.

.. code-block:: ruby

  class User
    include Mongoid::Document

    field :name, type: :bogus
    #=> raises Mongoid::Errors::UnknownFieldType
  end


Support for Defining Custom Field Options via Top-Level Config
--------------------------------------------------------------

Mongoid 9.0 adds the ability to define custom ``field`` options as follows:

.. code-block:: ruby

  # in /config/initializers/mongoid.rb

  Mongoid.configure do |config|
    config.field_option :max_length do |model, field, value|
      model.validates_length_of field.name, maximum: value
    end
  end

In Mongoid 8, this was possible with the following legacy syntax. Users are
recommended to migrate to the Mongoid 9.0 syntax above.

.. code-block:: ruby

  Mongoid::Fields.option :max_length do |model, field, value|
    model.validates_length_of field.name, maximum: value
  end

Refer to the :ref:`docs <http://docs.mongodb.org/manual/reference/fields/#custom-field-options>` for details.
=======
The immutability of the ``_id`` field is now enforced
-----------------------------------------------------

Prior to Mongoid 9.0, mutating the ``_id`` field behaved inconsistently
depending on whether the document was top-level or embedded, and depending on
how the update was performed. As of 9.0, changing the ``_id`` field will now
raise an exception when the document is saved, if the document had been
previously persisted.

Mongoid 9.0 also introduces a new feature flag, ``immutable_ids``, which
defaults to ``true``.

.. code-block:: ruby

  Mongoid::Config.immutable_ids = true

When set to false, the older, inconsistent behavior is restored.
>>>>>>> a5e5cd6c


Bug Fixes and Improvements
--------------------------

This section will be for smaller bug fixes and improvements:

- The ``.unscoped`` method now also clears scopes declared using ``.with_scope``
  `MONGOID-5214 <https://jira.mongodb.org/browse/MONGOID-5214>`_.
- When evolving a ``String`` to a ``BigDecimal`` (i.e. when querying a
  ``BigDecimal`` field with a ``String`` object), if the
  ``map_big_decimal_to_decimal128`` flag set to true, the conversion will
  return a ``BSON::Decimal128`` and not a ``String``
  `MONGOID-5484 <https://jira.mongodb.org/browse/MONGOID-5484>`_.
- Created new error ``Mongoid::Errors::InvalidEstimatedCountCriteria`` for
  when calling ``estimated_document_count`` on a document class with a
  default scope
  `MONGOID-4960 <https://jira.mongodb.org/browse/MONGOID-4960>`_.
- Mongoid now uses primary reads for validations in all cases
  `MONGOID-5150 <https://jira.mongodb.org/browse/MONGOID-5150>`_.
- Added support for symbol keys in localized field translation hashes
  `MONGOID-5334 <https://jira.mongodb.org/browse/MONGOID-5334>`_.
- Added index wildcard option
  `MONGOID-5388 <https://jira.mongodb.org/browse/MONGOID-5388>`_.
- With the ``map_big_decimal_to_decimal128`` flag set to false, ``demongoizing``
  a non-numeric, non-string value that implements ``:to_d`` will return a string
  rather than a ``BigDecimal``
  `MONGOID-5507 <https://jira.mongodb.org/browse/MONGOID-5507>`_.<|MERGE_RESOLUTION|>--- conflicted
+++ resolved
@@ -222,67 +222,6 @@
 will not replace it.
 
 
-<<<<<<< HEAD
-Support for Defining Custom Field Type Values
----------------------------------------------
-
-Mongoid 9.0 adds the ability to define custom ``field :type`` Symbol values as follows:
-
-.. code-block:: ruby
-
-  # in /config/initializers/mongoid.rb
-
-  Mongoid.configure do |config|
-    config.field_type :point, Point
-  end
-
-Refer to the :ref:`docs <http://docs.mongodb.org/manual/reference/fields/#custom-field-types>` for details.
-
-
-Rename error InvalidFieldType to UnknownFieldType
--------------------------------------------------
-
-The error class InvalidFieldType has been renamed to UnknownFieldType
-to improve clarity. This error occurs when attempting using the
-``field`` macro in a Document definition with a ``:type`` Symbol that
-does not correspond to any built-in or custom-defined field type.
-
-.. code-block:: ruby
-
-  class User
-    include Mongoid::Document
-
-    field :name, type: :bogus
-    #=> raises Mongoid::Errors::UnknownFieldType
-  end
-
-
-Support for Defining Custom Field Options via Top-Level Config
---------------------------------------------------------------
-
-Mongoid 9.0 adds the ability to define custom ``field`` options as follows:
-
-.. code-block:: ruby
-
-  # in /config/initializers/mongoid.rb
-
-  Mongoid.configure do |config|
-    config.field_option :max_length do |model, field, value|
-      model.validates_length_of field.name, maximum: value
-    end
-  end
-
-In Mongoid 8, this was possible with the following legacy syntax. Users are
-recommended to migrate to the Mongoid 9.0 syntax above.
-
-.. code-block:: ruby
-
-  Mongoid::Fields.option :max_length do |model, field, value|
-    model.validates_length_of field.name, maximum: value
-  end
-
-Refer to the :ref:`docs <http://docs.mongodb.org/manual/reference/fields/#custom-field-options>` for details.
-=======
 The immutability of the ``_id`` field is now enforced
 -----------------------------------------------------
 
@@ -300,7 +239,67 @@
   Mongoid::Config.immutable_ids = true
 
 When set to false, the older, inconsistent behavior is restored.
->>>>>>> a5e5cd6c
+
+
+Support for Defining Custom Field Type Values
+---------------------------------------------
+
+Mongoid 9.0 adds the ability to define custom ``field :type`` Symbol values as follows:
+
+.. code-block:: ruby
+
+  # in /config/initializers/mongoid.rb
+
+  Mongoid.configure do |config|
+    config.field_type :point, Point
+  end
+
+Refer to the :ref:`docs <http://docs.mongodb.org/manual/reference/fields/#custom-field-types>` for details.
+
+
+Rename error InvalidFieldType to UnknownFieldType
+-------------------------------------------------
+
+The error class InvalidFieldType has been renamed to UnknownFieldType
+to improve clarity. This error occurs when attempting using the
+``field`` macro in a Document definition with a ``:type`` Symbol that
+does not correspond to any built-in or custom-defined field type.
+
+.. code-block:: ruby
+
+  class User
+    include Mongoid::Document
+
+    field :name, type: :bogus
+    #=> raises Mongoid::Errors::UnknownFieldType
+  end
+
+
+Support for Defining Custom Field Options via Top-Level Config
+--------------------------------------------------------------
+
+Mongoid 9.0 adds the ability to define custom ``field`` options as follows:
+
+.. code-block:: ruby
+
+  # in /config/initializers/mongoid.rb
+
+  Mongoid.configure do |config|
+    config.field_option :max_length do |model, field, value|
+      model.validates_length_of field.name, maximum: value
+    end
+  end
+
+In Mongoid 8, this was possible with the following legacy syntax. Users are
+recommended to migrate to the Mongoid 9.0 syntax above.
+
+.. code-block:: ruby
+
+  Mongoid::Fields.option :max_length do |model, field, value|
+    model.validates_length_of field.name, maximum: value
+  end
+
+Refer to the :ref:`docs <http://docs.mongodb.org/manual/reference/fields/#custom-field-options>` for details.
 
 
 Bug Fixes and Improvements
