--- conflicted
+++ resolved
@@ -17,8 +17,6 @@
 please consult GitHub releases for detailed release notes and JIRA for
 the complete list of issues fixed in each release, including bug fixes.
 
-<<<<<<< HEAD
-=======
 Railsmdb for Mongoid
 --------------------
 
@@ -83,10 +81,6 @@
 
 For more information see the `GitHub Repository <https://github.com/mongodb/mongoid-railsmdb>`_.
 
-
-Aggregable API is deprecated
-----------------------------
->>>>>>> 78af4fb4
 
 Criteria#aggregates method is deprecated
 ----------------------------------------
