--- conflicted
+++ resolved
@@ -17,8 +17,7 @@
 please consult GitHub releases for detailed release notes and JIRA for
 the complete list of issues fixed in each release, including bug fixes.
 
-<<<<<<< HEAD
-Support for MongoDB 4.0 and Earlier Servers Dropped
+Support for MongoDB 4.0 and earlier servers dropped
 ---------------------------------------------------
 
 Mongoid 9 requires MongoDB 4.2 or newer. Earlier server versions are not
@@ -29,10 +28,36 @@
 version upgrades.
 
 
-Removal of Deprecated Functionality
------------------------------------
-
-The following deprecated functionality is now removed:
+Deprecated options removed
+--------------------------
+
+**Breaking change:** The following config options are removed in Mongoid 9.0.
+Please ensure you have removed all references to these from your app.
+If you were using ``config.load_defaults 8.1`` prior to upgrading, you will not
+experience any behavior change. Refer to earlier release notes for the meaning
+of each option.
+
+- ``:use_activesupport_time_zone``
+- ``:broken_aggregables``
+- ``:broken_alias_handling``
+- ``:broken_and``
+- ``:broken_scoping``
+- ``:broken_updates``
+- ``:compare_time_by_ms``
+- ``:legacy_attributes``
+- ``:legacy_pluck_distinct``
+- ``:legacy_triple_equals``
+- ``:object_id_as_json_oid``
+- ``:overwrite_chained_operators``
+
+In addition, support for ``config.load_defaults`` versions 7.5 and
+prior has been dropped (you must use a minimum of version 8.0.)
+
+
+Deprecated functionality removed
+--------------------------------
+
+The following previously deprecated functionality is now removed:
 
 - ``Criteria#geo_near`` is removed as MongoDB server versions 4.2
   and later no longer support the ``$geoNear`` command. Please use the
@@ -47,32 +72,6 @@
   in MongoDB server versions 4.2 and later. You may safely remove
   ``:background_indexing`` from your config ``:background`` from any index
   definitions without replacement.
-=======
-Deprecated options removed
---------------------------
-
-**Breaking change:** The following config options are removed in Mongoid 9.0.
-Please ensure you have removed all references to these from your app.
-If you were using ``config.load_defaults 8.1`` prior to upgrading, you will not
-experience any behavior change. Refer to earlier release notes for the meaning
-of each option.
-
-- ``:use_activesupport_time_zone``
-- ``:broken_aggregables``
-- ``:broken_alias_handling``
-- ``:broken_and``
-- ``:broken_scoping``
-- ``:broken_updates``
-- ``:compare_time_by_ms``
-- ``:legacy_attributes``
-- ``:legacy_pluck_distinct``
-- ``:legacy_triple_equals``
-- ``:object_id_as_json_oid``
-- ``:overwrite_chained_operators``
-
-In addition, support for ``config.load_defaults`` versions 7.5 and
-prior has been dropped (you must use a minimum of version 8.0.)
->>>>>>> 4b8d9b60
 
 
 ``touch`` method now clears changed state
