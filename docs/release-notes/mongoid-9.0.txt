***********
Mongoid 9.0
***********

.. default-domain:: mongodb

.. contents:: On this page
   :local:
   :backlinks: none
   :depth: 2
   :class: singlecol

This page describes significant changes and improvements in Mongoid 9.0.
The complete list of releases is available `on GitHub
<https://github.com/mongodb/mongoid/releases>`_ and `in JIRA
<https://jira.mongodb.org/projects/MONGOID?selectedItem=com.atlassian.jira.jira-projects-plugin:release-page>`_;
please consult GitHub releases for detailed release notes and JIRA for
the complete list of issues fixed in each release, including bug fixes.

``touch`` method now clears changed state
-----------------------------------------

In Mongoid 8.x and older ``touch`` method leaves models in the changed state:

.. code-block:: ruby

  # Mongoid 8.x behaviour
  band = Band.create!
  band.touch
  band.changed? # => true
  band.changes # => {"updated_at"=>[2023-01-30 13:12:57.477191135 UTC, 2023-01-30 13:13:11.482975646 UTC]}

Starting from 9.0 Mongoid now correctly clears changed state after using ``touch``
method.

.. code-block:: ruby

  # Mongoid 9.0 behaviour
  band = Band.create!
  band.touch
  band.changed? # => false
  band.changes # => {}

Sandbox Mode for Rails Console
------------------------------

Mongoid now supports Rails console sandbox mode. If the Rails console started
with ``--sandbox`` flag, Mongoid starts a transaction on the ``:default`` client
before opening the console. This transaction won't be committed; therefore, all
the commands executed in the console using the ``:default`` client won't
be persisted in the database.

.. note::
  If you execute commands in the sandbox mode *using any other client than default*,
  these changes will be persisted as usual.

New Transactions API
--------------------

Mongoid 9.0 introduces new transactions API that is inspired by ActiveRecord:

.. code-block:: ruby

  Band.transaction do
    Band.create(title: 'Led Zeppelin')
  end

  band = Band.create(title: 'Deep Purple')
  band.transaction do
    band.active = false
    band.save!
  end

Please consult :ref:`transactions documentation <transactions>` for more details.

Embedded Documents Always Use Parent Persistence Context
--------------------------------------------------------

Mongoid 8.x and older allows user to specify persistence context for an
embedded document (using ``store_in`` macro). In Mongoid 9.0 these settings are
ignored for embedded documents; an embedded document now always uses the persistence
context of its parent.


Support for Passing Raw Values into Queries
-------------------------------------------

When performing queries, it is now possible skip Mongoid's type coercion logic
using the ``Mongoid::RawValue`` wrapper class. This can be useful when legacy
data in the database is of a different type than the field definition.

.. code-block:: ruby

   class Person
     include Mongoid::Document
     field :age, type: Integer
   end

   # Query for the string "42", not the integer 42
   Person.where(age: Mongoid::RawValue("42"))


Raise AttributeNotLoaded error when accessing fields omitted from query projection
----------------------------------------------------------------------------------

When attempting to access a field on a model instance which was
excluded with the ``.only`` or ``.without`` query projections methods
when the instance was loaded, Mongoid will now raise a
``Mongoid::Errors::AttributeNotLoaded`` error.

.. code-block:: ruby

  Band.only(:name).first.label
  #=> raises Mongoid::Errors::AttributeNotLoaded

  Band.without(:label).first.label = 'Sub Pop Records'
  #=> raises Mongoid::Errors::AttributeNotLoaded

In earlier Mongoid versions, the same conditions would raise an
``ActiveModel::MissingAttributeError``. Please check your code for
any Mongoid-specific usages of this class, and change them to
``Mongoid::Errors::AttributeNotLoaded``. Note additionally that
``AttributeNotLoaded`` inherits from ``Mongoid::Errors::MongoidError``,
while ``ActiveModel::MissingAttributeError`` does not.


Use configured time zone to typecast Date to Time in queries
-------------------------------------------------------------

When querying for a Time field using a Date value, Mongoid now correctly
considers the ``Mongoid.use_activesupport_time_zone`` configuration option
to perform type conversion.

.. code-block:: ruby

  Mongoid.use_activesupport_time_zone = true

  class Magazine
    include Mongoid::Document

    field :published_at, type: Time
  end

  Time.zone = 'Asia/Tokyo'

  Magazine.gte(published_at: Date.parse('2022-09-26'))
  #=> will return all results on or after Sept 26th, 2022
  #   at 0:00 in Asia/Tokyo time zone.

In prior Mongoid versions, the above code would ignore the
``Mongoid.use_activesupport_time_zone`` setting and behave as if
it were false, i.e. always using the system time zone to perform
the type conversion.

Note that in prior Mongoid versions, typecasting Date to Time during
persistence operations was already correctly using the
``Mongoid.use_activesupport_time_zone`` setting.


```#touch`` method on embedded documents correctly handles ``touch: false`` option
----------------------------------------------------------------------------------

When the ``touch: false`` option is set on an ``embedded_in`` relation,
calling the ``#touch`` method on an embedded child document will not
invoke ``#touch`` on its parent document.

.. code-block:: ruby

  class Address
    include Mongoid::Document
    include Mongoid::Timestamps

    embedded_in :mall, touch: false
  end

  class Mall
    include Mongoid::Document
    include Mongoid::Timestamps

    embeds_many :addresses
  end

  mall = Mall.create!
  address = mall.addresses.create!

  address.touch
  #=> updates address.updated_at but not mall.updated_at

In addition, the ``#touch`` method has been optimized to perform one
persistence operation per parent document, even when using multiple
levels of nested embedded documents.


``embedded_in`` associations now default to ``touch: true``
-----------------------------------------------------------

Updating an embedded subdocument will now automatically touch the parent,
unless you explicitly set ``touch: false`` on the relation:

.. code-block:: ruby

  class Address
    include Mongoid::Document
    include Mongoid::Timestamps

    embedded_in :mall, touch: false
  end

For all other associations, the default remains ``touch: false``.


Flipped default for ``:replace`` option in ``#upsert``
------------------------------------------------------

Mongoid 8.1 added the ``:replace`` option to the ``#upsert`` method. This
option was used to specify whether or not the existing document should be
updated or replaced.

Mongoid 9.0 flips the default of this flag from ``true`` => ``false``.

This means that, by default, Mongoid 9 will update the existing document and
will not replace it.


<<<<<<< HEAD
``Criteria#pluck_each`` Method Added
----------------------------------------

The newly introduced ``Criteria#pluck_each`` method returns
an Enumerator for the results of ``pluck``, or if a block is given,
calls the block once for each pluck result in a progressively-loaded
fashion.

Previously, calling ``criteria.pluck(:name).each`` would load the
entire result set into Ruby's memory before iterating over the results.
In contrast, ``criteria.pluck_each(:name)`` uses the `MongoDB getMore command
<https://mongodb.com/docs/manual/reference/command/getMore/>`_
to load results in batches, similar to how ``criteria.each`` behaves.
This is useful for working with large query results.

The method arguments and behavior of ``pluck_each`` are otherwise
identical to ``pluck``.

.. code-block:: ruby

  Band.all.pluck_each(:name, 'address.city', :founded) do |name, city, founded|
    puts "#{name} from #{city} started in #{founded}"
  end
  # =>
  # The Rolling Stones from London started in 1962
  # The Beatles from Liverpool started in 1960
  # The Monkees from Los Angeles started in 1966
=======
The immutability of the ``_id`` field is now enforced
-----------------------------------------------------

Prior to Mongoid 9.0, mutating the ``_id`` field behaved inconsistently
depending on whether the document was top-level or embedded, and depending on
how the update was performed. As of 9.0, changing the ``_id`` field will now
raise an exception when the document is saved, if the document had been
previously persisted.

Mongoid 9.0 also introduces a new feature flag, ``immutable_ids``, which
defaults to ``true``.

.. code-block:: ruby

  Mongoid::Config.immutable_ids = true

When set to false, the older, inconsistent behavior is restored.
>>>>>>> a5e5cd6c


Bug Fixes and Improvements
--------------------------

This section will be for smaller bug fixes and improvements:

- The ``.unscoped`` method now also clears scopes declared using ``.with_scope``
  `MONGOID-5214 <https://jira.mongodb.org/browse/MONGOID-5214>`_.
- When evolving a ``String`` to a ``BigDecimal`` (i.e. when querying a
  ``BigDecimal`` field with a ``String`` object), if the
  ``map_big_decimal_to_decimal128`` flag set to true, the conversion will
  return a ``BSON::Decimal128`` and not a ``String``
  `MONGOID-5484 <https://jira.mongodb.org/browse/MONGOID-5484>`_.
- Created new error ``Mongoid::Errors::InvalidEstimatedCountCriteria`` for
  when calling ``estimated_document_count`` on a document class with a
  default scope
  `MONGOID-4960 <https://jira.mongodb.org/browse/MONGOID-4960>`_.
- Mongoid now uses primary reads for validations in all cases
  `MONGOID-5150 <https://jira.mongodb.org/browse/MONGOID-5150>`_.
- Added support for symbol keys in localized field translation hashes
  `MONGOID-5334 <https://jira.mongodb.org/browse/MONGOID-5334>`_.
- Added index wildcard option
  `MONGOID-5388 <https://jira.mongodb.org/browse/MONGOID-5388>`_.
- With the ``map_big_decimal_to_decimal128`` flag set to false, ``demongoizing``
  a non-numeric, non-string value that implements ``:to_d`` will return a string
  rather than a ``BigDecimal``
  `MONGOID-5507 <https://jira.mongodb.org/browse/MONGOID-5507>`_.<|MERGE_RESOLUTION|>--- conflicted
+++ resolved
@@ -222,7 +222,25 @@
 will not replace it.
 
 
-<<<<<<< HEAD
+The immutability of the ``_id`` field is now enforced
+-----------------------------------------------------
+
+Prior to Mongoid 9.0, mutating the ``_id`` field behaved inconsistently
+depending on whether the document was top-level or embedded, and depending on
+how the update was performed. As of 9.0, changing the ``_id`` field will now
+raise an exception when the document is saved, if the document had been
+previously persisted.
+
+Mongoid 9.0 also introduces a new feature flag, ``immutable_ids``, which
+defaults to ``true``.
+
+.. code-block:: ruby
+
+  Mongoid::Config.immutable_ids = true
+
+When set to false, the older, inconsistent behavior is restored.
+
+
 ``Criteria#pluck_each`` Method Added
 ----------------------------------------
 
@@ -250,25 +268,6 @@
   # The Rolling Stones from London started in 1962
   # The Beatles from Liverpool started in 1960
   # The Monkees from Los Angeles started in 1966
-=======
-The immutability of the ``_id`` field is now enforced
------------------------------------------------------
-
-Prior to Mongoid 9.0, mutating the ``_id`` field behaved inconsistently
-depending on whether the document was top-level or embedded, and depending on
-how the update was performed. As of 9.0, changing the ``_id`` field will now
-raise an exception when the document is saved, if the document had been
-previously persisted.
-
-Mongoid 9.0 also introduces a new feature flag, ``immutable_ids``, which
-defaults to ``true``.
-
-.. code-block:: ruby
-
-  Mongoid::Config.immutable_ids = true
-
-When set to false, the older, inconsistent behavior is restored.
->>>>>>> a5e5cd6c
 
 
 Bug Fixes and Improvements
