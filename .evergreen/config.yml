# GENERATED FILE - DO NOT EDIT.
# Run ./.evergreen/update-evergreen-configs to regenerate this file.

# When a task that used to pass starts to fail
# Go through all versions that may have been skipped to detect
# when the task started failing
stepback: true

# Fail builds when pre tasks fail.
pre_error_fails_task: true

# Mark a failure as a system/bootstrap failure (purple box) rather then a task
# failure by default.
# Actual testing tasks are marked with `type: test`
command_type: system

# Protect ourself against rogue test case, or curl gone wild, that runs forever
# jruby runs take over two hours sometimes
exec_timeout_secs: 10800

# What to do when evergreen hits the timeout (`post:` tasks are run automatically)
timeout:
  - command: shell.exec
    params:
      script: |
        ls -la
functions:
  "fetch source":
    # Executes git clone and applies the submitted patch, if any
    - command: git.get_project
      params:
        directory: "src"
    - command: shell.exec
      params:
        working_dir: "src"
        script: |
          set -ex

          git submodule update --init --recursive

  "create expansions":
    # Make an evergreen exapansion file with dynamic values
    - command: shell.exec
      params:
        working_dir: "src"
        script: |
          # Get the current unique version of this checkout
          if [ "${is_patch}" = "true" ]; then
            CURRENT_VERSION=$(git describe)-patch-${version_id}
          else
            CURRENT_VERSION=latest
          fi

          export DRIVERS_TOOLS="$(pwd)/.mod/drivers-evergreen-tools"

          export MONGO_ORCHESTRATION_HOME="$DRIVERS_TOOLS/.evergreen/orchestration"
          export MONGODB_BINARIES="$DRIVERS_TOOLS/mongodb/bin"
          export UPLOAD_BUCKET="${project}"
          export PROJECT_DIRECTORY="$(pwd)"

          cat <<EOT > expansion.yml
          CURRENT_VERSION: "$CURRENT_VERSION"
          DRIVERS_TOOLS: "$DRIVERS_TOOLS"
          MONGO_ORCHESTRATION_HOME: "$MONGO_ORCHESTRATION_HOME"
          MONGODB_BINARIES: "$MONGODB_BINARIES"
          UPLOAD_BUCKET: "$UPLOAD_BUCKET"
          PROJECT_DIRECTORY: "$PROJECT_DIRECTORY"
          PREPARE_SHELL: |
            set -o errexit
            set -o xtrace
            export DRIVERS_TOOLS="$DRIVERS_TOOLS"
            export MONGO_ORCHESTRATION_HOME="$MONGO_ORCHESTRATION_HOME"
            export MONGODB_BINARIES="$MONGODB_BINARIES"
            export UPLOAD_BUCKET="$UPLOAD_BUCKET"
            export PROJECT_DIRECTORY="$PROJECT_DIRECTORY"

            export TMPDIR="$MONGO_ORCHESTRATION_HOME/db"
            export PATH="$MONGODB_BINARIES:$PATH"
            export PROJECT="${project}"

            export MONGODB_VERSION="${MONGODB_VERSION}"
            export TOPOLOGY="${TOPOLOGY}"
            export SINGLE_MONGOS="${SINGLE_MONGOS}"
            export AUTH="${AUTH}"
            export SSL="${SSL}"
            export APP_TESTS="${APP_TESTS}"
            export DOCKER_DISTRO="${DOCKER_DISTRO}"
            export RVM_RUBY="${RVM_RUBY}"
            export RAILS="${RAILS}"
            export DRIVER="${DRIVER}"
            export TEST_I18N_FALLBACKS="${TEST_I18N_FALLBACKS}"
            export FLE="${FLE}"
          EOT
          # See what we've done
          cat expansion.yml

    # Load the expansion file to make an evergreen variable with the current unique version
    - command: expansions.update
      params:
        file: src/expansion.yml

  bootstrap-mongo-orchestration:
      - command: shell.exec
        params:
          shell: "bash"
          script: |
            set -x
            ${PREPARE_SHELL}

            MONGODB_VERSION=${MONGODB_VERSION} \
            TOPOLOGY=${TOPOLOGY} \
            AUTH=${AUTH} \
            SSL=${SSL} \
            ORCHESTRATION_FILE=${ORCHESTRATION_FILE} \
            sh ${DRIVERS_TOOLS}/.evergreen/run-orchestration.sh
      - command: expansions.update
        params:
          file: mo-expansion.yml

  "exec script" :
    - command: shell.exec
      type: test
      params:
        working_dir: "src"
        script: |
          ${PREPARE_SHELL}
          [ -f ${PROJECT_DIRECTORY}/${file} ] && sh ${PROJECT_DIRECTORY}/${file} || echo "${PROJECT_DIRECTORY}/${file} not available, skipping"

  "upload docs" :
    - command: shell.exec
      params:
        silent: true
        script: |
           export AWS_ACCESS_KEY_ID=${aws_key}
           export AWS_SECRET_ACCESS_KEY=${aws_secret}
           aws s3 cp ${PROJECT_DIRECTORY}/doc/html s3://mciuploads/${UPLOAD_BUCKET}/docs/${CURRENT_VERSION} --recursive --acl public-read --region us-east-1
    - command: s3.put
      params:
        aws_key: ${aws_key}
        aws_secret: ${aws_secret}
        local_file:  ${PROJECT_DIRECTORY}/doc/html/index.html
        remote_file: ${UPLOAD_BUCKET}/docs/${CURRENT_VERSION}/index.html
        bucket: mciuploads
        permissions: public-read
        content_type: text/html
        display_name: "Rendered docs"

  "upload coverage" :
    - command: shell.exec
      params:
        silent: true
        script: |
           export AWS_ACCESS_KEY_ID=${aws_key}
           export AWS_SECRET_ACCESS_KEY=${aws_secret}
           aws s3 cp ${PROJECT_DIRECTORY}/coverage s3://mciuploads/${UPLOAD_BUCKET}/${build_variant}/${revision}/${version_id}/${build_id}/coverage/ --recursive --acl public-read --region us-east-1
    - command: s3.put
      params:
        aws_key: ${aws_key}
        aws_secret: ${aws_secret}
        local_file:  ${PROJECT_DIRECTORY}/coverage/index.html
        remote_file: ${UPLOAD_BUCKET}/${build_variant}/${revision}/${version_id}/${build_id}/coverage/index.html
        bucket: mciuploads
        permissions: public-read
        content_type: text/html
        display_name: "Coverage Report"

  "upload mo artifacts":
    - command: shell.exec
      params:
        script: |
          ${PREPARE_SHELL}
          find $MONGO_ORCHESTRATION_HOME -name \*.log | xargs tar czf mongodb-logs.tar.gz
    - command: s3.put
      params:
        aws_key: ${aws_key}
        aws_secret: ${aws_secret}
        local_file: mongodb-logs.tar.gz
        remote_file: ${UPLOAD_BUCKET}/${build_variant}/${revision}/${version_id}/${build_id}/logs/${task_id}-${execution}-mongodb-logs.tar.gz
        bucket: mciuploads
        permissions: public-read
        content_type: ${content_type|application/x-gzip}
        display_name: "mongodb-logs.tar.gz"
    - command: s3.put
      params:
        aws_key: ${aws_key}
        aws_secret: ${aws_secret}
        local_file: ${DRIVERS_TOOLS}/.evergreen/orchestration/server.log
        remote_file: ${UPLOAD_BUCKET}/${build_variant}/${revision}/${version_id}/${build_id}/logs/${task_id}-${execution}-orchestration.log
        bucket: mciuploads
        permissions: public-read
        content_type: ${content_type|text/plain}
        display_name: "orchestration.log"

  "upload working dir":
    - command: archive.targz_pack
      params:
        target: "working-dir.tar.gz"
        source_dir: ${PROJECT_DIRECTORY}/
        include:
          - "./**"
    - command: s3.put
      params:
        aws_key: ${aws_key}
        aws_secret: ${aws_secret}
        local_file: working-dir.tar.gz
        remote_file: ${UPLOAD_BUCKET}/${build_variant}/${revision}/${version_id}/${build_id}/artifacts/${task_id}-${execution}-working-dir.tar.gz
        bucket: mciuploads
        permissions: public-read
        content_type: ${content_type|application/x-gzip}
        display_name: "working-dir.tar.gz"
    - command: archive.targz_pack
      params:
        target: "drivers-dir.tar.gz"
        source_dir: ${DRIVERS_TOOLS}
        include:
          - "./**"
    - command: s3.put
      params:
        aws_key: ${aws_key}
        aws_secret: ${aws_secret}
        local_file: drivers-dir.tar.gz
        remote_file: ${UPLOAD_BUCKET}/${build_variant}/${revision}/${version_id}/${build_id}/artifacts/${task_id}-${execution}-drivers-dir.tar.gz
        bucket: mciuploads
        permissions: public-read
        content_type: ${content_type|application/x-gzip}
        display_name: "drivers-dir.tar.gz"

  "upload test results to s3":
    - command: s3.put
      params:
        aws_key: ${aws_key}
        aws_secret: ${aws_secret}
        # src is the relative path to repo checkout,
        # This is specified in this yaml file earlier.
        local_file: ./src/tmp/rspec.json
        display_name: rspec.json
        remote_file: ${UPLOAD_BUCKET}/${version_id}/${build_id}/artifacts/${build_variant}/rspec.json
        content_type: application/json
        permissions: public-read
        bucket: mciuploads
    # AWS does not appear to support on-the-fly gzip encoding; compress
    # the results manually and upload a compressed file.
    # Typical size reduction: 50 MB -> 800 KB
    - command: shell.exec
      params:
        script: |
          gzip <src/tmp/rspec.json >src/tmp/rspec.json.gz
    - command: s3.put
      params:
        aws_key: ${aws_key}
        aws_secret: ${aws_secret}
        # src is the relative path to repo checkout,
        # This is specified in this yaml file earlier.
        local_file: ./src/tmp/rspec.json.gz
        display_name: rspec.json.gz
        remote_file: ${UPLOAD_BUCKET}/${version_id}/${build_id}/artifacts/${build_variant}/rspec.json.gz
        content_type: application/gzip
        permissions: public-read
        bucket: mciuploads
    - command: shell.exec
      params:
        script: |
          xz -9 <src/tmp/rspec.json >src/tmp/rspec.json.xz
    - command: s3.put
      params:
        aws_key: ${aws_key}
        aws_secret: ${aws_secret}
        # src is the relative path to repo checkout,
        # This is specified in this yaml file earlier.
        local_file: ./src/tmp/rspec.json.xz
        display_name: rspec.json.xz
        remote_file: ${UPLOAD_BUCKET}/${version_id}/${build_id}/artifacts/${build_variant}/rspec.json.xz
        content_type: application/x-xz
        permissions: public-read
        bucket: mciuploads

  "upload test results":
    - command: attach.xunit_results
      params:
        file: ./src/tmp/*.xml

  "run tests":
    - command: shell.exec
      type: test
      params:
        shell: bash
        working_dir: "src"
        script: |
          ${PREPARE_SHELL}
          env \
            MONGODB_URI="${MONGODB_URI}" \
            TOPOLOGY="${TOPOLOGY}" \
            RVM_RUBY="${RVM_RUBY}" \
            RAILS="${RAILS}" \
            DRIVER="${DRIVER}" \
            TEST_I18N_FALLBACKS="${TEST_I18N_FALLBACKS}" \
            FLE="${FLE}" \
            AUTH="${AUTH}" \
            SSL="${SSL}" \
            .evergreen/run-tests.sh

  "fix absolute paths":
    - command: shell.exec
      params:
        script: |
          ${PREPARE_SHELL}
          for filename in $(find ${DRIVERS_TOOLS} -name \*.json); do
            perl -p -i -e "s|ABSOLUTE_PATH_REPLACEMENT_TOKEN|${DRIVERS_TOOLS}|g" $filename
          done

  "setup system":
    - command: subprocess.exec
      params:
        binary: bash
        include_expansions_in_env: ["PROJECT_DIRECTORY"]
        args:
          - "${DRIVERS_TOOLS}/.evergreen/setup.sh"
    - command: shell.exec
      type: test
      params:
        working_dir: "src"
        script: |
          ${PREPARE_SHELL}
          file="${PROJECT_DIRECTORY}/.evergreen/install-dependencies.sh"
          [ -f ${file} ] && sh ${file} || echo "${file} not available, skipping"

pre:
  - func: "fetch source"
  - func: "create expansions"
  - func: "fix absolute paths"
  - func: "setup system"

post:
  # Removed, causing timeouts
  # - func: "upload working dir"
  - func: "upload mo artifacts"
  - func: "upload test results"
  - func: "upload test results to s3"

task_groups:
  - name: testatlas_task_group
    setup_group_can_fail_task: true
    setup_group_timeout_secs: 1800 # 30 minutes
    setup_group:
      - func: fetch source
      - func: create expansions
      - command: shell.exec
        params:
          shell: "bash"
          working_dir: "src"
          script: |
            ${PREPARE_SHELL}

            DRIVERS_ATLAS_PUBLIC_API_KEY="${DRIVERS_ATLAS_PUBLIC_API_KEY}" \
              DRIVERS_ATLAS_PRIVATE_API_KEY="${DRIVERS_ATLAS_PRIVATE_API_KEY}" \
              DRIVERS_ATLAS_GROUP_ID="${DRIVERS_ATLAS_GROUP_ID}" \
              DRIVERS_ATLAS_LAMBDA_USER="${DRIVERS_ATLAS_LAMBDA_USER}" \
              DRIVERS_ATLAS_LAMBDA_PASSWORD="${DRIVERS_ATLAS_LAMBDA_PASSWORD}" \
              LAMBDA_STACK_NAME="dbx-ruby-lambda" \
              MONGODB_VERSION="7.0" \
              task_id="${task_id}" \
              execution="${execution}" \
              $DRIVERS_TOOLS/.evergreen/atlas/setup-atlas-cluster.sh
      - command: expansions.update
        params:
          file: src/atlas-expansion.yml
    teardown_group:
      - command: shell.exec
        params:
          shell: "bash"
          working_dir: "src"
          script: |
            ${PREPARE_SHELL}

            DRIVERS_ATLAS_PUBLIC_API_KEY="${DRIVERS_ATLAS_PUBLIC_API_KEY}" \
              DRIVERS_ATLAS_PRIVATE_API_KEY="${DRIVERS_ATLAS_PRIVATE_API_KEY}" \
              DRIVERS_ATLAS_GROUP_ID="${DRIVERS_ATLAS_GROUP_ID}" \
              LAMBDA_STACK_NAME="dbx-ruby-lambda" \
              task_id="${task_id}" \
              execution="${execution}" \
              $DRIVERS_TOOLS/.evergreen/atlas/teardown-atlas-cluster.sh
    tasks:
      - test-full-atlas-task

tasks:
    - name: "test"
      commands:
        - func: bootstrap-mongo-orchestration
        - func: "run tests"
    - name: "test-full-atlas-task"
      commands:
        - command: shell.exec
          type: test
          params:
            working_dir: "src"
            shell: "bash"
            script: |
              ${PREPARE_SHELL}
              MONGODB_URI="${MONGODB_URI}" \
                .evergreen/run-tests-atlas-full.sh
axes:
  - id: "mongodb-version"
    display_name: MongoDB Version
    values:
      - id: "latest"
        display_name: "MongoDB Latest"
        variables:
           MONGODB_VERSION: "latest"
      - id: "8.0"
        display_name: "MongoDB 8.0"
        variables:
           MONGODB_VERSION: "8.0"
      - id: "7.0"
        display_name: "MongoDB 7.0"
        variables:
           MONGODB_VERSION: "7.0"
      - id: "6.0"
        display_name: "MongoDB 6.0"
        variables:
           MONGODB_VERSION: "6.0"
      - id: "5.3"
        display_name: "MongoDB 5.3"
        variables:
           MONGODB_VERSION: "5.3"
      - id: "5.0"
        display_name: "MongoDB 5.0"
        variables:
           MONGODB_VERSION: "5.0"
      - id: "4.4"
        display_name: "MongoDB 4.4"
        variables:
           MONGODB_VERSION: "4.4"
      - id: "4.2"
        display_name: "MongoDB 4.2"
        variables:
           MONGODB_VERSION: "4.2"
      - id: "4.0"
        display_name: "MongoDB 4.0"
        variables:
           MONGODB_VERSION: "4.0"
      - id: "3.6"
        display_name: "MongoDB 3.6"
        variables:
           MONGODB_VERSION: "3.6"

  - id: "topology"
    display_name: Topology
    values:
      - id: "server"
        display_name: Standalone
        variables:
           TOPOLOGY: "server"
      - id: "replica_set"
        display_name: Replica Set
        variables:
           TOPOLOGY: "replica_set"
      - id: "sharded_cluster"
        display_name: Sharded Cluster
        variables:
           TOPOLOGY: "sharded_cluster"

  - id: "auth"
    display_name: Authentication
    values:
      - id: "auth"
        display_name: Auth
        variables:
           AUTH: "auth"
      - id: "noauth"
        display_name: NoAuth
        variables:
           AUTH: "noauth"

  - id: "ssl"
    display_name: SSL
    values:
      - id: "yes"
        display_name: SSL
        variables:
           SSL: "ssl"
      - id: "nossl"
        display_name: NoSSL
        variables:
           SSL: "nossl"

  - id: "ruby"
    display_name: Ruby Version
    values:
      - id: "ruby-2.7"
        display_name: ruby-2.7
        variables:
           RVM_RUBY: "ruby-2.7"
      - id: "ruby-3.0"
        display_name: ruby-3.0
        variables:
          RVM_RUBY: "ruby-3.0"
      - id: "ruby-3.1"
        display_name: ruby-3.1
        variables:
          RVM_RUBY: "ruby-3.1"
      - id: "ruby-3.2"
        display_name: ruby-3.2
        variables:
          RVM_RUBY: "ruby-3.2"
      - id: "ruby-3.3"
        display_name: ruby-3.3
        variables:
          RVM_RUBY: "ruby-3.3"
      - id: "ruby-head"
        display_name: ruby-head
        variables:
           RVM_RUBY: "ruby-head"

  - id: "jruby"
    display_name: JRuby Version
    values:
      - id: "jruby-9.4"
        display_name: jruby-9.4
        variables:
           RVM_RUBY: "jruby-9.4"

  - id: "os"
    display_name: OS
    values:
      - id: ubuntu-22.04
        display_name: "Ubuntu 22.04"
        run_on: ubuntu2204-small
      - id: ubuntu-20.04
        display_name: "Ubuntu 20.04"
        run_on: ubuntu2004-small

  - id: "driver"
    display_name: Driver Version
    values:
      - id: current
        display_name: "Driver-current"
        variables:
          DRIVER: "current"
      - id: master
        display_name: "Driver-master"
        variables:
          DRIVER: "master"
      - id: master-jruby
        display_name: "Driver-master (JRuby)"
        variables:
          DRIVER: "master-jruby"
      - id: stable
        display_name: "Driver-stable"
        variables:
          DRIVER: "stable"
      - id: stable-jruby
        display_name: "Driver-stable (JRuby)"
        variables:
          DRIVER: "stable-jruby"
      - id: oldstable
        display_name: "Driver-oldstable"
        variables:
          DRIVER: "oldstable"
      - id: oldstable-jruby
        display_name: "Driver-oldstable (JRuby)"
        variables:
          DRIVER: "oldstable-jruby"
      - id: min
        display_name: "Driver-min"
        variables:
          DRIVER: "min"
      - id: min-jruby
        display_name: "Driver-min (JRuby)"
        variables:
          DRIVER: "min-jruby"
      - id: bson-min
        display_name: "BSON-min"
        variables:
          DRIVER: "bson-min"
      - id: bson-master
        display_name: "BSON-master"
        variables:
          DRIVER: "bson-master"

  - id: "rails"
    display_name: Rails Version
    values:
      - id: master
        display_name: "Rails master"
        variables:
          RAILS: "master"
      - id: "6.0"
        display_name: "Rails 6.0"
        variables:
          RAILS: "6.0"
      - id: "6.1"
        display_name: "Rails 6.1"
        variables:
          RAILS: "6.1"
      - id: "7.0"
        display_name: "Rails 7.0"
        variables:
          RAILS: "7.0"
      - id: "7.1"
        display_name: "Rails 7.1"
        variables:
          RAILS: "7.1"
      - id: "7.2"
        display_name: "Rails 7.2"
        variables:
          RAILS: "7.2"
      - id: "8.0"
        display_name: "Rails 8.0"
        variables:
          RAILS: "8.0"
      - id: "8.1"
        display_name: "Rails 8.1"
        variables:
          RAILS: "8.1"          

  - id: "test-i18n-fallbacks"
    display_name: Test i18n fallbacks
    values:
      - id: yes
        display_name: "i18n-fallbacks"
        variables:
           TEST_I18N_FALLBACKS: yes

  - id: app-tests
    display_name: Mongoid application tests
    values:
      - id: yes
        display_name: Yes
        variables:
          APP_TESTS: yes

  - id: "fle"
    display_name: FLE
    values:
      - id: "helper"
        display_name: via LMC helper
        variables:
          FLE: helper
      - id: "path"
        display_name: via LMC path
        variables:
          FLE: path
buildvariants:
- matrix_name: "mongodb-latest"
  matrix_spec:
    ruby: ["ruby-3.3"]
    driver: ["current"]
    topology: '*'
    mongodb-version: ['latest']
    os: ubuntu-22.04
  display_name: "${ruby}, ${driver}, ${mongodb-version}, ${topology}"
  tasks:
    - name: "test"

- matrix_name: "ruby-3.2 + db-7.0"
  matrix_spec:
    ruby: ["ruby-3.2"]
    driver: ["current"]
    topology: ['server', 'replica_set', 'sharded_cluster']
    mongodb-version: ['7.0']
    os: ubuntu-22.04
  display_name: "${ruby}, ${driver}, ${mongodb-version}, ${topology}"
  tasks:
    - name: "test"

- matrix_name: "ruby-3.2 + db-6.0"
  matrix_spec:
    ruby: ["ruby-3.2"]
    driver: ["current"]
    topology: ['server', 'replica_set', 'sharded_cluster']
    mongodb-version: ['6.0']
    os: ubuntu-22.04
  display_name: "${ruby}, ${driver}, ${mongodb-version}, ${topology}"
  tasks:
    - name: "test"

- matrix_name: "ruby-3.1"
  matrix_spec:
    ruby: ["ruby-3.1"]
    driver: ["current"]
    topology: ['server', 'replica_set', 'sharded_cluster']
    mongodb-version: ['6.0']
    os: ubuntu-22.04
  display_name: "${ruby}, ${driver}, ${mongodb-version}, ${topology}"
  tasks:
    - name: "test"

- matrix_name: "ruby-3.0"
  matrix_spec:
    ruby: ["ruby-3.0"]
    driver: ["current"]
    topology: ['replica_set']
    mongodb-version: ['5.0']
    os: ubuntu-20.04
  display_name: "${ruby}, ${driver}, ${mongodb-version}, ${topology}"
  tasks:
    - name: "test"

- matrix_name: "jruby"
  matrix_spec:
    jruby: ["jruby-9.4"]
    driver: ["current"]
    topology: ['replica_set', 'sharded_cluster']
    mongodb-version: '7.0'
    os: ubuntu-22.04
  display_name: "${jruby}, ${driver}, ${mongodb-version}, ${topology}"
  tasks:
    - name: "test"

- matrix_name: "ruby-2.7"
  matrix_spec:
    ruby: ["ruby-2.7"]
    driver: ["current"]
    topology: ['server', 'replica_set', 'sharded_cluster']
    mongodb-version: ['4.4']
    os: ubuntu-20.04
  display_name: "${ruby}, ${driver}, ${mongodb-version}, ${topology}"
  tasks:
    - name: "test"

- matrix_name: "driver-upcoming"
  matrix_spec:
    driver: [master, stable]
    ruby: ["ruby-3.3"]
    mongodb-version: "6.0"
    topology: ['replica_set', 'sharded_cluster']
    os: ubuntu-22.04
  display_name: "${ruby}, ${driver}, ${mongodb-version}, ${topology}"
  tasks:
     - name: "test"

- matrix_name: "driver-oldstable"
  matrix_spec:
    driver: [oldstable, min]
    ruby: ["ruby-2.7"]
    mongodb-version: "4.4"
    topology: ['replica_set', 'sharded_cluster']
    os: ubuntu-20.04
  display_name: "${ruby}, ${driver}, ${mongodb-version}, ${topology}"
  tasks:
     - name: "test"

- matrix_name: "driver-min"
  matrix_spec:
    driver: [min]
    ruby: ["ruby-2.7"]
    mongodb-version: "4.4"
    topology: "server"
    os: ubuntu-20.04
  display_name: "${ruby}, ${driver}, ${mongodb-version}, ${topology}"
  tasks:
     - name: "test"

- matrix_name: "bson-min"
  matrix_spec:
    driver: [bson-min]
    ruby: ["ruby-2.7"]
    mongodb-version: "5.0"
    topology: "server"
    os: ubuntu-20.04
  display_name: "${ruby}, ${driver}, ${mongodb-version}, ${topology}"
  tasks:
    - name: "test"

- matrix_name: "bson-master"
  matrix_spec:
    driver: [bson-master]
    ruby: ["ruby-3.3"]
    mongodb-version: "7.0"
    topology: "server"
    os: ubuntu-22.04
  display_name: "${ruby}, ${driver}, ${mongodb-version}, ${topology}"
  tasks:
    - name: "test"

# Skip until Rails 8.1 supported
#- matrix_name: "rails-master"
#  matrix_spec:
#    ruby: ["ruby-3.2"]
#    driver: ["current"]
#    mongodb-version: "7.0"
#    topology: "server"
#    rails: ['master']
#    os: ubuntu-22.04
#    fle: helper
#  display_name: "${rails}, ${driver}, ${mongodb-version} (FLE ${fle})"
#  tasks:
#    - name: "test"

- matrix_name: "rails-8"
  matrix_spec:
    ruby: ["ruby-3.3"]
    driver: ["current"]
    mongodb-version: "7.0"
<<<<<<< HEAD
    topology: "standalone"
    rails: ['8.0', '8.1']
=======
    topology: "server"
    rails: ['8.0']
>>>>>>> 04db111a
    os: ubuntu-22.04
    fle: helper
  display_name: "${rails}, ${driver}, ${mongodb-version} (FLE ${fle})"
  tasks:
    - name: "test"

- matrix_name: "rails-7"
  matrix_spec:
    ruby: ["ruby-3.3"]
    driver: ["current"]
    mongodb-version: "6.0"
    topology: "server"
    rails: ['7.0', '7.1', '7.2']
    os: ubuntu-22.04
    fle: helper
  display_name: "${rails}, ${driver}, ${mongodb-version} (FLE ${fle})"
  tasks:
    - name: "test"

- matrix_name: "rails-6"
  matrix_spec:
    ruby: ["ruby-3.0"]
    driver: ["current"]
    mongodb-version: "6.0"
    topology: "server"
    rails: ['6.0', '6.1']
    os: ubuntu-22.04
  display_name: "${rails}, ${driver}, ${mongodb-version}"
  tasks:
     - name: "test"

- matrix_name: "i18n-fallbacks"
  matrix_spec:
    ruby: "ruby-3.0"
    driver: ["current"]
    mongodb-version: "4.4"
    topology: "server"
    test-i18n-fallbacks: yes
    os: ubuntu-20.04
  display_name: "i18n fallbacks ${rails}, ${driver}, ${mongodb-version}"
  tasks:
     - name: "test"

- matrix_name: app-tests-rails-8
  matrix_spec:
    ruby: ["ruby-3.2", "ruby-3.3"]
    driver: ["current"]
    mongodb-version: '7.0'
    topology: server
    app-tests: yes
    rails: ['8.0', '8.1']
    os: ubuntu-22.04
  display_name: "app tests ${driver}, ${ruby}, ${rails}"
  tasks:
    - name: "test"

- matrix_name: app-tests-rails-7
  matrix_spec:
    ruby: ["ruby-3.2", "ruby-3.3"]
    driver: ["current"]
    mongodb-version: '7.0'
    topology: server
    app-tests: yes
    rails: ['7.0', '7.1', '7.2']
    os: ubuntu-22.04
  display_name: "app tests ${driver}, ${ruby}, ${rails}"
  tasks:
    - name: "test"

- matrix_name: app-tests-rails-6
  matrix_spec:
    ruby: ["ruby-2.7"]
    driver: ["current"]
    mongodb-version: '5.0'
    topology: server
    app-tests: yes
    rails: ['6.0', '6.1']
    os: ubuntu-20.04
  display_name: "app tests ${driver}, ${ruby}, ${rails}"
  tasks:
     - name: "test"

# https://github.com/rails/rails/issues/49737
#- matrix_name: app-tests-jruby-9-4
#  matrix_spec:
#    jruby: ["jruby-9.4"]
#    driver: ["current"]
#    mongodb-version: '5.0'
#    topology: server
#    app-tests: yes
#    rails: ['7.1']
#    os: ubuntu-20.04
#  display_name: "app tests ${driver}, ${jruby}"
#  tasks:
#     - name: "test"

- matrix_name: "auto-encryption"
  matrix_spec:
    ruby: ruby-3.1
    driver: current
    topology: replica_set
    mongodb-version: ['6.0']
    os: ubuntu-22.04
    rails: ['7.0']
    fle: helper
  display_name: "FLE: ${rails}, ${driver}, ${mongodb-version}"
  tasks:
    - name: "test"

- matrix_name: atlas-full
  matrix_spec:
    ruby: ruby-3.2
    os: ubuntu-22.04
    auth: auth
    ssl: yes
  display_name: "Atlas (Full)"
  tasks:
    - name: testatlas_task_group<|MERGE_RESOLUTION|>--- conflicted
+++ resolved
@@ -792,13 +792,8 @@
     ruby: ["ruby-3.3"]
     driver: ["current"]
     mongodb-version: "7.0"
-<<<<<<< HEAD
-    topology: "standalone"
+    topology: "server"
     rails: ['8.0', '8.1']
-=======
-    topology: "server"
-    rails: ['8.0']
->>>>>>> 04db111a
     os: ubuntu-22.04
     fle: helper
   display_name: "${rails}, ${driver}, ${mongodb-version} (FLE ${fle})"
@@ -849,7 +844,7 @@
     mongodb-version: '7.0'
     topology: server
     app-tests: yes
-    rails: ['8.0', '8.1']
+    rails: ['8.0']
     os: ubuntu-22.04
   display_name: "app tests ${driver}, ${ruby}, ${rails}"
   tasks:
