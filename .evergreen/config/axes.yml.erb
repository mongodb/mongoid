--- conflicted
+++ resolved
@@ -215,17 +215,6 @@
       - id: current
         display_name: "i18n-current"
 
-<<<<<<< HEAD
-=======
-  - id: "test-i18n-fallbacks"
-    display_name: Test i18n fallbacks
-    values:
-      - id: yes
-        display_name: "i18n-fallbacks"
-        variables:
-           TEST_I18N_FALLBACKS: yes
-
->>>>>>> 7765ba56
   - id: app-tests
     display_name: Mongoid application tests
     values:
