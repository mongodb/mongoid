--- conflicted
+++ resolved
@@ -1,13 +1,4 @@
 buildvariants:
-<<<<<<< HEAD
-- matrix_name: "ruby-3"
-  matrix_spec:
-    ruby: ["ruby-3.0", "ruby-3.1", "ruby-3.2"]
-    driver: ["current"]
-    topology: '*'
-    mongodb-version: ['5.0', '6.0']
-    os: ubuntu-20.04
-=======
 - matrix_name: "ruby-3.2"
   matrix_spec:
     ruby: ["ruby-3.2"]
@@ -26,7 +17,6 @@
     topology: '*'
     mongodb-version: ['latest']
     os: debian11
->>>>>>> 1c77b9d9
   display_name: "${ruby}, ${driver}, ${mongodb-version}, ${topology}"
   tasks:
     - name: "test"
@@ -42,8 +32,6 @@
   tasks:
     - name: "test"
 
-<<<<<<< HEAD
-=======
 - matrix_name: "ruby-3.0"
   matrix_spec:
     ruby: ["ruby-3.0"]
@@ -55,19 +43,13 @@
   tasks:
     - name: "test"
 
->>>>>>> 1c77b9d9
 - matrix_name: "jruby"
   matrix_spec:
     jruby: ["jruby-9.4"]
     driver: ["current"]
     topology: ['replica-set', 'sharded-cluster']
-<<<<<<< HEAD
     mongodb-version: ['5.0', '6.0']
     os: ubuntu-18.04
-=======
-    mongodb-version: '5.0'
-    os: rhel80
->>>>>>> 1c77b9d9
   display_name: "${jruby}, ${driver}, ${mongodb-version}, ${topology}"
   tasks:
     - name: "test"
@@ -97,13 +79,8 @@
 - matrix_name: "driver-upcoming"
   matrix_spec:
     driver: [master, stable]
-<<<<<<< HEAD
     ruby: ["ruby-3.1", "ruby-3.2"]
     mongodb-version: "5.0"
-=======
-    ruby: ["ruby-3.2"]
-    mongodb-version: "6.0"
->>>>>>> 1c77b9d9
     topology: ['replica-set', 'sharded-cluster']
     os: debian11
   display_name: "${ruby}, ${driver}, ${mongodb-version}, ${topology}"
@@ -156,8 +133,6 @@
   tasks:
      - name: "test"
 
-<<<<<<< HEAD
-=======
 - matrix_name: "rails-7"
   matrix_spec:
     ruby: ["ruby-3.2"]
@@ -171,7 +146,6 @@
   tasks:
     - name: "test"
 
->>>>>>> 1c77b9d9
 - matrix_name: "bson-min"
   matrix_spec:
     driver: [bson-min]
@@ -194,8 +168,6 @@
   tasks:
     - name: "test"
 
-<<<<<<< HEAD
-=======
 
 - matrix_name: "rails-6"
   matrix_spec:
@@ -233,7 +205,6 @@
   tasks:
      - name: "test"
 
->>>>>>> 1c77b9d9
 - matrix_name: "i18n-fallbacks"
   matrix_spec:
     ruby: "ruby-3.2"
@@ -241,13 +212,8 @@
     mongodb-version: "4.2"
     topology: "standalone"
     test-i18n-fallbacks: yes
-<<<<<<< HEAD
-    os: ubuntu-18.04
+    os: rhel80
   display_name: "i18n fallbacks ${rails}, ${driver}, ${mongodb-version}"
-=======
-    os: rhel80
-  display_name: "i18n fallbacks ${rails}, ${driver}, ${mongodb-version}, ${i18n}"
->>>>>>> 1c77b9d9
   tasks:
      - name: "test"
 
@@ -271,13 +237,8 @@
     mongodb-version: '5.0'
     topology: standalone
     app-tests: yes
-<<<<<<< HEAD
     rails: ['6.0']
-    os: ubuntu-18.04
-=======
-    rails: ['5.2']
-    os: rhel80
->>>>>>> 1c77b9d9
+    os: rhel80
   display_name: "app tests ${driver}, ${ruby}, ${rails}"
   tasks:
      - name: "test"
