--- conflicted
+++ resolved
@@ -606,7 +606,6 @@
     end
   end
 
-<<<<<<< HEAD
   describe ".eager_load" do
 
     before do
@@ -639,7 +638,9 @@
 
     it "puts the document in the identity map" do
       map.should eq(person)
-=======
+    end
+  end
+
   context "when the relation is self referencing" do
 
     let(:game_one) do
@@ -663,7 +664,6 @@
       it "does not set the parent recursively" do
         game_two.parent.should be_nil
       end
->>>>>>> b98c87c0
     end
   end
 
