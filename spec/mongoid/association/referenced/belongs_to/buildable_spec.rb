--- conflicted
+++ resolved
@@ -27,11 +27,7 @@
       context "when the object is an object id" do
 
         let!(:person) do
-<<<<<<< HEAD
-          Person.create!(_id: object)
-=======
-          Person.create(_id: object, username: 'Bob')
->>>>>>> 05d1996d
+          Person.create!(_id: object, username: 'Bob')
         end
 
         let(:object) do
