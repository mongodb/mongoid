# frozen_string_literal: true

require "spec_helper"
require_relative './referenced/has_many_models'
require_relative './referenced/has_one_models'

describe Mongoid::Association::Referenced::AutoSave do

  describe ".auto_save" do

    before(:all) do
      Person.has_many :drugs, validate: false, autosave: true
      Person.has_one :account, validate: false, autosave: true
    end

    after(:all) do
      Person.reset_callbacks(:internal_save)
    end

    let(:person) do
      Person.new
    end

    context "when the option is not provided" do

<<<<<<< HEAD
      context "with accept_nested_attributes" do

        let(:game) do
          Game.new(name: "Tekken")
        end

        before do
          person.game = game
        end

        context "when saving the parent document" do

          before do
            person.save
          end

          it "saves the relation" do
            expect(game).to be_persisted
=======
      context 'has_many' do

        let(:parent) do
          HmmSchool.new
        end

        let(:child) do
          HmmStudent.new(name: "Panda")
        end

        before do
          parent.students = [child]
        end

        context "when saving the parent document" do

          before do
            parent.associations[:students].options[:autosave].should be_falsy

            parent.save!
          end

          it "does not save the child" do
            expect(child).to_not be_persisted
>>>>>>> 96776516
          end
        end
      end

<<<<<<< HEAD
      context "without accept_nested_attributes" do

        let(:cat) do
          Cat.new(name: "123")
        end

        before do
          person.cat = cat
=======
      context 'has_one' do

        let(:parent) do
          HomCollege.new
        end

        let(:child) do
          HomAccreditation.new
        end

        before do
          parent.accreditation = child
>>>>>>> 96776516
        end

        context "when saving the parent document" do

          before do
<<<<<<< HEAD
            person.save
          end

          it "does not save the relation" do
            expect(cat).to_not be_persisted
=======
            parent.associations[:accreditation].options[:autosave].should be_falsy

            parent.save!
          end

          it "does not save the child" do
            expect(child).to_not be_persisted
>>>>>>> 96776516
          end
        end
      end
    end

    context "when the option is true" do

      context "when the relation has already had the autosave callback added" do

        before do
          Person.has_many :drugs, validate: false, autosave: true
        end

        let(:drug) do
          Drug.new(name: "Percocet")
        end

        it "does not add the autosave callback twice" do
          expect(drug).to receive(:save).once
          person.drugs.push(drug)
          person.save
        end
      end

      context "when the relation is a references many" do

        let(:drug) do
          Drug.new(name: "Percocet")
        end

        context "when saving a new parent document" do

          context 'when persistence options are not set on the parent' do

            before do
              Person.has_many :drugs, validate: false, autosave: true
            end

            before do
              person.drugs << drug
              person.save
            end

            it "saves the relation" do
              expect(drug).to be_persisted
            end
          end

          context 'when persistence options are set on the parent' do

            let(:other_database) do
              :other
            end

            after do
              Person.with(database: other_database) do |person_class|
                person_class.delete_all
              end
              Drug.with(database: other_database) do |drug_class|
                drug_class.delete_all
              end
            end

            before do
              person.with(database: other_database) do |per|
                per.drugs << drug
                per.save
              end
            end

            it 'saves the relation with the persistence options' do
              Drug.with(database: other_database) do |drug_class|
                expect(drug_class.count).to eq(1)
              end
            end
          end
        end

        context "when saving an existing parent document" do

          before do
            person.save
            person.drugs << drug
            person.save
          end

          it "saves the relation" do
            expect(drug).to be_persisted
          end
        end

        context "when not updating the document" do

          let(:from_db) do
            Person.find person.id
          end

          before do
            person.drugs << drug
            person.save
          end

          it 'does not load the association' do
            from_db.save
            expect(from_db.ivar(:drugs)).to be false
          end
        end
      end

      context "when the relation is a references one" do

        let(:account) do
          Account.new(name: "Testing")
        end

        context "when saving a new parent document" do

          before do
            person.account = account
            person.save
          end

          it "saves the relation" do
            expect(account).to be_persisted
          end

          it "persists on the database" do
            expect(account.reload).to_not be_nil
          end
        end

        context "when saving an existing parent document" do

          before do
            person.save
            person.account = account
            person.save
          end

          it "saves the relation" do
            expect(account).to be_persisted
          end

          it "persists on the database" do
            expect(account.reload).to_not be_nil
          end
        end

        context "when updating the child" do

          before do
            person.account = account
            person.save
          end

          it "sends one insert" do
            account.name = "account"
            expect_query(1) do
              person.with(write: {w:0}) do |_person|
                _person.save
              end
            end
          end
        end

        context "when not updating the document" do

          let(:from_db) do
            Person.find person.id
          end

          before do
            person.account = account
            person.save
          end

          it 'does not load the association' do
            from_db.save
            expect(from_db.ivar(:account)).to be false
          end
        end
      end

      context "when the relation is a referenced in" do

        let(:ghost) do
          Ghost.new(name: "Slimer")
        end

        let(:movie) do
          Movie.new(title: "Ghostbusters")
        end

        context "when saving a new parent document" do

          before do
            ghost.movie = movie
            ghost.save
          end

          it "saves the relation" do
            expect(movie).to be_persisted
          end
        end

        context "when saving an existing parent document" do

          before do
            ghost.save
            ghost.movie = movie
            ghost.save
          end

          it "saves the relation" do
            expect(movie).to be_persisted
          end
        end
      end

      context "when it has two relations with autosaves" do

        let!(:person) do
          Person.create(drugs: [percocet], account: account)
        end

        let(:from_db) do
          Person.find person.id
        end

        let(:percocet) do
          Drug.new(name: "Percocet")
        end

        let(:account) do
          Account.new(name: "Testing")
        end

        context "when updating one document" do

          let(:placebo) do
            Drug.new(name: "Placebo")
          end

          before do
            from_db.drugs = [placebo]
            from_db.save
          end

          it 'loads the updated association' do
            expect(from_db.ivar(:drugs)).to eq([placebo])
          end

          it 'doest not load the other association' do
            expect(from_db.ivar(:account)).to be false
          end
        end

        context "when updating none document" do

          before do
            from_db.save
          end

          it 'doest not load drugs association' do
            expect(from_db.ivar(:drugs)).to be false
          end

          it 'doest not load account association' do
            expect(from_db.ivar(:account)).to be false
          end
        end
      end

      context 'when the autosave should be cascaded' do

        before do
          class King
            include Mongoid::Document
            has_one :peasant, autosave: true
          end

          class Peasant
            include Mongoid::Document
            belongs_to :king
            has_one :harvest, autosave: true
          end

          class Harvest
            include Mongoid::Document
            field :season, type: String
            belongs_to :peasant
          end
        end

        after do
          Object.send(:remove_const, :King)
          Object.send(:remove_const, :Peasant)
          Object.send(:remove_const, :Harvest)
        end

        let(:king) do
          King.create
        end

        let(:peasant) do
          Peasant.create
        end

        let(:harvest) do
          Harvest.create(season: 'Summer')
        end

        before do
          peasant.harvest = harvest
          king.peasant = peasant
          harvest.season = 'Fall'
          king.save
        end

        it 'cascades the save' do
          expect(harvest.reload.season).to eq('Fall')
        end
      end
    end
  end
end<|MERGE_RESOLUTION|>--- conflicted
+++ resolved
@@ -23,26 +23,6 @@
 
     context "when the option is not provided" do
 
-<<<<<<< HEAD
-      context "with accept_nested_attributes" do
-
-        let(:game) do
-          Game.new(name: "Tekken")
-        end
-
-        before do
-          person.game = game
-        end
-
-        context "when saving the parent document" do
-
-          before do
-            person.save
-          end
-
-          it "saves the relation" do
-            expect(game).to be_persisted
-=======
       context 'has_many' do
 
         let(:parent) do
@@ -67,21 +47,10 @@
 
           it "does not save the child" do
             expect(child).to_not be_persisted
->>>>>>> 96776516
-          end
-        end
-      end
-
-<<<<<<< HEAD
-      context "without accept_nested_attributes" do
-
-        let(:cat) do
-          Cat.new(name: "123")
-        end
-
-        before do
-          person.cat = cat
-=======
+          end
+        end
+      end
+
       context 'has_one' do
 
         let(:parent) do
@@ -94,19 +63,11 @@
 
         before do
           parent.accreditation = child
->>>>>>> 96776516
         end
 
         context "when saving the parent document" do
 
           before do
-<<<<<<< HEAD
-            person.save
-          end
-
-          it "does not save the relation" do
-            expect(cat).to_not be_persisted
-=======
             parent.associations[:accreditation].options[:autosave].should be_falsy
 
             parent.save!
@@ -114,7 +75,6 @@
 
           it "does not save the child" do
             expect(child).to_not be_persisted
->>>>>>> 96776516
           end
         end
       end
