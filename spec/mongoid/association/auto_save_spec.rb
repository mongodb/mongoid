--- conflicted
+++ resolved
@@ -62,11 +62,7 @@
         end
 
         before do
-<<<<<<< HEAD
-          person.save!
-=======
           parent.accreditation = child
->>>>>>> 96776516
         end
 
         context "when saving the parent document" do
