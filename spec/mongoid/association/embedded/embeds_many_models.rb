--- conflicted
+++ resolved
@@ -90,7 +90,21 @@
   embeds_many :acquaintances, class_name: 'EmmFriend', as: :befriendable
 end
 
-<<<<<<< HEAD
+class EmmUser
+  include Mongoid::Document
+  include Mongoid::Timestamps
+
+  embeds_many :orders, class_name: 'EmmOrder'
+end
+
+class EmmOrder
+  include Mongoid::Document
+
+  field :amount, type: Integer
+
+  embedded_in :user, class_name: 'EmmUser'
+end
+
 module EmmSpec
   # There is also a top-level Car class defined.
   class Car
@@ -147,19 +161,4 @@
 
   # No :class_name option on this association intentionally.
   embedded_in :tank
-=======
-class EmmUser
-  include Mongoid::Document
-  include Mongoid::Timestamps
-
-  embeds_many :orders, class_name: 'EmmOrder'
-end
-
-class EmmOrder
-  include Mongoid::Document
-
-  field :amount, type: Integer
-
-  embedded_in :user, class_name: 'EmmUser'
->>>>>>> 64b94c67
 end