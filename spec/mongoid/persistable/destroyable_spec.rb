# frozen_string_literal: true

require "spec_helper"

describe Mongoid::Persistable::Destroyable do

  describe "#destroy" do

    let!(:person) do
      Person.create!
    end

    context "when destroying a readonly document" do

      context "when legacy_attributes is true" do
        config_override :legacy_readonly, true

        let(:from_db) do
          Person.only(:_id).first
        end

        it "raises an error" do
          expect(from_db.readonly?).to be true
          expect {
            from_db.destroy
          }.to raise_error(Mongoid::Errors::ReadonlyDocument)
        end
      end

      context "when legacy_attributes is false" do
        config_override :legacy_readonly, false

        let(:from_db) do
          Person.first.tap(&:readonly!)
        end

        it "raises an error" do
          expect(from_db.readonly?).to be true
          expect {
            from_db.destroy
          }.to raise_error(Mongoid::Errors::ReadonlyDocument)
        end
      end
    end

    context 'when destroying a document that was not saved' do
      let(:unsaved_person) { Person.new(id: person.id) }

      before do
        unsaved_person.destroy
      end

      it 'deletes the matching document from the database' do
<<<<<<< HEAD
        expect do
          person.reload
        end.to raise_error(Mongoid::Errors::DocumentNotFound, /Document\(s\) not found for class Person with id\(s\)/)
=======
        expect { person.reload }.to raise_error(Mongoid::Errors::DocumentNotFound, /Document\(s\) not found for class Person with id\(s\)/)
>>>>>>> e97101d4
      end
    end

    context "when destroying a root document" do

      let!(:destroyed) do
        person.destroy
      end

      it "destroys the document from the collection" do
        expect {
          Person.find(person.id)
        }.to raise_error(Mongoid::Errors::DocumentNotFound, /Document\(s\) not found for class Person with id\(s\)/)
      end

      it "returns true" do
        expect(destroyed).to be true
      end

      it "resets the flagged for destroy flag" do
        expect(person).to_not be_flagged_for_destroy
      end

      context 'when :persist option false' do

        let!(:destroyed) do
          person.destroy(persist: false)
        end

        it "does not destroy the document from the collection" do
          expect(Person.find(person.id)).to eq person
        end

        it "returns true" do
          expect(destroyed).to be true
        end

        it "does not set the flagged for destroy flag" do
          expect(person).to_not be_flagged_for_destroy
        end
      end
    end

    context "when destroying an embedded document" do

      let(:address) do
        person.addresses.build(street: "Bond Street")
      end

      context "when the document is not yet saved" do

        before do
          address.destroy
        end

        it "removes the document from the parent" do
          expect(person.addresses).to be_empty
        end

        it "removes the attributes from the parent" do
          expect(person.raw_attributes["addresses"]).to be_nil
        end

        it "resets the flagged for destroy flag" do
          expect(address).to_not be_flagged_for_destroy
        end
      end

      context "when the document has been saved" do

        before do
          address.save!
          address.destroy
        end

        let(:from_db) do
          Person.find(person.id)
        end

        it "removes the object from the parent" do
          expect(person.addresses).to be_empty
        end

        it "removes the object from the database" do
          expect(from_db.addresses).to be_empty
        end
      end

      context 'when :persist option false' do

        before do
          address.save!
          address.destroy(persist: false)
        end

        let(:from_db) do
          Person.find(person.id)
        end

        it "does not remove the object from the parent" do
          expect(person.addresses).to eq [address]
          expect(person.addresses.first).to_not be_flagged_for_destroy
        end

        it "does not remove the object from the database" do
          expect(from_db.addresses).to eq [address]
          expect(from_db.addresses.first).to_not be_flagged_for_destroy
        end
      end

      context 'when :suppress option true' do

        before do
          address.save!
          address.destroy(suppress: true)
        end

        let(:from_db) do
          Person.find(person.id)
        end

        it "does not remove the object from the parent" do
          expect(person.addresses).to eq [address]
          expect(person.addresses.first).to_not be_flagged_for_destroy
        end

        it "removes the object from the database" do
          expect(from_db.addresses).to be_empty
        end
      end

      context 'when destroying from a list of embedded documents' do

        context 'when the embedded documents list is reversed in memory' do

          let(:word) do
            Word.create!(name: 'driver')
          end

          let(:from_db) do
            Word.find(word.id)
          end

          before do
            word.definitions.find_or_create_by(description: 'database connector')
            word.definitions.find_or_create_by(description: 'chauffeur')
            word.definitions = word.definitions.reverse
            word.definitions.last.destroy
          end

          it 'removes the embedded document in memory' do
            expect(word.definitions.size).to eq(1)
          end

          it 'removes the embedded document in the database' do
            expect(from_db.definitions.size).to eq(1)
          end
        end
      end
    end

    context "when destroying deeply embedded documents" do

      context "when the document has been saved" do

        let(:address) do
          person.addresses.create!(street: "Bond Street")
        end

        let(:location) do
          address.locations.create!(name: "Home")
        end

        let(:from_db) do
          Person.find(person.id)
        end

        before do
          location.destroy
        end

        it "removes the object from the parent and database" do
          expect(from_db.addresses.first.locations).to be_empty
        end

        it "resets the flagged for destroy flag" do
          expect(location).to_not be_flagged_for_destroy
        end
      end
    end

    context 'when there are dependent documents' do
      context 'has_one' do

        context 'dependent: :destroy' do
          let!(:parent) do
            Hole.create!(bolt: Bolt.create!)
          end

          it 'destroys dependent documents' do
            expect(Bolt.count).to eq(1)
            parent.destroy
            expect(Bolt.count).to eq(0)
          end
        end

        context 'dependent: :destroy_all' do
          let!(:parent) do
            Hole.create!(threadlocker: Threadlocker.create!)
          end

          it 'deletes dependent documents' do
            expect(Threadlocker.count).to eq(1)
            parent.destroy
            expect(Threadlocker.count).to eq(0)
          end
        end

        context 'dependent: :restrict_with_exception' do
          let!(:parent) do
            Hole.create!(sealer: Sealer.create!)
          end

          it 'raises an exception' do
<<<<<<< HEAD
            expect(Sealer.count).to eq(1)
            expect do
              parent.destroy
            end.to raise_error(Mongoid::Errors::DeleteRestriction)
            expect(Sealer.count).to eq(1)
=======
            Sealer.count.should == 1
            expect { parent.destroy }.to raise_error(Mongoid::Errors::DeleteRestriction)
            Sealer.count.should == 1
>>>>>>> e97101d4
          end
        end
      end

      context 'has_many' do

        context 'dependent: :destroy' do
          let!(:parent) do
            Hole.create!(nuts: [Nut.create!])
          end

          it 'destroys dependent documents' do
            expect(Nut.count).to eq(1)
            parent.destroy
            expect(Nut.count).to eq(0)
          end
        end

        context 'dependent: :destroy_all' do
          let!(:parent) do
            Hole.create!(washers: [Washer.create!])
          end

          it 'deletes dependent documents' do
            expect(Washer.count).to eq(1)
            parent.destroy
            expect(Washer.count).to eq(0)
          end
        end

        context 'dependent: :restrict_with_exception' do
          let!(:parent) do
            Hole.create!(spacers: [Spacer.create!])
          end

          it 'raises an exception' do
<<<<<<< HEAD
            expect(Spacer.count).to eq(1)
            expect do
              parent.destroy
            end.to raise_error(Mongoid::Errors::DeleteRestriction)
            expect(Spacer.count).to eq(1)
=======
            Spacer.count.should == 1
            expect { parent.destroy }.to raise_error(Mongoid::Errors::DeleteRestriction)
            Spacer.count.should == 1
>>>>>>> e97101d4
          end
        end
      end
    end
  end

  describe "#destroy!" do

    let(:person) do
      Person.create!
    end

    context "when no validation callback returns false" do

      it "returns true" do
        expect(person.destroy!).to eq(true)
      end
    end

    context "when a validation callback returns false" do

      let(:album) do
        Album.create!
      end

      before do
        Album.before_destroy(:set_parent_name_fail)
      end

      after do
        Album.reset_callbacks(:destroy)
      end

      it "raises an exception" do
        expect {
          album.destroy!
        }.to raise_error(Mongoid::Errors::DocumentNotDestroyed)
      end
    end

    context 'when destroying a document that was not saved' do
      let(:unsaved_person) { Person.new(id: person.id) }

      before do
        unsaved_person.destroy!
      end

      it 'deletes the matching document from the database' do
        expect { person.reload }.to raise_error(Mongoid::Errors::DocumentNotFound, /Document\(s\) not found for class Person with id\(s\)/)
      end
    end

    context "when destroying a root document" do

      let!(:destroyed) do
        person.destroy!
      end

      it "destroys the document from the collection" do
        expect {
          Person.find(person.id)
        }.to raise_error(Mongoid::Errors::DocumentNotFound, /Document\(s\) not found for class Person with id\(s\)/)
      end

      it "returns true" do
        expect(destroyed).to be true
      end

      it "resets the flagged for destroy flag" do
        expect(person).to_not be_flagged_for_destroy
      end

      context 'when :persist option false' do

        let!(:destroyed) do
          person.destroy!(persist: false)
        end

        it "does not destroy the document from the collection" do
          expect(Person.find(person.id)).to eq person
        end

        it "returns true" do
          expect(destroyed).to be true
        end

        it "does not set the flagged for destroy flag" do
          expect(person).to_not be_flagged_for_destroy
        end
      end
    end

    context "when destroying an embedded document" do

      let(:address) do
        person.addresses.build(street: "Bond Street")
      end

      context "when the document is not yet saved" do

        before do
          address.destroy!
        end

        it "removes the document from the parent" do
          expect(person.addresses).to be_empty
        end

        it "removes the attributes from the parent" do
          expect(person.raw_attributes["addresses"]).to be_nil
        end

        it "resets the flagged for destroy flag" do
          expect(address).to_not be_flagged_for_destroy
        end
      end

      context "when the document has been saved" do

        before do
          address.save!
          address.destroy!
        end

        let(:from_db) do
          Person.find(person.id)
        end

        it "removes the object from the parent" do
          expect(person.addresses).to be_empty
        end

        it "removes the object from the database" do
          expect(from_db.addresses).to be_empty
        end
      end

      context 'when :persist option false' do

        before do
          address.save!
          address.destroy!(persist: false)
        end

        let(:from_db) do
          Person.find(person.id)
        end

        it "does not remove the object from the parent" do
          expect(person.addresses).to eq [address]
          expect(person.addresses.first).to_not be_flagged_for_destroy
        end

        it "does not remove the object from the database" do
          expect(from_db.addresses).to eq [address]
          expect(from_db.addresses.first).to_not be_flagged_for_destroy
        end
      end

      context 'when :suppress option true' do

        before do
          address.save!
          address.destroy!(suppress: true)
        end

        let(:from_db) do
          Person.find(person.id)
        end

        it "does not remove the object from the parent" do
          expect(person.addresses).to eq [address]
          expect(person.addresses.first).to_not be_flagged_for_destroy
        end

        it "removes the object from the database" do
          expect(from_db.addresses).to be_empty
        end
      end
    end
  end

  describe "#destroy_all" do

    let!(:person) do
      Person.create!(title: "sir")
    end

    context "when no conditions are provided" do

      let!(:removed) do
        Person.destroy_all
      end

      it "removes all the documents" do
        expect(Person.count).to eq(0)
      end

      it "returns the number of documents removed" do
        expect(removed).to eq(1)
      end
    end

    context "when conditions are provided" do

      let!(:person_two) do
        Person.create!
      end

      context "when no conditions attribute provided" do

        let!(:removed) do
          Person.destroy_all(title: "sir")
        end

        it "removes the matching documents" do
          expect(Person.count).to eq(1)
        end

        it "returns the number of documents removed" do
          expect(removed).to eq(1)
        end
      end
    end

    context 'when the write concern is unacknowledged' do

      before do
        Person.create!(title: 'miss')
      end

      let!(:removed) do
        Person.with(write: { w: 0 }) { |klass| klass.destroy_all(title: "sir") }
      end

      it "removes the matching documents" do
        expect(Person.where(title: 'miss').count).to eq(1)
      end

      it "returns 0" do
        expect(removed).to eq(0)
      end
    end

    context 'when destroying a list of embedded documents' do

      context 'when the embedded documents list is reversed in memory' do

        let(:word) do
          Word.create!(name: 'driver')
        end

        before do
          word.definitions.find_or_create_by(description: 'database connector')
          word.definitions.find_or_create_by(description: 'chauffeur')
          word.definitions = word.definitions.reverse
          word.definitions.destroy_all
        end

        it 'removes all embedded documents' do
          expect(word.definitions.size).to eq(0)
        end
      end
    end

    context 'when there are dependent documents' do
      context 'has_one' do

        context 'dependent: :destroy' do
          let!(:parent) do
            Hole.create!.tap do |hole|
              Bolt.create!(hole: hole)
            end
          end

          it 'destroys dependent documents' do
            expect(Bolt.count).to eq(1)
            Hole.destroy_all
            expect(Bolt.count).to eq(0)
          end
        end

        context 'dependent: :delete_all' do
          let!(:parent) do
            Hole.create!.tap do |hole|
              Threadlocker.create!(hole: hole)
            end
          end

          it 'deletes dependent documents' do
            expect(Threadlocker.count).to eq(1)
            Hole.destroy_all
            expect(Threadlocker.count).to eq(0)
          end
        end

        context 'dependent: :restrict_with_exception' do
          let!(:parent) do
            Hole.create!.tap do |hole|
              Sealer.create!(hole: hole)
            end
          end

          it 'raises an exception' do
<<<<<<< HEAD
            expect(Sealer.count).to eq(1)
            expect do
              Hole.destroy_all
            end.to raise_error(Mongoid::Errors::DeleteRestriction)
            expect(Sealer.count).to eq(1)
=======
            Sealer.count.should == 1
            expect { Hole.destroy_all }.to raise_error(Mongoid::Errors::DeleteRestriction)
            Sealer.count.should == 1
>>>>>>> e97101d4
          end
        end
      end

      context 'has_many' do

        context 'dependent: :destroy' do
          let!(:parent) do
            Hole.create!(nuts: [Nut.create!])
          end

          it 'destroys dependent documents' do
            expect(Nut.count).to eq(1)
            Hole.destroy_all
            expect(Nut.count).to eq(0)
          end
        end

        context 'dependent: :delete_all' do
          let!(:parent) do
            Hole.create!(washers: [Washer.create!])
          end

          it 'deletes dependent documents' do
            expect(Washer.count).to eq(1)
            Hole.destroy_all
            expect(Washer.count).to eq(0)
          end
        end

        context 'dependent: :restrict_with_exception' do
          let!(:parent) do
            Hole.create!(spacers: [Spacer.create!])
          end

          it 'raises an exception' do
<<<<<<< HEAD
            expect(Spacer.count).to eq(1)
            expect do
              Hole.destroy_all
            end.to raise_error(Mongoid::Errors::DeleteRestriction)
            expect(Spacer.count).to eq(1)
=======
            Spacer.count.should == 1
            expect { Hole.destroy_all }.to raise_error(Mongoid::Errors::DeleteRestriction)
            Spacer.count.should == 1
>>>>>>> e97101d4
          end
        end
      end
    end
  end
end<|MERGE_RESOLUTION|>--- conflicted
+++ resolved
@@ -51,13 +51,9 @@
       end
 
       it 'deletes the matching document from the database' do
-<<<<<<< HEAD
         expect do
           person.reload
         end.to raise_error(Mongoid::Errors::DocumentNotFound, /Document\(s\) not found for class Person with id\(s\)/)
-=======
-        expect { person.reload }.to raise_error(Mongoid::Errors::DocumentNotFound, /Document\(s\) not found for class Person with id\(s\)/)
->>>>>>> e97101d4
       end
     end
 
@@ -282,17 +278,9 @@
           end
 
           it 'raises an exception' do
-<<<<<<< HEAD
             expect(Sealer.count).to eq(1)
-            expect do
-              parent.destroy
-            end.to raise_error(Mongoid::Errors::DeleteRestriction)
+            expect { parent.destroy }.to raise_error(Mongoid::Errors::DeleteRestriction)
             expect(Sealer.count).to eq(1)
-=======
-            Sealer.count.should == 1
-            expect { parent.destroy }.to raise_error(Mongoid::Errors::DeleteRestriction)
-            Sealer.count.should == 1
->>>>>>> e97101d4
           end
         end
       end
@@ -329,17 +317,9 @@
           end
 
           it 'raises an exception' do
-<<<<<<< HEAD
             expect(Spacer.count).to eq(1)
-            expect do
-              parent.destroy
-            end.to raise_error(Mongoid::Errors::DeleteRestriction)
+            expect { parent.destroy }.to raise_error(Mongoid::Errors::DeleteRestriction)
             expect(Spacer.count).to eq(1)
-=======
-            Spacer.count.should == 1
-            expect { parent.destroy }.to raise_error(Mongoid::Errors::DeleteRestriction)
-            Spacer.count.should == 1
->>>>>>> e97101d4
           end
         end
       end
@@ -644,17 +624,9 @@
           end
 
           it 'raises an exception' do
-<<<<<<< HEAD
             expect(Sealer.count).to eq(1)
-            expect do
-              Hole.destroy_all
-            end.to raise_error(Mongoid::Errors::DeleteRestriction)
+            expect { Hole.destroy_all }.to raise_error(Mongoid::Errors::DeleteRestriction)
             expect(Sealer.count).to eq(1)
-=======
-            Sealer.count.should == 1
-            expect { Hole.destroy_all }.to raise_error(Mongoid::Errors::DeleteRestriction)
-            Sealer.count.should == 1
->>>>>>> e97101d4
           end
         end
       end
@@ -691,17 +663,9 @@
           end
 
           it 'raises an exception' do
-<<<<<<< HEAD
             expect(Spacer.count).to eq(1)
-            expect do
-              Hole.destroy_all
-            end.to raise_error(Mongoid::Errors::DeleteRestriction)
+            expect { Hole.destroy_all }.to raise_error(Mongoid::Errors::DeleteRestriction)
             expect(Spacer.count).to eq(1)
-=======
-            Spacer.count.should == 1
-            expect { Hole.destroy_all }.to raise_error(Mongoid::Errors::DeleteRestriction)
-            Spacer.count.should == 1
->>>>>>> e97101d4
           end
         end
       end
