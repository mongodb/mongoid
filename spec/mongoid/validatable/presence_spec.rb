--- conflicted
+++ resolved
@@ -279,13 +279,9 @@
           context "when saving the parent" do
 
             before do
-<<<<<<< HEAD
-              person.save!
-=======
               parent.associations[:accreditation].options[:autosave].should be_falsy
 
               parent.save!
->>>>>>> 96776516
             end
 
             it "does not save the association target" do
