--- conflicted
+++ resolved
@@ -288,10 +288,6 @@
       Band.where(name: "Depeche Mode")
     end
 
-<<<<<<< HEAD
-=======
-
->>>>>>> fed822ae
     it "returns the criteria as a json hash" do
       expect(criteria.as_json).to eq([ band.serializable_hash.as_json ])
     end
