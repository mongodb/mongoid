# frozen_string_literal: true

require "spec_helper"
require "support/feature_sandbox"

describe Mongoid::Config do

  after do
    Mongoid.configure do |config|
      config.load_configuration(CONFIG)
    end
  end

  describe "#configured?" do

    after do
      described_class.connect_to(database_id, read: :primary)
    end

    context "when a default client config exists" do

      context "when a default database is configured" do

        let(:config) do
          {
            default: {
              database: database_id,
              hosts: [ "127.0.0.1:27017" ]
            }
          }
        end

        before do
          described_class.send(:clients=, config)
        end

        it "returns true" do
          expect(described_class).to be_configured
        end
      end
    end

    context "when no default client config exists" do

      before do
        described_class.clients.clear
      end

      it "returns false" do
        expect(described_class).to_not be_configured
      end
    end
  end

  describe "#destructive_fields" do

    Mongoid::Composable.prohibited_methods.each do |method|

      it "contains #{method}" do
        expect(described_class.destructive_fields).to include(method)
      end
    end
  end

  context "when the log level is not set in the configuration" do

    before do
      Mongoid.configure do |config|
        config.load_configuration(CONFIG)
      end
    end

    it "sets the Mongoid logger level to the default" do
      expect(Mongoid.logger.level).to eq(Logger::INFO)
    end

    it "sets the Mongo driver logger level to the default" do
      expect(Mongo::Logger.logger.level).to eq(Logger::INFO)
    end
  end

  context 'when background_indexing option' do
    context 'is not set in the config' do
      it 'sets the value to false by default' do
        Mongoid::Config.reset
        configuration = CONFIG.merge(options: {})

        Mongoid.configure { |config| config.load_configuration(configuration) }

        expect(Mongoid::Config.background_indexing).to be(false)
      end
    end

    context 'is set in the config' do
      it 'sets the value' do
        Mongoid::Config.reset
        configuration = CONFIG.merge(options: {background_indexing: true})

        Mongoid.configure { |config| config.load_configuration(configuration) }

        expect(Mongoid::Config.background_indexing).to be(true)
      end
    end
  end

  context 'when the belongs_to_required_by_default option is not set in the config' do

    before do
      Mongoid::Config.reset
      Mongoid.configure do |config|
        config.load_configuration(clients: CONFIG[:clients])
      end
    end

    it 'sets the Mongoid.belongs_to_required_by_default value to true' do
      expect(Mongoid.belongs_to_required_by_default).to be(true)
    end
  end

  context 'when the belongs_to_required_by_default option is set in the config' do

    before do
      Mongoid.configure do |config|
        config.load_configuration(conf)
      end
    end

    context 'when the value is set to true' do

      let(:conf) do
        CONFIG.merge(options: { belongs_to_required_by_default: true })
      end

      it 'sets the Mongoid.belongs_to_required_by_default value to true' do
        expect(Mongoid.belongs_to_required_by_default).to be(true)
      end
    end

    context 'when the value is set to false' do

      let(:conf) do
        CONFIG.merge(options: { belongs_to_required_by_default: false })
      end

      before do
        Mongoid::Config.reset
        Mongoid.configure do |config|
          config.load_configuration(conf)
        end
      end

      it 'sets the Mongoid.belongs_to_required_by_default value to false' do
        expect(Mongoid.belongs_to_required_by_default).to be(false)
      end
    end
  end

  context 'when the app_name is set in the config' do

    let(:conf) do
      CONFIG.merge(options: { app_name: 'admin-reporting' })
    end

    before do
      Mongoid.configure do |config|
        config.load_configuration(conf)
      end
    end

    it 'sets the Mongoid.app_name to the provided value' do
      expect(Mongoid.app_name).to eq('admin-reporting')
    end
  end

  context 'when the app_name is not set in the config' do

    before do
      Mongoid::Config.reset
      Mongoid.configure do |config|
        config.load_configuration(CONFIG)
      end
    end

    it 'does not set the Mongoid.app_name option' do
      expect(Mongoid.app_name).to be_nil
    end
  end

  context 'when discriminator_key override' do
    context 'is not set in the config' do
      it 'has the value _type by default' do
        Mongoid::Config.reset
        configuration = CONFIG.merge(options: {})

        Mongoid.configure { |config| config.load_configuration(configuration) }

        expect(Mongoid::Config.discriminator_key).to eq("_type")
      end
    end

    context 'is set in the config' do
      it 'sets the value' do
        Mongoid::Config.reset
        configuration = CONFIG.merge(options: {discriminator_key: "test"})

        Mongoid.configure { |config| config.load_configuration(configuration) }

        expect(Mongoid::Config.discriminator_key).to eq("test")
      end

      it 'is set globally' do
        expect(Mongoid.discriminator_key).to eq("test")
      end
    end
  end

  context 'async_query_executor option' do
    let(:option) { :async_query_executor }

    before do
      Mongoid::Config.reset
      Mongoid.configure do |config|
        config.load_configuration(conf)
      end
    end

    context "when it is not set in the config" do

      let(:conf) { CONFIG }

      it "it is set to its default" do
        expect(Mongoid.send(option)).to eq(:immediate)
      end
    end

    context 'when the value is :immediate' do

      let(:conf) do
        CONFIG.merge(options: { option => :immediate })
      end

      it "is set to false" do
        expect(Mongoid.send(option)).to be(:immediate)
      end
    end

    context 'when the value is :global_thread_pool' do

      let(:conf) do
        CONFIG.merge(options: { option => :global_thread_pool })
      end

      it "is set to false" do
        expect(Mongoid.send(option)).to be(:global_thread_pool)
      end
    end
  end

  context 'global_executor_concurrency option' do
    let(:option) { :global_executor_concurrency }

    before do
      Mongoid::Config.reset
      Mongoid.configure do |config|
        config.load_configuration(conf)
      end
    end

    context "when it is not set in the config" do

      let(:conf) { CONFIG }

      it "it is set to its default" do
        expect(Mongoid.send(option)).to eq(nil)
      end
    end

    context 'when the value is set to a number' do

      let(:conf) do
        CONFIG.merge(options: { option => 5 })
      end

      it "is set to the number" do
        expect(Mongoid.send(option)).to be(5)
      end
    end
  end

  shared_examples "a config option" do

    before do
      Mongoid::Config.reset
      Mongoid.configure do |config|
        config.load_configuration(conf)
      end
    end

    context 'when the value is false' do

      let(:conf) do
        CONFIG.merge(options: { option => false })
      end

      it "is set to false" do
        expect(Mongoid.send(option)).to be(false)
      end
    end

    context 'when the value is true' do

      let(:conf) do
        CONFIG.merge(options: { option => true })
      end

      it "is set to true" do
        expect(Mongoid.send(option)).to be(true)
      end
    end

    context "when it is not set in the config" do

      let(:conf) { CONFIG }

      it "it is set to its default" do
        expect(Mongoid.send(option)).to eq(default)
      end
    end
  end

  context 'when setting the map_big_decimal_to_decimal128 option in the config' do
    let(:option) { :map_big_decimal_to_decimal128 }
    let(:default) { true }

    it_behaves_like "a config option"
  end

  context 'when setting the broken_updates option in the config' do
    let(:option) { :broken_updates }
    let(:default) { false }

    it_behaves_like "a config option"
  end

  context 'when setting the legacy_triple_equals option in the config' do
    let(:option) { :legacy_triple_equals }
    let(:default) { false }

    it_behaves_like "a config option"
  end

  context 'when setting the broken_scoping option in the config' do
    let(:option) { :broken_scoping }
    let(:default) { false }

    it_behaves_like "a config option"
  end

  context 'when setting the broken_aggregables option in the config' do
    let(:option) { :broken_aggregables }
    let(:default) { false }

    it_behaves_like "a config option"
  end

  context 'when setting the broken_alias_handling option in the config' do
    let(:option) { :broken_alias_handling }
    let(:default) { false }

    it_behaves_like "a config option"
  end

  context 'when setting the broken_and option in the config' do
    let(:option) { :broken_and }
    let(:default) { false }

    it_behaves_like "a config option"
  end

  context 'when setting the compare_time_by_ms option in the config' do
    let(:option) { :compare_time_by_ms }
    let(:default) { true }

    it_behaves_like "a config option"
  end

  context 'when setting the object_id_as_json_oid option in the config' do
    let(:option) { :object_id_as_json_oid }
    let(:default) { false }

    it_behaves_like "a config option"
  end

  context 'when setting the legacy_pluck_distinct option in the config' do
    let(:option) { :legacy_pluck_distinct }
    let(:default) { false }

    it_behaves_like "a config option"
  end

  context 'when setting the overwrite_chained_operators option in the config' do
    let(:option) { :overwrite_chained_operators }
    let(:default) { false }

    it_behaves_like "a config option"
  end

  context 'when setting the legacy_attributes option in the config' do
    let(:option) { :legacy_attributes }
    let(:default) { false }

    it_behaves_like "a config option"
  end

<<<<<<< HEAD
  context 'when setting the legacy_attributes option in the config' do
    let(:option) { :legacy_readonly }
    let(:default) { false }
=======
  context 'when setting the legacy_readonly option in the config' do
    let(:option) { :legacy_readonly }
    let(:default) { true }

    it_behaves_like "a config option"
  end

  describe "#load!" do
>>>>>>> 2a0fbafa

    it_behaves_like "a config option"
  end

  describe "#load!" do

    let(:file) do
      File.join(File.dirname(__FILE__), "..", "config", "mongoid.yml")
    end

    context "when existing clients exist in the configuration" do

      let(:client) do
        Mongo::Client.new([ "127.0.0.1:27017" ])
      end

      before do
        Mongoid::Clients.clients[:test] = client
        described_class.load!(file, :test)
      end

      after do
        client.close
      end

      it "clears the previous clients" do
        expect(Mongoid::Clients.clients[:test]).to be_nil
      end
    end

    context "when the log level is set in the configuration" do

      before do
        described_class.load!(file, :test)
      end

      it "sets the Mongoid logger level" do
        expect(Mongoid.logger.level).to eq(Logger::WARN)
      end

      it "sets the Mongo driver logger level" do
        expect(Mongo::Logger.logger.level).to eq(Logger::WARN)
      end

      context "when in a Rails environment" do

        around do |example|
          FeatureSandbox.quarantine do
            require "support/rails_mock"
            Mongoid.logger = Rails.logger
            described_class.load!(file, :test)
            example.run
          end
        end

        it "keeps the Mongoid logger level the same as the Rails logger" do
          expect(Mongoid.logger.level).to eq(Rails.logger.level)
          expect(Mongoid.logger.level).not_to eq(Mongoid::Config.log_level)
        end

        it "sets the Mongo driver logger level to Mongoid's logger level" do
          expect(Mongo::Logger.logger.level).to eq(Mongoid.logger.level)
        end
      end
    end

    context "when provided an environment" do

      before do
        described_class.load!(file, :test)
      end

      after do
        described_class.reset
      end

      it "sets the include root in json option" do
        expect(described_class.include_root_in_json).to be false
      end

      it "sets the include type with serialization option" do
        expect(described_class.include_type_for_serialization).to be false
      end

      it "sets the scope overwrite option" do
        expect(described_class.scope_overwrite_exception).to be false
      end

      it "sets the preload models option" do
        expect(described_class.preload_models).to be false
      end

      it "sets the raise not found error option" do
        expect(described_class.raise_not_found_error).to be true
      end

      it "sets the use activesupport time zone option" do
        expect(described_class.use_activesupport_time_zone).to be true
      end

      it "sets the use utc option" do
        expect(described_class.use_utc).to be false
      end

      it "sets the join_contexts default option" do
        expect(described_class.join_contexts).to be false
      end
    end

    context "when provided an environment with driver options" do

      before do
        described_class.load!(file, :test)
      end

      after do
        described_class.reset
      end

      it "sets the Mongo.broken_view_options option" do
        expect(Mongo.broken_view_options).to eq(false)
      end

      it "does not override the unset Mongo.validate_update_replace option" do
        expect(Mongo.validate_update_replace).to eq(false)
      end
    end

    context "when provided an environment with a nil driver option" do

      before do
        described_class.load!(file, :test_nil)
      end

      after do
        described_class.reset
      end

      it "sets the Mongo.broken_view_options option to nil" do
        expect(Mongo.broken_view_options).to be_nil
      end
    end

    context "when the rack environment is set" do

      before do
        ENV["RACK_ENV"] = "test"
      end

      after do
        ENV["RACK_ENV"] = nil
        described_class.reset
      end

      context "when mongoid options are provided" do

        before do
          described_class.load!(file)
        end

        it "sets the include root in json option" do
          expect(described_class.include_root_in_json).to be false
        end

        it "sets the include type with serialization option" do
          expect(described_class.include_type_for_serialization).to be false
        end

        it "sets the scope overwrite option" do
          expect(described_class.scope_overwrite_exception).to be false
        end

        it "sets the preload models option" do
          expect(described_class.preload_models).to be false
        end

        it "sets the raise not found error option" do
          expect(described_class.raise_not_found_error).to be true
        end

        it "sets the use activesupport time zone option" do
          expect(described_class.use_activesupport_time_zone).to be true
        end

        it "sets the use utc option" do
          expect(described_class.use_utc).to be false
        end

        it "sets the join_contexts default option" do
          expect(described_class.join_contexts).to be false
        end
      end

      context "when client configurations are provided" do

        context "when a default is provided" do

          before do
            described_class.load!(file, :test_with_max_staleness)
          end

          let(:default) do
            described_class.clients[:default]
          end

          it "sets the default hosts" do
            expect(default[:hosts]).to eq(SpecConfig.instance.addresses)
            # and make sure the value is not empty
            expect(default[:hosts].first).to include(':')
          end

          context "when the default has options" do

            let(:options) do
              default["options"]
            end

            it "sets the read option" do
              expect(options["read"]).to eq({ "mode" => :primary_preferred,
                                              "max_staleness" => 100 })
            end
          end
        end
      end
    end

    context 'when schema map is provided with uuid' do
      let(:file) do
        File.join(File.dirname(__FILE__), "..", "config", "mongoid_with_schema_map_uuid.yml")
      end

      before do
        described_class.load!(file, :test)
      end

      let(:client) { Mongoid.default_client }

      it 'passes uuid to driver' do
        Mongo::Client.should receive(:new).with(SpecConfig.instance.addresses,
          auto_encryption_options: {
            'key_vault_namespace' => 'admin.datakeys',
            'kms_providers' => {'local' => {'key' => 'z7iYiYKLuYymEWtk4kfny1ESBwwFdA58qMqff96A8ghiOcIK75lJGPUIocku8LOFjQuEgeIP4xlln3s7r93FV9J5sAE7zg8U'}},
            'schema_map' => {'blog_development.comments' => {
              'bsonType' => 'object',
              'properties' => {
                'message' => {'encrypt' => {
                  'algorithm' => 'AEAD_AES_256_CBC_HMAC_SHA_512-Deterministic',
                  'bsonType' => 'string',
                  'keyId' => [BSON::Binary.new("G\xF0 5\xCC@HX\xA2%b\x97\xA9a\xA8\xE7", :uuid)],
                }},
              },
            }}},
          database: 'mongoid_test',
          platform: "mongoid-#{Mongoid::VERSION}",
          wrapping_libraries: [
            {'name' => 'Mongoid', 'version' => Mongoid::VERSION},
          ],
        )

        client
      end
    end
  end

  describe "#options=" do

    context "when there are no options" do

      before do
        described_class.options = nil
      end

      it "does not try to assign options" do
        expect(described_class.preload_models).to be false
      end
    end

    context "when provided a non-existent option" do

      it "raises an error" do
        expect {
          described_class.options = { bad_option: true }
        }.to raise_error(Mongoid::Errors::InvalidConfigOption)
      end
    end

    context 'when invalid global_executor_concurrency option provided' do
      it "raises an error" do
        expect do
          described_class.options = {
            async_query_executor: :immediate,
            global_executor_concurrency: 5
          }
        end.to raise_error(Mongoid::Errors::InvalidGlobalExecutorConcurrency)
      end
    end
  end

  describe "#clients=" do

    context "when no clients configuration exists" do

      it "raises an error" do
        expect {
          described_class.send(:clients=, nil)
        }.to raise_error(Mongoid::Errors::NoClientsConfig)
      end
    end

    context "when no default client exists" do

      it "raises an error" do
        expect {
          described_class.send(:clients=, {})
        }.to raise_error(Mongoid::Errors::NoDefaultClient)
      end
    end

    context "when a default client exists" do

      context "when no hosts are provided" do

        let(:clients) do
          { "default" => { database: database_id }}
        end

        it "raises an error" do
          expect {
            described_class.send(:clients=, clients)
          }.to raise_error(Mongoid::Errors::NoClientHosts)
        end
      end

      context "when no database is provided" do

        let(:clients) do
          { "default" => { hosts: [ "127.0.0.1:27017" ] }}
        end

        it "raises an error" do
          expect {
            described_class.send(:clients=, clients)
          }.to raise_error(Mongoid::Errors::NoClientDatabase)
        end
      end

      context "when a uri and standard options are provided" do

        let(:clients) do
          { "default" =>
            { hosts: [ "127.0.0.1:27017" ], uri: "mongodb://127.0.0.1:27017" }
          }
        end

        it "raises an error" do
          expect {
            described_class.send(:clients=, clients)
          }.to raise_error(Mongoid::Errors::MixedClientConfiguration)
        end
      end
    end
  end

  describe '.log_level=' do
    around do |example|
      saved_log_level = Mongoid::Config.log_level
      begin
        example.run
      ensure
        Mongoid::Config.log_level = saved_log_level
      end
    end

    it 'accepts a string' do
      Mongoid::Config.log_level = 'info'
      expect(Mongoid::Config.log_level).to eq(1)

      # set twice to ensure value changes from default, whatever the default is
      Mongoid::Config.log_level = 'warn'
      expect(Mongoid::Config.log_level).to eq(2)
    end

    it 'accepts an integer' do
      Mongoid::Config.log_level = 1
      expect(Mongoid::Config.log_level).to eq(1)

      # set twice to ensure value changes from default, whatever the default is
      Mongoid::Config.log_level = 2
      expect(Mongoid::Config.log_level).to eq(2)
    end
  end

  describe "#purge!" do

    it 'deletes models' do
      House.create!(name: '1', model: 'Big')
      expect(House.count).to eq(1)
      Mongoid.purge!
      expect(House.count).to eq(0)
    end

    it 'drops collections' do
      House.create!(name: '1', model: 'Big')
      Band.create!(name: 'Fleet Foxes')

      client = Mongoid.default_client
      expect(client.collections.map(&:name).sort).to eq %w[bands houses]
      Mongoid.purge!
      expect(client.collections.map(&:name)).to eq []
    end
  end

  describe "#truncate!" do

    it 'deletes models' do
      House.create!(name: '1', model: 'Big')
      expect(House.count).to eq(1)
      Mongoid.truncate!
      expect(House.count).to eq(0)
    end

    it 'does not drop collections' do
      House.create!(name: '1', model: 'Big')
      Band.create!(name: 'Fleet Foxes')

      client = Mongoid.default_client
      expect(client.collections.map(&:name).sort).to eq %w[bands houses]
      Mongoid.truncate!
      expect(client.collections.map(&:name).sort).to eq %w[bands houses]
    end

    it 'does not drop indexes' do
      User.create_indexes
      expect(User.collection.indexes.map {|i| i['name'] }).to eq %w[_id_ name_1]
      Mongoid.truncate!
      expect(User.collection.indexes.map {|i| i['name'] }).to eq %w[_id_ name_1]
    end
  end

  describe "#override_database" do
    let(:database) do
      "test_override_#{Time.now.to_i}"
    end

    after do
      # Ensure the database override is cleared.
      Mongoid.override_database(nil)
    end

    it 'overrides document querying and persistence' do
      House.create!(name: '1', model: 'Big')
      expect(House.count).to eq(1)

      Mongoid.override_database(database)
      expect(House.count).to eq(0)

      expect(Band.count).to eq(0)
      Band.create!(name: 'Wolf Alice')
      expect(Band.count).to eq(1)

      Mongoid.override_database(nil)
      expect(House.count).to eq(1)
      expect(Band.count).to eq(0)
    end

    context '#truncate and #purge' do
      before do
        House.create!(name: '1', model: 'Big')
        expect(House.count).to eq(1)
        Mongoid.override_database(database)
      end

      after do
        Mongoid.override_database(nil)
        expect(House.count).to eq(1)
      end

      context '#purge' do
        it 'respects persistence context overrides' do
          House.create!(name: '2', model: 'Tiny')
          expect(House.count).to eq(1)
          Mongoid.purge!
          expect(House.count).to eq(0)
        end
      end

      context '#truncate' do
        it '#truncate! respects persistence context overrides' do
          House.create!(name: '2', model: 'Tiny')
          expect(House.count).to eq(1)
          Mongoid.truncate!
          expect(House.count).to eq(0)
        end
      end
    end
  end

  describe 'deprecations' do
    { use_activesupport_time_zone: true,
      broken_aggregables: false,
      broken_alias_handling: false,
      broken_and: false,
      broken_scoping: false,
      broken_updates: false,
      compare_time_by_ms: true,
      legacy_attributes: false,
      legacy_pluck_distinct: false,
      legacy_triple_equals: false,
      object_id_as_json_oid: false,
      overwrite_chained_operators: false }.each do |option, default|

      context ":#{option} option" do

        before do
          Mongoid::Warnings.class_eval do
            instance_variable_set(:"@#{option}_deprecated", false)
          end
        end

        let(:matcher) do
          /Config option :#{option}.+\. It will always be #{default} beginning in Mongoid 9\.0\./
        end

        context 'when set to true' do
          it 'gives a deprecation warning' do
            expect(Mongoid.logger).to receive(:warn).with(matcher)
            described_class.send(:"#{option}=", true)
          end
        end

        context 'when set to false' do
          it 'gives a deprecation warning' do
            expect(Mongoid.logger).to receive(:warn).with(matcher)
            described_class.send(:"#{option}=", false)
          end
        end
      end
    end
  end
end<|MERGE_RESOLUTION|>--- conflicted
+++ resolved
@@ -412,20 +412,16 @@
     it_behaves_like "a config option"
   end
 
-<<<<<<< HEAD
   context 'when setting the legacy_attributes option in the config' do
     let(:option) { :legacy_readonly }
     let(:default) { false }
-=======
+
+    it_behaves_like "a config option"
+  end
+
   context 'when setting the legacy_readonly option in the config' do
     let(:option) { :legacy_readonly }
-    let(:default) { true }
-
-    it_behaves_like "a config option"
-  end
-
-  describe "#load!" do
->>>>>>> 2a0fbafa
+    let(:default) { false }
 
     it_behaves_like "a config option"
   end
