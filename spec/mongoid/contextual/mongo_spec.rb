# frozen_string_literal: true

require "spec_helper"

describe Mongoid::Contextual::Mongo do

  [ :blank?, :empty? ].each do |method|

    describe "##{method}" do

      before do
        Band.create!(name: "Depeche Mode")
      end

      context "when the count is zero" do

        let(:criteria) do
          Band.where(name: "New Order")
        end

        let(:context) do
          described_class.new(criteria)
        end

        it "returns true" do
          expect(context.send(method)).to be true
        end
      end

      context "when the count is greater than zero" do

        let(:criteria) do
          Band.where(name: "Depeche Mode")
        end

        let(:context) do
          described_class.new(criteria)
        end

        it "returns false" do
          expect(context.send(method)).to be false
        end
      end
    end
  end

  describe "#count" do

    let!(:depeche) do
      Band.create!(name: "Depeche Mode")
    end

    let!(:new_order) do
      Band.create!(name: "New Order")
    end

    let(:criteria) do
      Band.where(name: "Depeche Mode")
    end

    context "when no arguments are provided" do

      let(:context) do
        described_class.new(criteria)
      end

      it "returns the number of documents that match" do
        expect(context.count).to eq(1)
      end
    end

    context "when the query cache is enabled" do
      query_cache_enabled

      let(:context) do
        described_class.new(criteria)
      end

      it "only executes the count query once" do
        expect_query(1) do
          2.times { expect(context.count).to eq(1) }
        end
      end
    end

    context "when provided a block" do

      let(:context) do
        described_class.new(criteria)
      end

      let(:count) do
        context.count do |doc|
          doc.likes.nil?
        end
      end

      it "returns the number of documents that match" do
        expect(count).to eq(1)
      end

      context "and a limit true" do

        before do
          2.times { Band.create!(name: "Depeche Mode", likes: 1) }
        end

        let(:count) do
          context.count(true) do |doc|
            doc.likes.nil?
          end
        end

        it "returns the number of documents that match" do
          expect(count).to eq(1)
        end
      end
    end

    context "when provided limit" do

      before do
        2.times { Band.create!(name: "Depeche Mode") }
      end

      let(:context) do
        described_class.new(criteria)
      end

      let(:count) do
        context.count(limit: 2)
      end

      it "returns the number of documents that match" do
        expect(count).to eq(2)
      end
    end

    context 'when a collation is specified' do

      let(:context) do
        described_class.new(criteria)
      end

      context 'when the collation is specified on the criteria' do

        let(:criteria) do
          Band.where(name: "DEPECHE MODE").collation(locale: 'en_US', strength: 2)
        end

        let(:count) do
          context.count
        end

        it 'applies the collation' do
          expect(count).to eq(1)
        end
      end
    end
  end

  describe "#estimated_count" do

    let!(:depeche) do
      Band.create!(name: "Depeche Mode")
    end

    let!(:new_order) do
      Band.create!(name: "New Order")
    end

    let(:criteria) do
      Band.where
    end

    context "when not providing options" do
      it 'returns the correct count' do
        expect(criteria.estimated_count).to eq(2)
      end
    end

    context "when providing options" do
      it 'returns the correct count' do
        expect(criteria.estimated_count(maxTimeMS: 1000)).to eq(2)
      end
    end

    context "when the query cache is enabled" do
      query_cache_enabled

      let(:context) do
        described_class.new(criteria)
      end

      it "the results are not cached" do
        expect_query(2) do
          2.times do
            context.estimated_count
          end
        end
      end
    end

    context "when the criteria contains a selector", :focus do
      let(:criteria) do
        Band.where(name: "New Order")
      end

      context "when not providing options" do
        it 'raises an error' do
          expect do
            criteria.estimated_count
          end.to raise_error(Mongoid::Errors::InvalidEstimatedCountCriteria)
        end
      end

      context "when providing options" do
        it 'raises an error' do
          expect do
            criteria.estimated_count(maxTimeMS: 1000)
          end.to raise_error(Mongoid::Errors::InvalidEstimatedCountCriteria)
        end
      end
    end

    context "when including a default scope" do

      let(:criteria) do
        Band.where(name: "New Order")
      end

      before do
        5.times { Band.create! }
        Band.default_scope ->{ criteria }
      end

      after do
        Band.default_scoping = nil
      end

      it 'raises an error' do
        expect do
          Band.estimated_count
        end.to raise_error(Mongoid::Errors::InvalidEstimatedCountScoping)
      end

      it "does not raise an error on unscoped" do
        expect do
          expect(Band.unscoped.estimated_count).to eq(5)
        end
      end
    end
  end



  [ :delete, :delete_all ].each do |method|

    describe "##{method}" do

      let!(:depeche_mode) do
        Band.create!(name: "Depeche Mode")
      end

      let!(:new_order) do
        Band.create!(name: "New Order")
      end

      context "when the selector is contraining" do

        let(:criteria) do
          Band.where(name: "Depeche Mode")
        end

        let(:context) do
          described_class.new(criteria)
        end

        let!(:deleted) do
          context.send(method)
        end

        it "deletes the matching documents" do
          expect(Band.find(new_order.id)).to eq(new_order)
        end

        it "deletes the correct number of documents" do
          expect(Band.count).to eq(1)
        end

        it "returns the number of documents deleted" do
          expect(deleted).to eq(1)
        end

        context 'when the criteria has a collation' do

          let(:criteria) do
            Band.where(name: "DEPECHE MODE").collation(locale: 'en_US', strength: 2)
          end

          let(:context) do
            described_class.new(criteria)
          end

          let!(:deleted) do
            context.send(method)
          end

          it "deletes the matching documents" do
            expect(Band.find(new_order.id)).to eq(new_order)
          end

          it "deletes the correct number of documents" do
            expect(Band.count).to eq(1)
          end

          it "returns the number of documents deleted" do
            expect(deleted).to eq(1)
          end
        end
      end

      context "when the selector is not contraining" do

        let(:criteria) do
          Band.all
        end

        let(:context) do
          described_class.new(criteria)
        end

        before do
          context.send(method)
        end

        it "deletes all the documents" do
          expect(Band.count).to eq(0)
        end
      end

      context 'when the write concern is unacknowledged' do

        let(:criteria) do
          Band.all
        end

        let!(:deleted) do
          criteria.with(write: { w: 0 }) do |crit|
            crit.send(method)
          end
        end

        it 'returns 0' do
          expect(deleted).to eq(0)
        end
      end
    end
  end

  [ :destroy, :destroy_all ].each do |method|

    describe "##{method}" do

      let!(:depeche_mode) do
        Band.create!(name: "Depeche Mode")
      end

      let!(:new_order) do
        Band.create!(name: "New Order")
      end

      context "when the selector is contraining" do

        let(:criteria) do
          Band.where(name: "Depeche Mode")
        end

        let(:context) do
          described_class.new(criteria)
        end

        let!(:destroyed) do
          context.send(method)
        end

        it "destroys the matching documents" do
          expect(Band.find(new_order.id)).to eq(new_order)
        end

        it "destroys the correct number of documents" do
          expect(Band.count).to eq(1)
        end

        it "returns the number of documents destroyed" do
          expect(destroyed).to eq(1)
        end

        context 'when the criteria has a collation' do

          let(:criteria) do
            Band.where(name: "DEPECHE MODE").collation(locale: 'en_US', strength: 2)
          end

          let(:context) do
            described_class.new(criteria)
          end

          let!(:destroyed) do
            context.send(method)
          end

          it "destroys the matching documents" do
            expect(Band.find(new_order.id)).to eq(new_order)
          end

          it "destroys the correct number of documents" do
            expect(Band.count).to eq(1)
          end

          it "returns the number of documents destroyed" do
            expect(destroyed).to eq(1)
          end
        end
      end

      context "when the selector is not contraining" do

        let(:criteria) do
          Band.all
        end

        let(:context) do
          described_class.new(criteria)
        end

        before do
          context.send(method)
        end

        it "destroys all the documents" do
          expect(Band.count).to eq(0)
        end
      end
    end

    context 'when the write concern is unacknowledged' do

      before do
        2.times { Band.create! }
      end

      let(:criteria) do
        Band.all
      end

      let!(:deleted) do
        criteria.with(write: { w: 0 }) do |crit|
          crit.send(method)
        end
      end

      it 'returns 0' do
        expect(deleted).to eq(0)
      end
    end
  end

  describe "#distinct" do

    before do
      Band.create!(name: "Depeche Mode", years: 30, sales: "1E2")
      Band.create!(name: "New Order", years: 25, sales: "2E3")
      Band.create!(name: "10,000 Maniacs", years: 20, sales: "1E2")
    end

    context "when limiting the result set" do

      let(:criteria) do
        Band.where(name: "Depeche Mode")
      end

      let(:context) do
        described_class.new(criteria)
      end

      it "returns the distinct matching fields" do
        expect(context.distinct(:name)).to eq([ "Depeche Mode" ])
      end
    end

    context "when not limiting the result set" do

      let(:criteria) do
        Band.criteria
      end

      let(:context) do
        described_class.new(criteria)
      end

      it "returns the distinct field values" do
        expect(context.distinct(:name).sort).to eq([ "10,000 Maniacs", "Depeche Mode", "New Order" ].sort)
      end
    end

    context "when providing an aliased field" do

      let(:criteria) do
        Band.criteria
      end

      let(:context) do
        described_class.new(criteria)
      end

      it "returns the distinct field values" do
        expect(context.distinct(:years).sort).to eq([ 20, 25, 30 ])
      end
    end

<<<<<<< HEAD
      context 'when a collation is specified' do
=======
    context 'when a collation is specified' do
      min_server_version '3.4'
>>>>>>> 4b8d9b60

      before do
        Band.create!(name: 'DEPECHE MODE')
      end

      let(:context) do
        described_class.new(criteria)
      end

      let(:expected_results) do
        ["10,000 Maniacs", "Depeche Mode", "New Order"]
      end

      let(:criteria) do
        Band.where({}).collation(locale: 'en_US', strength: 2)
      end

      it 'applies the collation' do
        expect(context.distinct(:name).sort).to eq(expected_results.sort)
      end
    end

    context "when providing a demongoizable field" do
      let(:criteria) do
        Band.criteria
      end

      let(:context) do
        described_class.new(criteria)
      end

      it "returns the non-demongoized distinct field values" do
        expect(context.distinct(:sales).sort).to eq([ BigDecimal("1E2"), BigDecimal("2E3") ])
      end
    end

    context "when getting a localized field" do
      with_default_i18n_configs

      before do
        I18n.locale = :en
        d = Dictionary.create!(description: 'english-text')
        I18n.locale = :de
        d.description = 'deutsch-text'
        d.save!
      end

      let(:criteria) do
        Dictionary.criteria
      end

      let(:context) do
        described_class.new(criteria)
      end

      context "when getting the field without _translations" do
        it "gets the demongoized localized field" do
          expect(context.distinct(:description)).to eq([ 'deutsch-text' ])
        end
      end

      context "when getting the field with _translations" do
        it "gets the full hash" do
          expect(context.distinct(:description_translations)).to eq([ { "de" => "deutsch-text", "en" => "english-text" } ])
        end
      end

      context 'when plucking a specific locale' do

        let(:distinct) do
          context.distinct(:'description.de')
        end

        it 'returns the specific translation' do
          expect(distinct).to eq([ "deutsch-text" ])
        end
      end

      context 'when plucking a specific locale from _translations field' do

        let(:distinct) do
          context.distinct(:'description_translations.de')
        end

        it 'returns the specific translations' do
          expect(distinct).to eq(['deutsch-text'])
        end
      end

      context 'when fallbacks are enabled with a locale list' do
        require_fallbacks
        with_default_i18n_configs

        before do
          I18n.fallbacks[:he] = [ :en ]
        end

        let(:distinct) do
          context.distinct(:description).first
        end

        it "correctly uses the fallback" do
          I18n.locale = :en
          Dictionary.create!(description: 'english-text')
          I18n.locale = :he
          distinct.should == "english-text"
        end
      end

      context "when the localized field is embedded" do
        with_default_i18n_configs

        before do
          p = Passport.new
          I18n.locale = :en
          p.name = "Neil"
          I18n.locale = :he
          p.name = "Nissim"

          Person.create!(passport: p, employer_id: 12345)
        end

        let(:criteria) do
          Person.where(employer_id: 12345)
        end

        let(:context) do
          described_class.new(criteria)
        end

        let(:distinct) do
          context.distinct("pass.name").first
        end

        let(:distinct_translations) do
          context.distinct("pass.name_translations").first
        end

        let(:distinct_translations_field) do
          context.distinct("pass.name_translations.en").first
        end

        it "returns the translation for the current locale" do
          expect(distinct).to eq("Nissim")
        end

        it "returns the full _translation hash" do
          expect(distinct_translations).to eq({ "en" => "Neil", "he" => "Nissim" })
        end

        it "returns the translation for the requested locale" do
          expect(distinct_translations_field).to eq("Neil")
        end
      end
    end

    context "when getting an embedded field" do

      let(:label) { Label.new(sales: "1E2") }
      let!(:band) { Band.create!(label: label) }
      let(:criteria) { Band.where(_id: band.id) }
      let(:context) { described_class.new(criteria) }

      it "returns the distinct matching fields" do
        expect(context.distinct("label.sales")).to eq([ BigDecimal("1E2") ])
      end
    end
  end

  describe "#tally" do
    let(:fans1) { [ Fanatic.new(age:1), Fanatic.new(age:2) ] }
    let(:fans2) { [ Fanatic.new(age:1), Fanatic.new(age:2) ] }
    let(:fans3) { [ Fanatic.new(age:1), Fanatic.new(age:3) ] }

    let(:genres1) { [ { x: 1, y: { z: 1 } }, { x: 2, y: { z: 2 } }, { y: 3 } ]}
    let(:genres2) { [ { x: 1, y: { z: 1 } }, { x: 2, y: { z: 2 } }, { y: 4 } ]}
    let(:genres3) { [ { x: 1, y: { z: 1 } }, { x: 3, y: { z: 3 } }, { y: 5 } ]}

    let(:label1) {  Label.new(name: "Atlantic") }
    let(:label2) {  Label.new(name: "Atlantic") }
    let(:label3) {  Label.new(name: "Columbia") }

    before do
      Band.create!(origin: "tally", name: "Depeche Mode", years: 30, sales: "1E2", label: label1, genres: genres1)
      Band.create!(origin: "tally", name: "New Order", years: 30, sales: "2E3", label: label2, genres: genres2)
      Band.create!(origin: "tally", name: "10,000 Maniacs", years: 30, sales: "1E2", label: label3, genres: genres3)
      Band.create!(origin: "tally2", fanatics: fans1, genres: [1, 2])
      Band.create!(origin: "tally2", fanatics: fans2, genres: [1, 2])
      Band.create!(origin: "tally2", fanatics: fans3, genres: [1, 3])
    end

    let(:criteria) { Band.where(origin: "tally") }

    context "when tallying a string" do
      let(:tally) do
        criteria.tally(:name)
      end

      it "returns the correct hash" do
        expect(tally).to eq("Depeche Mode" => 1, "New Order" => 1, "10,000 Maniacs" => 1)
      end
    end

    context "using an aliased field" do
      let(:tally) do
        criteria.tally(:years)
      end

      it "returns the correct hash" do
        expect(tally).to eq(30 => 3)
      end
    end

    context "when tallying a demongoizable field" do
      let(:tally) do
        criteria.tally(:sales)
      end

      it "returns the correct hash" do
        expect(tally).to eq(BigDecimal("1E2") => 2, BigDecimal("2E3") => 1)
      end
    end

    context "when tallying a localized field" do
      with_default_i18n_configs

      before do
        I18n.locale = :en
        d1 = Dictionary.create!(description: 'en1')
        d2 = Dictionary.create!(description: 'en1')
        d3 = Dictionary.create!(description: 'en1')
        d4 = Dictionary.create!(description: 'en2')
        I18n.locale = :de
        d1.description = 'de1'
        d2.description = 'de1'
        d3.description = 'de2'
        d4.description = 'de3'
        d1.save!
        d2.save!
        d3.save!
        d4.save!
        I18n.locale = :en
      end

      context "when getting the demongoized field" do
        let(:tallied) do
          Dictionary.tally(:description)
        end

        it "returns the translation for the current locale" do
          expect(tallied).to eq("en1" => 3, "en2" => 1)
        end
      end

      context "when getting a specific locale" do
        let(:tallied) do
          Dictionary.tally("description.de")
        end

        it "returns the translation for the the specific locale" do
          expect(tallied).to eq("de1" => 2, "de2" => 1, "de3" => 1)
        end
      end

      context "when getting the full hash" do
        let(:tallied) do
          Dictionary.tally("description_translations")
        end

        it "returns the correct hash" do
          expect(tallied).to eq(
            {"de" => "de1", "en" => "en1" } => 2,
            {"de" => "de2", "en" => "en1" } => 1,
            {"de" => "de3", "en" => "en2" } => 1
          )
        end
      end
    end

    context "when tallying an embedded localized field" do
      with_default_i18n_configs

      before do
        I18n.locale = :en
        address1a = Address.new(name: "en1")
        address1b = Address.new(name: "en2")
        address2a = Address.new(name: "en1")
        address2b = Address.new(name: "en3")
        I18n.locale = :de
        address1a.name = "de1"
        address1b.name = "de2"
        address2a.name = "de1"
        address2b.name = "de3"
        Person.create!(addresses: [ address1a, address1b ])
        Person.create!(addresses: [ address2a, address2b ])
        I18n.locale = :en
      end

      context "when getting the demongoized field" do
        let(:tallied) do
          Person.tally("addresses.name")
        end

        it "returns the translation for the current locale" do
          expect(tallied).to eq(
            [ "en1", "en2" ] => 1,
            [ "en1", "en3" ] => 1,
          )
        end
      end

      context "when getting a specific locale" do
        let(:tallied) do
          Person.tally("addresses.name.de")
        end

        it "returns the translation for the the specific locale" do
          expect(tallied).to eq(
            [ "de1", "de2" ] => 1,
            [ "de1", "de3" ] => 1,
          )
        end
      end

      context "when getting the full hash" do
        let(:tallied) do
          Person.tally("addresses.name_translations")
        end

        it "returns the correct hash" do
          expect(tallied).to eq(
            [{ "de" => "de1", "en" => "en1" }, { "de" => "de2", "en" => "en2" }] => 1,
            [{ "de" => "de1", "en" => "en1" }, { "de" => "de3", "en" => "en3" }] => 1,
          )
        end
      end

    end

    context "when tallying an embedded field" do
      let(:tally) do
        criteria.tally("label.name")
      end

      it "returns the correct hash" do
        expect(tally).to eq("Atlantic" => 2, "Columbia" => 1)
      end
    end

    context "when tallying an element in an embeds_many field" do
      let(:criteria) { Band.where(origin: "tally2") }

      let(:tally) do
        criteria.tally("fanatics.age")
      end

      it "returns the correct hash" do
        expect(tally).to eq(
          [1, 2] => 2,
          [1, 3] => 1
        )
      end
    end

    context "when tallying an embeds_many field" do
      let(:criteria) { Band.where(origin: "tally2") }

      let(:tally) do
        criteria.tally("fanatics")
      end

      it "returns the correct hash" do
        expect(tally).to eq(
          fans1.map(&:attributes) => 1,
          fans2.map(&:attributes) => 1,
          fans3.map(&:attributes) => 1,
        )
      end
    end

    context "when tallying a field of type array" do
      let(:criteria) { Band.where(origin: "tally2") }

      let(:tally) do
        criteria.tally("genres")
      end

      it "returns the correct hash" do
        expect(tally).to eq(
          [1, 2] => 2,
          [1, 3] => 1
        )
      end
    end

    context "when tallying an element from an array of hashes" do
      let(:criteria) { Band.where(origin: "tally") }

      let(:tally) do
        criteria.tally("genres.x")
      end

      it "returns the correct hash without the nil keys" do
        expect(tally).to eq(
          [1, 2] => 2,
          [1, 3] => 1
        )
      end
    end

    context "when tallying an element from an array of hashes; with duplicate" do

      before do
        Band.create!(origin: "tally", genres: [ { x: 1 }, {x: 1} ] )
      end

      let(:criteria) { Band.where(origin: "tally") }

      let(:tally) do
        criteria.tally("genres.x")
      end

      it "returns the correct hash without the nil keys" do
        expect(tally).to eq(
          [1, 2] => 2,
          [1, 3] => 1,
          [1, 1] => 1,
        )
      end
    end

    context "when tallying an aliased field of type array" do

      before do
        Person.create!(array: [ 1, 2 ])
        Person.create!(array: [ 1, 3 ])
      end

      let(:tally) do
        Person.tally("array")
      end

      it "returns the correct hash" do
        expect(tally).to eq(
          [1, 2] => 1,
          [1, 3] => 1
        )
      end
    end

    context "when going multiple levels deep in arrays" do
      let(:criteria) { Band.where(origin: "tally") }

      let(:tally) do
        criteria.tally("genres.y.z")
      end

      it "returns the correct hash" do
        expect(tally).to eq(
          [1, 2] => 2,
          [1, 3] => 1
        )
      end
    end

    context "when going multiple levels deep in an array" do
      let(:criteria) { Band.where(origin: "tally") }

      let(:tally) do
        criteria.tally("genres.y.z")
      end

      it "returns the correct hash" do
        expect(tally).to eq(
          [1, 2] => 2,
          [1, 3] => 1
        )
      end
    end

    context "when tallying deeply nested arrays/embedded associations" do

      before do
        Person.create!(addresses: [ Address.new(code: Code.new(deepest: Deepest.new(array: [ { y: { z: 1 } }, { y: { z: 2 } } ]))) ])
        Person.create!(addresses: [ Address.new(code: Code.new(deepest: Deepest.new(array: [ { y: { z: 1 } }, { y: { z: 2 } } ]))) ])
        Person.create!(addresses: [ Address.new(code: Code.new(deepest: Deepest.new(array: [ { y: { z: 1 } }, { y: { z: 3 } } ]))) ])
      end

      let(:tally) do
        Person.tally("addresses.code.deepest.array.y.z")
      end

      it "returns the correct hash" do
        expect(tally).to eq(
          [ [ 1, 2 ] ] => 2,
          [ [ 1, 3 ] ] => 1
        )
      end
    end

    context "when tallying deeply nested arrays/embedded associations" do

      before do
        Person.create!(addresses: [ Address.new(code: Code.new(deepest: Deepest.new(array: [ { y: { z: 1 } }, { y: { z: 2 } } ]))),
                                    Address.new(code: Code.new(deepest: Deepest.new(array: [ { y: { z: 1 } }, { y: { z: 2 } } ]))) ])
        Person.create!(addresses: [ Address.new(code: Code.new(deepest: Deepest.new(array: [ { y: { z: 1 } }, { y: { z: 2 } } ]))),
                                    Address.new(code: Code.new(deepest: Deepest.new(array: [ { y: { z: 1 } }, { y: { z: 2 } } ]))) ])
        Person.create!(addresses: [ Address.new(code: Code.new(deepest: Deepest.new(array: [ { y: { z: 1 } }, { y: { z: 3 } } ]))),
                                    Address.new(code: Code.new(deepest: Deepest.new(array: [ { y: { z: 1 } }, { y: { z: 3 } } ]))) ])
      end

      let(:tally) do
        Person.tally("addresses.code.deepest.array.y.z")
      end

      it "returns the correct hash" do
        expect(tally).to eq(
          [ [ 1, 2 ], [ 1, 2 ] ] => 2,
          [ [ 1, 3 ], [ 1, 3 ] ] => 1
        )
      end
    end

    context "when some keys are missing" do
      before do
        3.times { Band.create!(origin: "tally") }
      end

      let(:tally) do
        criteria.tally(:name)
      end

      it "returns the correct hash" do
        expect(tally).to eq(
          "Depeche Mode" => 1,
          "New Order" => 1,
          "10,000 Maniacs" => 1,
          nil => 3
        )
      end
    end

    context "when the first element is an embeds_one" do
      before do
        Person.create!(name: Name.new(translations: [ Translation.new(language: 1), Translation.new(language: 2) ]))
        Person.create!(name: Name.new(translations: [ Translation.new(language: 1), Translation.new(language: 2) ]))
        Person.create!(name: Name.new(translations: [ Translation.new(language: 1), Translation.new(language: 3) ]))
      end

      let(:tally) do
        Person.tally("name.translations.language")
      end

      it "returns the correct hash" do
        expect(tally).to eq(
          [1, 2] => 2,
          [1, 3] => 1
        )
      end
    end

    context "when tallying demongoizable values from typeless fields" do

      let!(:person1) { Person.create!(ssn: /hello/) }
      let!(:person2) { Person.create!(ssn: BSON::Decimal128.new("1")) }
      let(:tally) { Person.tally("ssn") }

      context "< BSON 5" do
        max_bson_version '4.99.99'

        it "stores the correct types in the database" do
          Person.find(person1.id).attributes["ssn"].should be_a BSON::Regexp::Raw
          Person.find(person2.id).attributes["ssn"].should be_a BSON::Decimal128
        end

        it "tallies the correct type" do
          tally.keys.map(&:class).sort do |a,b|
            a.to_s <=> b.to_s
          end.should == [BSON::Decimal128, BSON::Regexp::Raw]
        end
      end

      context ">= BSON 5" do
        min_bson_version "5.0"

        it "stores the correct types in the database" do
          Person.find(person1.id).ssn.should be_a BSON::Regexp::Raw
          Person.find(person2.id).ssn.should be_a BigDeimal
        end

        it "tallies the correct type" do
          tally.keys.map(&:class).sort do |a,b|
            a.to_s <=> b.to_s
          end.should == [BigDecimal, BSON::Regexp::Raw]
        end
      end
    end
  end

  describe "#each" do

    before do
      Band.create!(name: "Depeche Mode")
    end

    let(:criteria) do
      Band.where(name: "Depeche Mode")
    end

    let(:context) do
      described_class.new(criteria)
    end

    context 'when the criteria has a collation' do

      let(:criteria) do
        Band.where(name: "DEPECHE MODE").collation(locale: 'en_US', strength: 2)
      end

      it "yields mongoid documents to the block" do
        context.each do |doc|
          expect(doc).to be_a(Mongoid::Document)
        end
      end

      it "iterates over the matching documents" do
        context.each do |doc|
          expect(doc.name).to eq("Depeche Mode")
        end
      end

      it "returns self" do
        expect(context.each{}).to be(context)
      end
    end

    context "when providing a block" do

      it "yields mongoid documents to the block" do
        context.each do |doc|
          expect(doc).to be_a(Mongoid::Document)
        end
      end

      it "iterates over the matching documents" do
        context.each do |doc|
          expect(doc.name).to eq("Depeche Mode")
        end
      end

      it "returns self" do
        expect(context.each{}).to be(context)
      end
    end

    context "when no block is provided" do

      let(:enum) do
        context.each
      end

      it "returns an enumerator" do
        expect(enum).to be_a(Enumerator)
      end

      context "when iterating over the enumerator" do

        context "when iterating with each" do

          it "yields mongoid documents to the block" do
            enum.each do |doc|
              expect(doc).to be_a(Mongoid::Document)
            end
          end
        end

        context "when iterating with next" do

          before do
            10.times { |i| Band.create!(name: "Test #{i}") }
          end

          let(:criteria) do
            Band.batch_size(5)
          end

          it "yields mongoid documents" do
            expect(enum.next).to be_a(Mongoid::Document)
          end

          it "does not load all documents" do
            subscriber = Mrss::EventSubscriber.new
            context.view.client.subscribe(Mongo::Monitoring::COMMAND, subscriber)

            enum.next

            find_events = subscriber.all_events.select do |evt|
              evt.command_name == 'find'
            end
            expect(find_events.length).to be(2)
            get_more_events = subscriber.all_events.select do |evt|
              evt.command_name == 'getMore'
            end
            expect(get_more_events.length).to be(0)
          ensure
            context.view.client.unsubscribe(Mongo::Monitoring::COMMAND, subscriber)
          end
        end
      end
    end

    context 'when the criteria has a parent document' do

      before do
        Post.create!(person: person)
        Post.create!(person: person)
        Post.create!(person: person)
      end

      let(:person) do
        Person.new
      end

      let(:criteria) do
        person.posts.all
      end

      let(:persons) do
        criteria.collect(&:person)
      end

      it 'sets the same parent object on each related object' do
        expect(persons.uniq.size).to eq(1)
      end
    end
  end

  describe "#eager_load" do

    let(:criteria) do
      Person.includes(:game)
    end

    let(:context) do
      described_class.new(criteria)
    end

    context "when no documents are returned" do

      let(:game_association) do
        Person.reflect_on_association(:game)
      end

      it "does not make any additional database queries" do
        expect(game_association).to receive(:eager_load).never
        context.send(:eager_load, [])
      end
    end
  end

  describe "#exists?" do

    let!(:band) do
      Band.create!(name: "Depeche Mode", active: true)
    end

    context "when not passing options" do

      context "when the count is zero" do

        let(:criteria) do
          Band.where(name: "New Order")
        end

        let(:context) do
          described_class.new(criteria)
        end

        it "returns false" do
          expect(context).to_not be_exists
        end
      end

      context "when the count is greater than zero" do

        let(:criteria) do
          Band.where(name: "Depeche Mode")
        end

        let(:context) do
          described_class.new(criteria)
        end

        it "returns true" do
          expect(context).to be_exists
        end
      end

      context "when caching is not enabled" do

        let(:criteria) do
          Band.where(name: "Depeche Mode")
        end

        let(:context) do
          described_class.new(criteria)
        end

        context "when exists? already called and query cache is enabled" do
          query_cache_enabled

          before do
            context.exists?
          end

          it "does not hit the database again" do
            expect_no_queries do
              expect(context).to be_exists
            end
          end
        end
      end
    end

    context "when passing an _id" do

      context "when its of type BSON::ObjectId" do

        context "when calling it on the class" do

          it "returns true" do
            expect(Band.exists?(band._id)).to be true
          end
        end

        context "when calling it on a criteria that includes the object" do

          it "returns true" do
            expect(Band.where(name: band.name).exists?(band._id)).to be true
          end
        end

        context "when calling it on a criteria that does not include the object" do

          it "returns false" do
            expect(Band.where(name: "bogus").exists?(band._id)).to be false
          end
        end

        context "when the id does not exist" do

          it "returns false" do
            expect(Band.exists?(BSON::ObjectId.new)).to be false
          end
        end
      end

      context "when its of type String" do

        context "when the id exists" do

          it "returns true" do
            expect(Band.exists?(band._id.to_s)).to be true
          end
        end

        context "when the id does not exist" do

          it "returns false" do
            expect(Band.exists?(BSON::ObjectId.new.to_s)).to be false
          end
        end
      end
    end

    context "when passing a hash" do

      context "when calling it on the class" do

        it "returns true" do
          expect(Band.exists?(name: band.name)).to be true
        end
      end

      context "when calling it on a criteria that includes the object" do

        it "returns true" do
          expect(Band.where(active: true).exists?(name: band.name)).to be true
        end
      end

      context "when calling it on a criteria that does not include the object" do

        it "returns false" do
          expect(Band.where(active: false).exists?(name: band.name)).to be false
        end
      end

      context "when the conditions don't match" do

        it "returns false" do
          expect(Band.exists?(name: "bogus")).to be false
        end
      end
    end

    context "when passing false" do

      it "returns false" do
        expect(Band.exists?(false)).to be false
      end
    end

    context "when passing nil" do

      it "returns false" do
        expect(Band.exists?(nil)).to be false
      end
    end

    context "when the limit is 0" do

      it "returns false" do
        expect(Band.limit(0).exists?).to be false
      end
    end

    context "when the criteria limit is 0" do

      it "returns false" do
        expect(Band.criteria.limit(0).exists?).to be false
      end
    end
  end

  describe "#explain" do

    let(:criteria) do
      Band.where(name: "Depeche Mode")
    end

    let(:context) do
      described_class.new(criteria)
    end

    it "returns the criteria explain path" do
      expect(context.explain).to_not be_empty
    end
  end

  describe "#find_one_and_replace" do

    let!(:depeche) do
      Band.create!(name: "Depeche Mode")
    end

    let!(:tool) do
      Band.create!(name: "Tool")
    end

    context "when the selector matches" do

      context "when not providing options" do

        let(:criteria) do
          Band.where(name: "Depeche Mode")
        end

        let(:context) do
          described_class.new(criteria)
        end

        let!(:result) do
          context.find_one_and_replace(name: 'FKA Twigs')
        end

        it "returns the first matching document" do
          expect(result).to eq(depeche)
        end

        it "updates the document in the database" do
          expect(depeche.reload.name).to eq('FKA Twigs')
        end
      end

      context "when sorting" do

        let(:criteria) do
          Band.desc(:name)
        end

        let(:context) do
          described_class.new(criteria)
        end

        let!(:result) do
          context.find_one_and_replace(likes: 1)
        end

        it "returns the first matching document" do
          expect(result).to eq(tool)
        end

        it "updates the document in the database" do
          expect(tool.reload.likes).to eq(1)
          expect(tool.reload.name).to be_nil
        end
      end

      context "when limiting fields" do

        let(:criteria) do
          Band.only(:_id)
        end

        let(:context) do
          described_class.new(criteria)
        end

        let!(:result) do
          context.find_one_and_replace(name: 'FKA Twigs', likes: 1)
        end

        it "returns the first matching document" do
          expect(result).to eq(depeche)
        end

        it "limits the returned fields" do
          expect(result.name).to be_nil
        end

        it "updates the document in the database" do
          expect(depeche.reload.likes).to eq(1)
        end
      end

      context "when returning new" do

        let(:criteria) do
          Band.where(name: "Depeche Mode")
        end

        let(:context) do
          described_class.new(criteria)
        end

        let!(:result) do
          context.find_one_and_replace({ likes: 1 }, return_document: :after)
        end

        it "returns the first matching document" do
          expect(result).to eq(depeche)
        end

        it "returns the updated document" do
          expect(result.name).to be_nil
          expect(result.likes).to eq(1)
        end
      end

      context 'when a collation is specified on the criteria' do

        let(:criteria) do
          Band.where(name: "DEPECHE MODE").collation(locale: 'en_US', strength: 2)
        end

        let(:context) do
          described_class.new(criteria)
        end

        let!(:result) do
          context.find_one_and_replace({ likes: 1 }, return_document: :after)
        end

        it "returns the first matching document" do
          expect(result).to eq(depeche)
        end

        it "returns the updated document" do
          expect(result.likes).to eq(1)
          expect(result.name).to be_nil
        end
      end
    end

    context "when the selector does not match" do

      let(:criteria) do
        Band.where(name: "DEPECHE MODE")
      end

      let(:context) do
        described_class.new(criteria)
      end

      let(:result) do
        context.find_one_and_replace(name: 'FKA Twigs')
      end

      it "returns nil" do
        expect(result).to be_nil
      end
    end
  end

  describe "#find_one_and_update" do

    let!(:depeche) do
      Band.create!(name: "Depeche Mode")
    end

    let!(:tool) do
      Band.create!(name: "Tool")
    end

    context "when the selector matches" do

      context "when not providing options" do

        let(:criteria) do
          Band.where(name: "Depeche Mode")
        end

        let(:context) do
          described_class.new(criteria)
        end

        let!(:result) do
          context.find_one_and_update("$inc" => { likes: 1 })
        end

        it "returns the first matching document" do
          expect(result).to eq(depeche)
        end

        it "updates the document in the database" do
          expect(depeche.reload.likes).to eq(1)
        end
      end

      context "when sorting" do

        let(:criteria) do
          Band.desc(:name)
        end

        let(:context) do
          described_class.new(criteria)
        end

        let!(:result) do
          context.find_one_and_update("$inc" => { likes: 1 })
        end

        it "returns the first matching document" do
          expect(result).to eq(tool)
        end

        it "updates the document in the database" do
          expect(tool.reload.likes).to eq(1)
        end
      end

      context "when limiting fields" do

        let(:criteria) do
          Band.only(:_id)
        end

        let(:context) do
          described_class.new(criteria)
        end

        let!(:result) do
          context.find_one_and_update("$inc" => { likes: 1 })
        end

        it "returns the first matching document" do
          expect(result).to eq(depeche)
        end

        it "limits the returned fields" do
          expect(result.name).to be_nil
        end

        it "updates the document in the database" do
          expect(depeche.reload.likes).to eq(1)
        end
      end

      context "when returning new" do

        let(:criteria) do
          Band.where(name: "Depeche Mode")
        end

        let(:context) do
          described_class.new(criteria)
        end

        let!(:result) do
          context.find_one_and_update({ "$inc" => { likes: 1 }}, return_document: :after)
        end

        it "returns the first matching document" do
          expect(result).to eq(depeche)
        end

        it "returns the updated document" do
          expect(result.likes).to eq(1)
        end
      end

      context 'when a collation is specified on the criteria' do

        let(:criteria) do
          Band.where(name: "DEPECHE MODE").collation(locale: 'en_US', strength: 2)
        end

        let(:context) do
          described_class.new(criteria)
        end

        let!(:result) do
          context.find_one_and_update({ "$inc" => { likes: 1 }}, return_document: :after)
        end

        it "returns the first matching document" do
          expect(result).to eq(depeche)
        end

        it "returns the updated document" do
          expect(result.likes).to eq(1)
        end
      end
    end

    context "when the selector does not match" do

      let(:criteria) do
        Band.where(name: "Placebo")
      end

      let(:context) do
        described_class.new(criteria)
      end

      let(:result) do
        context.find_one_and_update("$inc" => { likes: 1 })
      end

      it "returns nil" do
        expect(result).to be_nil
      end
    end
  end

  describe "#find_one_and_delete" do

    let!(:depeche) do
      Band.create!(name: "Depeche Mode")
    end

    let(:criteria) do
      Band.where(name: "Depeche Mode")
    end

    let(:context) do
      described_class.new(criteria)
    end

    let!(:result) do
      context.find_one_and_delete
    end

    context 'when the selector matches a document' do

      it "returns the first matching document" do
        expect(result).to eq(depeche)
      end

      it "deletes the document from the database" do
        expect {
          depeche.reload
        }.to raise_error(Mongoid::Errors::DocumentNotFound, /Document\(s\) not found for class Band with id\(s\)/)
      end

      context 'when a collation is specified on the criteria' do

        let(:criteria) do
          Band.where(name: "DEPECHE MODE").collation(locale: 'en_US', strength: 2)
        end

        let(:context) do
          described_class.new(criteria)
        end

        let!(:result) do
          context.find_one_and_delete
        end

        it "returns the first matching document" do
          expect(result).to eq(depeche)
        end

        it "deletes the document from the database" do
          expect {
            depeche.reload
          }.to raise_error(Mongoid::Errors::DocumentNotFound, /Document\(s\) not found for class Band with id\(s\)/)
        end
      end
    end

    context 'when the selector does not match a document' do

      let(:criteria) do
        Band.where(name: "Placebo")
      end

      let(:context) do
        described_class.new(criteria)
      end

      let(:result) do
        context.find_one_and_delete
      end

      it "returns nil" do
        expect(result).to be_nil
      end
    end
  end

  [ :first, :one ].each do |method|

    describe "##{method}" do

      let!(:depeche_mode) do
        Band.create!(name: "Depeche Mode")
      end

      let!(:new_order) do
        Band.create!(name: "New Order")
      end

      let!(:rolling_stones) do
        Band.create!(name: "The Rolling Stones")
      end

      context "when the context is not cached" do

        let(:criteria) do
          Band.where(name: "Depeche Mode")
        end

        let(:context) do
          described_class.new(criteria)
        end

        it "returns the first matching document" do
          expect(context.send(method)).to eq(depeche_mode)
        end

        context 'when the criteria has a collation' do

          let(:criteria) do
            Band.where(name: "DEPECHE MODE").collation(locale: 'en_US', strength: 2)
          end

          it "returns the first matching document" do
            expect(context.send(method)).to eq(depeche_mode)
          end
        end
      end

      context "when using .desc" do

        let(:criteria) do
          Band.desc(:name)
        end

        let(:context) do
          described_class.new(criteria)
        end

        context "when there is sort on the context" do

          it "follows the main sort" do
            expect(context.send(method)).to eq(rolling_stones)
          end
        end

        context "when subsequently calling #last" do

          it "returns the correct document" do
            expect(context.send(method)).to eq(rolling_stones)
            expect(context.last).to eq(depeche_mode)
          end
        end
      end

      context 'when the criteria has no sort' do

        let(:criteria) do
          Band.all
        end

        let(:context) do
          described_class.new(criteria)
        end


        it 'applies a sort on _id' do
          expect(context.send(method)).to eq(depeche_mode)
        end

        context 'when calling #last' do

          it 'returns the last document, sorted by _id' do
            expect(context.send(method)).to eq(depeche_mode)
            expect(context.last).to eq(rolling_stones)
          end
        end
      end

      context 'when the criteria has a sort' do

        let(:criteria) do
          Band.desc(:name)
        end

        let(:context) do
          described_class.new(criteria)
        end

        it 'applies the criteria sort' do
          expect(context.send(method)).to eq(rolling_stones)
        end

        context 'when calling #last' do

          it 'applies the criteria sort' do
            expect(context.send(method)).to eq(rolling_stones)
            expect(context.last).to eq(depeche_mode)
          end
        end
      end

      context "when using .sort" do

        let(:criteria) do
          Band.all.sort(:name => -1).criteria
        end

        let(:context) do
          described_class.new(criteria)
        end

        context "when there is sort on the context" do

          it "follows the main sort" do
            expect(context.send(method)).to eq(rolling_stones)
          end
        end

        context "when subsequently calling #last" do

          it "returns the correct document" do
            expect(context.send(method)).to eq(rolling_stones)
            expect(context.last).to eq(depeche_mode)
          end
        end
      end

      context "when the query cache is enabled" do
        query_cache_enabled

        let(:criteria) do
          Band.where(name: "Depeche Mode")
        end

        let(:context) do
          described_class.new(criteria)
        end

        context "when first method was called before" do

          before do
            context.first
          end

          it "returns the first document without touching the database" do
            expect_no_queries do
              expect(context.send(method)).to eq(depeche_mode)
            end
          end
        end
      end

      context "when including a limit" do

        context "when the context is not cached" do

          let(:context) do
            described_class.new(criteria)
          end

          context "when the limit is 1" do
            let(:criteria) do
              Band.criteria
            end

            let(:docs) do
              context.send(method, 1)
            end

            it "returns an array of documents" do
              expect(docs).to eq([ depeche_mode ])
            end
          end

          context "when the limit is >1" do
            let(:criteria) do
              Band.criteria
            end

            let(:docs) do
              context.send(method, 2)
            end

            it "returns the number of documents in order" do
              expect(docs).to eq([ depeche_mode, new_order ])
            end
          end

          context 'when the criteria has a collation' do

            let(:criteria) do
              Band.where(name: "DEPECHE MODE").collation(locale: 'en_US', strength: 2)
            end

            it "returns the first matching document" do
              expect(context.send(method, 1)).to eq([ depeche_mode ])
            end
          end
        end

        context "when the query cache is enabled" do

          let(:context) do
            described_class.new(criteria)
          end

          context "when calling first beforehand" do
            query_cache_enabled

            let(:context) do
              described_class.new(criteria)
            end

            let(:criteria) do
              Band.all
            end

            before do
              context.first(before_limit)
            end

            let(:docs) do
              context.send(method, limit)
            end

            context "when getting all of the documents before" do
              let(:before_limit) { 3 }

              context "when getting all of the documents" do
                let(:limit) { 3 }

                it "returns all documents without touching the database" do
                  expect_no_queries do
                    expect(docs).to eq([ depeche_mode, new_order, rolling_stones ])
                  end
                end
              end

              context "when getting fewer documents" do
                let(:limit) { 2 }

                it "returns the correct documents without touching the database" do
                  expect_no_queries do
                    expect(docs).to eq([ depeche_mode, new_order ])
                  end
                end
              end
            end

            context "when getting fewer documents before" do
              let(:before_limit) { 2 }

              context "when getting the same number of documents" do
                let(:limit) { 2 }

                it "returns the correct documents without touching the database" do
                  expect_no_queries do
                    expect(docs).to eq([ depeche_mode, new_order ])
                  end
                end
              end

              context "when getting more documents" do
                let(:limit) { 3 }

                it "returns the correct documents and touches the database" do
                  expect_query(1) do
                    expect(docs).to eq([ depeche_mode, new_order, rolling_stones ])
                  end
                end
              end
            end

            context "when getting one document before" do
              let(:before_limit) { 1 }

              context "when getting one document" do
                let(:limit) { 1 }

                it "returns the correct documents without touching the database" do
                  expect_no_queries do
                    expect(docs).to eq([ depeche_mode ])
                  end
                end
              end

              context "when getting more than one document" do
                let(:limit) { 3 }

                it "returns the correct documents and touches the database" do
                  expect_query(1) do
                    expect(docs).to eq([ depeche_mode, new_order, rolling_stones ])
                  end
                end
              end
            end
          end
        end
      end

      context "when calling #first then #last and the query cache is enabled" do
        query_cache_enabled

        let(:context) do
          described_class.new(criteria)
        end

        let(:criteria) do
          Band.all
        end

        before do
          context.first(before_limit)
        end

        let(:docs) do
          context.last(limit)
        end

        context "when getting one from the beginning and one from the end" do
          let(:before_limit) { 2 }
          let(:limit) { 1 }

          it "gets the correct document and hits the database" do
            expect_query(1) do
              expect(docs).to eq([rolling_stones])
            end
          end
        end
      end
    end
  end

  describe "#last" do
    let!(:depeche_mode) do
      Band.create!(name: "Depeche Mode")
    end

    let!(:new_order) do
      Band.create!(name: "New Order")
    end

    let!(:rolling_stones) do
      Band.create!(name: "The Rolling Stones")
    end

    context "when the context is not cached" do

      let(:criteria) do
        Band.where(name: "Depeche Mode")
      end

      let(:context) do
        described_class.new(criteria)
      end

      it "returns the last matching document" do
        expect(context.last).to eq(depeche_mode)
      end

      context 'when the criteria has a collation' do

        let(:criteria) do
          Band.where(name: "DEPECHE MODE").collation(locale: 'en_US', strength: 2)
        end

        it "returns the last matching document" do
          expect(context.last).to eq(depeche_mode)
        end
      end
    end

    context "when using .desc" do

      let(:criteria) do
        Band.desc(:name)
      end

      let(:context) do
        described_class.new(criteria)
      end

      context "when there is sort on the context" do

        it "follows the main sort" do
          expect(context.last).to eq(depeche_mode)
        end
      end

      context "when subsequently calling #first" do

        it "returns the correct document" do
          expect(context.last).to eq(depeche_mode)
          expect(context.first).to eq(rolling_stones)
        end
      end
    end

    context 'when the criteria has no sort' do

      let(:criteria) do
        Band.all
      end

      let(:context) do
        described_class.new(criteria)
      end

      it 'applies a sort on _id' do
        expect(context.last).to eq(rolling_stones)
      end

      context 'when calling #first' do

        it 'returns the first document, sorted by _id' do
          expect(context.last).to eq(rolling_stones)
          expect(context.first).to eq(depeche_mode)
        end
      end
    end

    context 'when the criteria has a sort' do

      let(:criteria) do
        Band.desc(:name)
      end

      let(:context) do
        described_class.new(criteria)
      end


      it 'applies the criteria sort' do
        expect(context.last).to eq(depeche_mode)
      end

      context 'when calling #first' do

        it 'applies the criteria sort' do
          expect(context.last).to eq(depeche_mode)
          expect(context.first).to eq(rolling_stones)
        end
      end
    end

    context "when using .sort" do

      let(:criteria) do
        Band.all.sort(:name => -1).criteria
      end

      let(:context) do
        described_class.new(criteria)
      end

      context "when there is sort on the context" do

        it "follows the main sort" do
          expect(context.last).to eq(depeche_mode)
        end
      end

      context "when subsequently calling #first" do

        it "returns the correct document" do
          expect(context.last).to eq(depeche_mode)
          expect(context.first).to eq(rolling_stones)
        end
      end
    end

    context "when the query cache is enabled" do
      query_cache_enabled

      let(:criteria) do
        Band.where(name: "Depeche Mode")
      end

      let(:context) do
        described_class.new(criteria)
      end

      context "when last method was called before" do

        before do
          context.last
        end

        it "returns the last document without touching the database" do
          expect_no_queries do
            expect(context.last).to eq(depeche_mode)
          end
        end
      end
    end

    context "when including a limit" do

      context "when the context is not cached" do

        let(:context) do
          described_class.new(criteria)
        end

        context "when the limit is 1" do
          let(:criteria) do
            Band.criteria
          end

          let(:docs) do
            context.last(1)
          end

          it "returns an array of documents" do
            expect(docs).to eq([ rolling_stones ])
          end
        end

        context "when the limit is >1" do
          let(:criteria) do
            Band.criteria
          end

          let(:docs) do
            context.last(2)
          end

          it "returns the number of documents in order" do
            expect(docs).to eq([ new_order, rolling_stones ])
          end
        end

        context 'when the criteria has a collation' do

          let(:criteria) do
            Band.where(name: "DEPECHE MODE").collation(locale: 'en_US', strength: 2)
          end

          it "returns the first matching document" do
            expect(context.last(1)).to eq([ depeche_mode ])
          end
        end
      end

      context "when the context is cached" do

        let(:context) do
          described_class.new(criteria)
        end

        context "when query cache is enabled" do
          query_cache_enabled

          let(:context) do
            described_class.new(criteria)
          end

          let(:criteria) do
            Band.all
          end

          before do
            context.last(before_limit)
          end

          let(:docs) do
            context.last(limit)
          end

          context "when getting all of the documents before" do
            let(:before_limit) { 3 }

            context "when getting all of the documents" do
              let(:limit) { 3 }

              it "returns all documents without touching the db" do
                expect_no_queries do
                  expect(docs).to eq([ depeche_mode, new_order, rolling_stones ])
                end
              end
            end

            context "when getting fewer documents" do
              let(:limit) { 2 }

              it "returns the correct documents without touching the db" do
                expect_no_queries do
                  expect(docs).to eq([ new_order, rolling_stones ])
                end
              end
            end
          end

          context "when getting fewer documents before" do
            let(:before_limit) { 2 }

            context "when getting the same number of documents" do
              let(:limit) { 2 }

              it "returns the correct documents without touching the db" do
                expect_no_queries do
                  expect(docs).to eq([ new_order, rolling_stones ])
                end
              end
            end

            context "when getting more documents" do
              let(:limit) { 3 }

              it "returns the correct documents and touches the database" do
                expect_query(1) do
                  expect(docs).to eq([ depeche_mode, new_order, rolling_stones ])
                end
              end
            end
          end

          context "when getting one document before" do
            let(:before_limit) { 1 }

            context "when getting one document" do
              let(:limit) { 1 }

              it "returns the correct documents without touching the database" do
                expect_no_queries do
                  expect(docs).to eq([ rolling_stones ])
                end
              end
            end

            context "when getting more than one document" do
              let(:limit) { 3 }

              it "returns the correct documents and touches the database" do
                expect_query(1) do
                  expect(docs).to eq([ depeche_mode, new_order, rolling_stones ])
                end
              end
            end
          end
        end
      end
    end

    context "when calling #last then #first and the query cache is enabled" do
      query_cache_enabled

      let(:context) do
        described_class.new(criteria)
      end

      let(:criteria) do
        Band.all
      end

      before do
        context.last(before_limit)
      end

      let(:docs) do
        context.first(limit)
      end

      context "when getting one from the beginning and one from the end" do
        let(:before_limit) { 2 }
        let(:limit) { 1 }

        it "hits the database" do
          expect_query(1) do
            docs
          end
        end

        it "gets the correct document" do
          expect(docs).to eq([ depeche_mode ])
        end
      end
    end
  end

  describe "#initialize" do

    let(:criteria) do
      Band.where(name: "Depeche Mode").no_timeout
    end

    let(:context) do
      described_class.new(criteria)
    end

    it "sets the criteria" do
      expect(context.criteria).to eq(criteria)
    end

    it "sets the klass" do
      expect(context.klass).to eq(Band)
    end

    it "sets the view" do
      expect(context.view).to be_a(Mongo::Collection::View)
    end

    it "sets the view selector" do
      expect(context.view.selector).to eq({ "name" => "Depeche Mode" })
    end
  end

  [ :length, :size ].each do |method|

    describe "##{method}" do

      before do
        Band.create!(name: "Depeche Mode")
        Band.create!(name: "New Order")
      end

      context "when the criteria has a limit" do

        let(:criteria) do
          Band.limit(1)
        end

        let(:context) do
          described_class.new(criteria)
        end

        context "when broken_view_options is false" do
          driver_config_override :broken_view_options, false

          it "returns the number of documents that match" do
            expect(context.send(method)).to eq(1)
          end
        end

        context "when broken_view_options is true" do
          driver_config_override :broken_view_options, true

          it "returns the number of documents that match" do
            expect(context.send(method)).to eq(2)
          end
        end

        context "when calling more than once with different limits" do
          driver_config_override :broken_view_options, false

          it "does not cache the value" do
            expect(context.limit(1).send(method)).to eq(1)
            expect(context.limit(2).send(method)).to eq(2)
          end
        end
      end

      context "when the criteria has no limit" do

        let(:criteria) do
          Band.where(name: "Depeche Mode")
        end

        let(:context) do
          described_class.new(criteria)
        end

        it "returns the number of documents that match" do
          expect(context.send(method)).to eq(1)
        end

        context "when calling more than once with different skips" do
          driver_config_override :broken_view_options, false

          it "does not cache the value" do
            expect(context.skip(0).send(method)).to eq(1)
            expect(context.skip(1).send(method)).to eq(0)
          end
        end

        context "when the results have been iterated over" do

          before do
            context.entries
          end

          it "returns the cached value for all calls" do
            expect(context.view).to receive(:count_documents).once.and_return(1)
            expect(context.send(method)).to eq(1)
          end

          context "when the results have been iterated over multiple times" do

            before do
              context.entries
            end

            it "resets the length on each full iteration" do
              expect(context.size).to eq(1)
            end
          end
        end
      end
    end
  end

  describe "#limit" do

    let!(:depeche_mode) do
      Band.create!(name: "Depeche Mode")
    end

    let!(:new_order) do
      Band.create!(name: "New Order")
    end

    let(:criteria) do
      Band.all
    end

    let(:context) do
      described_class.new(criteria)
    end

    it "limits the results" do
      expect(context.limit(1).entries).to eq([ depeche_mode ])
    end
  end

  describe "#take" do

    let!(:depeche_mode) do
      Band.create!(name: "Depeche Mode")
    end

    let!(:new_order) do
      Band.create!(name: "New Order")
    end

    let!(:rolling_stones) do
      Band.create!(name: "The Rolling Stones")
    end

    let(:criteria) do
      Band.all
    end

    let(:context) do
      described_class.new(criteria)
    end

    it "takes the correct number results" do
      expect(context.take(2)).to eq([ depeche_mode, new_order ])
    end

    it "returns an array when passing 1" do
      expect(context.take(1)).to eq([ depeche_mode ])
    end

    it "does not return an array when not passing an argument" do
      expect(context.take).to eq(depeche_mode)
    end

    it "returns all the documents taking more than whats in the db" do
      expect(context.take(5)).to eq([ depeche_mode, new_order, rolling_stones ])
    end
  end

  describe "#take!" do

    let!(:depeche_mode) do
      Band.create!(name: "Depeche Mode")
    end

    let!(:new_order) do
      Band.create!(name: "New Order")
    end

    let!(:rolling_stones) do
      Band.create!(name: "The Rolling Stones")
    end

    let(:criteria) do
      Band.all
    end

    let(:context) do
      described_class.new(criteria)
    end

    it "takes the first document" do
      expect(context.take!).to eq(depeche_mode)
    end

    context "when there are no documents" do
      it "raises an error" do
        expect do
          Person.take!
        end.to raise_error(Mongoid::Errors::DocumentNotFound, /Could not find a document of class Person./)
      end
    end
  end

  describe "#map" do

    before do
      Band.create!(name: "Depeche Mode")
      Band.create!(name: "New Order")
    end

    let(:criteria) do
      Band.all
    end

    let(:context) do
      described_class.new(criteria)
    end

    context "when passed the symbol field name" do

      it "raises an error" do
        expect do
          context.map(:name)
        end.to raise_error(ArgumentError)
      end
    end

    context "when passed a block" do

      it "performs mapping" do
        expect(context.map(&:name)).to eq ["Depeche Mode", "New Order"]
      end
    end
  end

  describe "#map_reduce" do

    let!(:depeche_mode) do
      Band.create!(name: "Depeche Mode", likes: 200)
    end

    let!(:tool) do
      Band.create!(name: "Tool", likes: 100)
    end

    let(:map) do
      %Q{
      function() {
        emit(this.name, { likes: this.likes });
      }}
    end

    let(:reduce) do
      %Q{
      function(key, values) {
        var result = { likes: 0 };
        values.forEach(function(value) {
          result.likes += value.likes;
        });
        return result;
      }}
    end

    let(:ordered_results) do
      results['results'].sort_by { |doc| doc['_id'] }
    end

    context "when no selection is provided" do

      let(:criteria) do
        Band.all
      end

      let(:context) do
        described_class.new(criteria)
      end

      let(:results) do
        context.map_reduce(map, reduce).out(inline: 1)
      end

      it "returns the first aggregate result" do
        expect(results).to include(
          { "_id" => "Depeche Mode", "value" => { "likes" => 200 }}
        )
      end

      it "returns the second aggregate result" do
        expect(results).to include(
          { "_id" => "Tool", "value" => { "likes" => 100 }}
        )
      end

      it "returns the correct number of documents" do
        expect(results.count).to eq(2)
      end

      it "contains the entire raw results" do
        expect(ordered_results).to eq([
          { "_id" => "Depeche Mode", "value" => { "likes" => 200 }},
          { "_id" => "Tool", "value" => { "likes" => 100 }}
        ])
      end

      context 'when statistics are available' do
        max_server_version '4.2'

        it "contains the execution time" do
          expect(results.time).to_not be_nil
        end

        it "contains the count statistics" do
          expect(results["counts"]).to eq({
            "input" => 2, "emit" => 2, "reduce" => 0, "output" => 2
          })
        end

        it "contains the input count" do
          expect(results.input).to eq(2)
        end

        it "contains the emitted count" do
          expect(results.emitted).to eq(2)
        end

        it "contains the reduced count" do
          expect(results.reduced).to eq(0)
        end

        it "contains the output count" do
          expect(results.output).to eq(2)
        end
      end
    end

    context "when selection is provided" do

      let(:criteria) do
        Band.where(name: "Depeche Mode")
      end

      let(:context) do
        described_class.new(criteria)
      end

      let(:results) do
        context.map_reduce(map, reduce).out(inline: 1)
      end

      it "includes the aggregate result" do
        expect(results).to include(
          { "_id" => "Depeche Mode", "value" => { "likes" => 200 }}
        )
      end

      it "returns the correct number of documents" do
        expect(results.count).to eq(1)
      end

      it "contains the entire raw results" do
        expect(ordered_results).to eq([
          { "_id" => "Depeche Mode", "value" => { "likes" => 200 }}
        ])
      end

      context 'when statistics are available' do
        max_server_version '4.2'

        it "contains the execution time" do
          expect(results.time).to_not be_nil
        end

        it "contains the count statistics" do
          expect(results["counts"]).to eq({
            "input" => 1, "emit" => 1, "reduce" => 0, "output" => 1
          })
        end

        it "contains the input count" do
          expect(results.input).to eq(1)
        end

        it "contains the emitted count" do
          expect(results.emitted).to eq(1)
        end

        it "contains the reduced count" do
          expect(results.reduced).to eq(0)
        end

        it "contains the output count" do
          expect(results.output).to eq(1)
        end
      end
    end

    context "when sorting is provided" do

      before do
        Band.index(name: -1)
        Band.create_indexes
      end

      let(:criteria) do
        Band.desc(:name)
      end

      let(:context) do
        described_class.new(criteria)
      end

      let(:results) do
        context.map_reduce(map, reduce).out(inline: 1)
      end

      it "returns the first aggregate result" do
        expect(results).to include(
          { "_id" => "Tool", "value" => { "likes" => 100 }}
        )
      end

      it "returns the second aggregate result" do
        expect(results).to include(
          { "_id" => "Depeche Mode", "value" => { "likes" => 200 }}
        )
      end

      it "returns the correct number of documents" do
        expect(results.count).to eq(2)
      end

      it "contains the entire raw results" do
        expect(ordered_results).to eq([
          { "_id" => "Depeche Mode", "value" => { "likes" => 200 }},
          { "_id" => "Tool", "value" => { "likes" => 100 }}
        ])
      end
    end

    context "when limiting is provided" do
      # map/reduce with limit is not supported on sharded clusters:
      # https://jira.mongodb.org/browse/SERVER-2099
      require_topology :single, :replica_set

      let(:criteria) do
        Band.limit(1)
      end

      let(:context) do
        described_class.new(criteria)
      end

      let(:results) do
        context.map_reduce(map, reduce).out(inline: 1)
      end

      it "returns the first aggregate result" do
        expect(results).to include(
          { "_id" => "Depeche Mode", "value" => { "likes" => 200 }}
        )
      end

      it "returns the correct number of documents" do
        expect(results.count).to eq(1)
      end

      it "contains the entire raw results" do
        expect(results["results"]).to eq([
          { "_id" => "Depeche Mode", "value" => { "likes" => 200 }}
        ])
      end
    end

    context "when the output is replace" do

      let(:criteria) do
        Band.limit(1)
      end

      let(:context) do
        described_class.new(criteria)
      end

      let(:results) do
        context.map_reduce(map, reduce).out(replace: "mr-output")
      end

      it "returns the correct number of documents" do
        expect(results.count).to eq(1)
      end

      it "contains the entire results" do
        expect(results).to eq([
          { "_id" => "Depeche Mode", "value" => { "likes" => 200 }}
        ])
      end
    end

    context "when the output is reduce" do

      let(:criteria) do
        Band.limit(1)
      end

      let(:context) do
        described_class.new(criteria)
      end

      let(:results) do
        context.map_reduce(map, reduce).out(reduce: :mr_output)
      end

      it "returns the correct number of documents" do
        expect(results.count).to eq(1)
      end

      it "contains the entire results" do
        expect(results).to eq([
          { "_id" => "Depeche Mode", "value" => { "likes" => 200 }}
        ])
      end
    end

    context "when the output is merge" do

      let(:criteria) do
        Band.limit(1)
      end

      let(:context) do
        described_class.new(criteria)
      end

      let(:results) do
        context.map_reduce(map, reduce).out(merge: :mr_output)
      end

      it "returns the correct number of documents" do
        expect(results.count).to eq(1)
      end

      it "contains the entire results" do
        expect(results).to eq([
          { "_id" => "Depeche Mode", "value" => { "likes" => 200 }}
        ])
      end
    end

    context "when the output specifies a different db" do
      # Limit is not supported in sharded clusters
      require_topology :single, :replica_set

      let(:criteria) do
        Band.limit(1)
      end

      let(:context) do
        described_class.new(criteria)
      end

      after do
        Band.with(database: 'another-db') do |b|
          b.all.delete
        end
      end

      context 'when db is a string' do

        let(:results) do
          context.map_reduce(map, reduce).out(merge: :mr_output, db: 'another-db')
        end

        it "returns the correct number of documents" do
          expect(results.count).to eq(1)
        end

        it "contains the entire results" do
          expect(results).to eq([
                                    { "_id" => "Depeche Mode", "value" => { "likes" => 200 }}
                                ])
        end

        it 'writes to the specified db' do
          expect(Band.mongo_client.with(database: 'another-db')[:mr_output].find.count).to eq(1)
        end
      end

      context 'when db is a symbol' do

        let(:results) do
          context.map_reduce(map, reduce).out(merge: :mr_output, 'db' => 'another-db')
        end

        it "returns the correct number of documents" do
          expect(results.count).to eq(1)
        end

        it "contains the entire results" do
          expect(results).to eq([
                                    { "_id" => "Depeche Mode", "value" => { "likes" => 200 }}
                                ])
        end

        it 'writes to the specified db' do
          expect(Band.mongo_client.with(database: 'another-db')[:mr_output].find.count).to eq(1)
        end
      end
    end

    context "when providing no output" do

      let(:criteria) do
        Band.limit(1)
      end

      let(:context) do
        described_class.new(criteria)
      end

      let(:results) do
        context.map_reduce(map, reduce)
      end

      it "raises an error" do
        expect {
          results.entries
        }.to raise_error(Mongoid::Errors::NoMapReduceOutput)
      end
    end

    context "when providing a finalize" do

      let(:criteria) do
        Band.limit(1)
      end

      let(:context) do
        described_class.new(criteria)
      end

      let(:finalize) do
        %Q{
        function(key, value) {
          value.extra = true;
          return value;
        }}
      end

      let(:results) do
        context.map_reduce(map, reduce).out(inline: 1).finalize(finalize)
      end

      it "returns the correct number of documents" do
        expect(results.count).to eq(1)
      end

      it "contains the entire results" do
        expect(results).to eq([
          { "_id" => "Depeche Mode", "value" => { "likes" => 200, "extra" => true }}
        ])
      end
    end
  end

  describe "#skip" do

    let!(:depeche_mode) do
      Band.create!(name: "Depeche Mode")
    end

    let!(:new_order) do
      Band.create!(name: "New Order")
    end

    let(:criteria) do
      Band.all
    end

    let(:context) do
      described_class.new(criteria)
    end

    it "limits the results" do
      expect(context.skip(1).entries).to eq([ new_order ])
    end
  end

  describe "#sort" do

    let!(:depeche_mode) do
      Band.create!(name: "Depeche Mode")
    end

    let!(:new_order) do
      Band.create!(name: "New Order")
    end

    let(:criteria) do
      Band.all
    end

    let(:context) do
      described_class.new(criteria)
    end

    context "when providing a spec" do

      it "sorts the results" do
        expect(context.sort(name: -1).entries).to eq([ new_order, depeche_mode ])
      end

      it "returns the context" do
        expect(context.sort(name: 1)).to eq(context)
      end
    end

    context "when providing a block" do

      let(:sorted) do
        context.sort do |a, b|
          b.name <=> a.name
        end
      end

      it "sorts the results in memory" do
        expect(sorted).to eq([ new_order, depeche_mode ])
      end
    end
  end

  describe "#update" do

    let!(:depeche_mode) do
      Band.create!(name: "Depeche Mode")
    end

    let!(:new_order) do
      Band.create!(name: "New Order")
    end

    let(:criteria) do
      Band.all
    end

    let(:context) do
      described_class.new(criteria)
    end

    context "when adding an element to a HABTM set" do

      let(:person) do
        Person.create!
      end

      let(:preference) do
        Preference.create!
      end

      before do
        Person.where(id: person.id).
          update("$addToSet" => { preference_ids: preference.id })
      end

      it "adds a single element to the array" do
        expect(person.reload.preference_ids).to eq([ preference.id ])
      end
    end

    context "when providing attributes" do

      context "when the attributes are of the correct type" do

        before do
          context.update(name: "Smiths")
        end

        it "updates only the first matching document" do
          expect(depeche_mode.reload.name).to eq("Smiths")
        end

        it "does not update the last matching document" do
          expect(new_order.reload.name).to eq("New Order")
        end
      end

      context "when the attributes must be mongoized" do

        context "when coercing a string to integer" do

          before do
            context.update(member_count: "1")
          end

          it "updates the first matching document" do
            expect(depeche_mode.reload.member_count).to eq(1)
          end

          it "does not update the last matching document" do
            expect(new_order.reload.member_count).to be_nil
          end
        end

        context "when coercing a string to date" do

          before do
            context.update(founded: "1979/1/1")
          end

          it "updates the first matching document" do
            expect(depeche_mode.reload.founded).to eq(Date.new(1979, 1, 1))
          end

          it "does not update the last matching document" do
            expect(new_order.reload.founded).to be_nil
          end
        end
      end
    end

    context "when providing atomic operations" do

      context "when only atomic operations are provided" do

        context "when the attributes are in the correct type" do

          before do
            context.update("$set" => { name: "Smiths" })
          end

          it "updates the first matching document" do
            expect(depeche_mode.reload.name).to eq("Smiths")
          end

          it "does not update the last matching document" do
            expect(new_order.reload.name).to eq("New Order")
          end
        end

        context "when the attributes must be mongoized" do

          before do
            context.update("$set" => { member_count: "1" })
          end

          it "updates the first matching document" do
            expect(depeche_mode.reload.member_count).to eq(1)
          end

          it "does not update the last matching document" do
            expect(new_order.reload.member_count).to be_nil
          end
        end
      end

      context "when a mix are provided" do

        before do
          context.update("$set" => { name: "Smiths" }, likes: 100)
        end

        it "updates the first matching document's set" do
          expect(depeche_mode.reload.name).to eq("Smiths")
        end

        it "updates the first matching document's updates" do
          expect(depeche_mode.reload.likes).to eq(100)
        end

        it "does not update the last matching document's set" do
          expect(new_order.reload.name).to eq("New Order")
        end

        it "does not update the last matching document's updates" do
          expect(new_order.reload.likes).to be_nil
        end
      end
    end

    context "when providing no attributes" do

      it "returns false" do
        expect(context.update).to be false
      end
    end

    context 'when provided array filters' do

      before do
        Band.delete_all
        b = Band.new(name: 'Depeche Mode')
        b.labels << Label.new(name: 'Warner')
        b.labels << Label.new(name: 'Sony')
        b.labels << Label.new(name: 'Cbs')
        b.save!

        b = Band.new(name: 'FKA Twigs')
        b.labels << Label.new(name: 'Warner')
        b.labels << Label.new(name: 'Cbs')
        b.save!
      end


      let(:criteria) do
        Band.where(name: 'Depeche Mode')
      end

      let!(:update) do
        context.update({ '$set' => { 'labels.$[i].name' => 'Sony' } },
                       array_filters: [{ 'i.name' => 'Cbs' }])
      end

      it 'applies the array filters' do
        expect(Band.where(name: 'Depeche Mode').first.labels.collect(&:name)).to match_array(['Warner', 'Sony', 'Sony'])
      end

      it 'does not affect other documents' do
        expect(Band.where(name: 'FKA Twigs').first.labels.collect(&:name)).to match_array(['Warner', 'Cbs'])
      end
    end
  end

  describe "#update_all" do

    let!(:depeche_mode) do
      Band.create!(name: "Depeche Mode", origin: "Essex")
    end

    let!(:new_order) do
      Band.create!(name: "New Order")
    end

    let(:criteria) do
      Band.all
    end

    let(:context) do
      described_class.new(criteria)
    end

    context "when providing attributes" do

      context "when the attributes are of the correct type" do

        before do
          context.update_all(name: "Smiths")
        end

        it "updates the first matching document" do
          expect(depeche_mode.reload.name).to eq("Smiths")
        end

        it "does not clear out other attributes" do
          expect(depeche_mode.reload.origin).to eq("Essex")
        end

        it "updates the last matching document" do
          expect(new_order.reload.name).to eq("Smiths")
        end
      end

      context "when the attributes must be mongoized" do

        before do
          context.update_all(member_count: "1")
        end

        it "updates the first matching document" do
          expect(depeche_mode.reload.member_count).to eq(1)
        end

        it "updates the last matching document" do
          expect(new_order.reload.member_count).to eq(1)
        end
      end

      context "when using aliased field names" do

        before do
          context.update_all(years: 100)
        end

        it "updates the first matching document" do
          expect(depeche_mode.reload.years).to eq(100)
        end

        it "updates the last matching document" do
          expect(new_order.reload.years).to eq(100)
        end
      end
    end

    context "when providing atomic operations" do

      context "when only atomic operations are provided" do

        context "when the attributes are in the correct type" do

          before do
            context.update_all("$set" => { name: "Smiths" })
          end

          it "updates the first matching document" do
            expect(depeche_mode.reload.name).to eq("Smiths")
          end

          it "updates the last matching document" do
            expect(new_order.reload.name).to eq("Smiths")
          end
        end

        context "when the attributes must be mongoized" do

          before do
            context.update_all("$set" => { member_count: "1" })
          end

          it "updates the first matching document" do
            expect(depeche_mode.reload.member_count).to eq(1)
          end

          it "updates the last matching document" do
            expect(new_order.reload.member_count).to eq(1)
          end
        end
      end

      context "when a mix are provided" do

        before do
          context.update_all("$set" => { name: "Smiths" }, likes: 100)
        end

        it "updates the first matching document's set" do
          expect(depeche_mode.reload.name).to eq("Smiths")
        end

        it "updates the first matching document's updates" do
          expect(depeche_mode.reload.likes).to eq(100)
        end

        it "updates the last matching document's set" do
          expect(new_order.reload.name).to eq("Smiths")
        end

        it "updates the last matching document's updates" do
          expect(new_order.reload.likes).to eq(100)
        end
      end
    end

    context "when providing no attributes" do

      it "returns false" do
        expect(context.update_all).to be false
      end
    end

    context 'when provided array filters' do

      before do
        Band.delete_all
        b = Band.new(name: 'Depeche Mode')
        b.labels << Label.new(name: 'Warner')
        b.labels << Label.new(name: 'Sony')
        b.labels << Label.new(name: 'Cbs')
        b.save!

        b = Band.new(name: 'FKA Twigs')
        b.labels << Label.new(name: 'Warner')
        b.labels << Label.new(name: 'Cbs')
        b.save!
      end


      let(:criteria) do
        Band.all
      end

      let!(:update) do
        context.update_all({ '$set' => { 'labels.$[i].name' => 'Sony' } },
                       array_filters: [{ 'i.name' => 'Cbs' }])
      end

      it 'applies the array filters' do
        expect(Band.where(name: 'Depeche Mode').first.labels.collect(&:name)).to match_array(['Warner', 'Sony', 'Sony'])
      end

      it 'updates all documents' do
        expect(Band.where(name: 'FKA Twigs').first.labels.collect(&:name)).to match_array(['Warner', 'Sony'])
      end
    end
  end

  describe '#pipeline' do

    context 'when the criteria has a selector' do

      before do
        Artist.index(name: "text")
        Artist.create_indexes
      end

      let(:criteria) do
        Artist.text_search("New Order")
      end

      let(:context) do
        described_class.new(criteria)
      end

      let(:pipeline_match) do
        context.send(:pipeline, :some_field).first['$match']
      end

      it 'creates a pipeline with the selector as one of the $match criteria' do
        expect(pipeline_match).to include({ '$text' => { '$search' => "New Order" } })
      end

      it 'creates a pipeline with the $exists operator as one of the $match criteria' do
        expect(pipeline_match).to include({ 'some_field' => { '$exists' => true } })
      end
    end
  end

  describe "#first!" do

    let!(:depeche_mode) do
      Band.create!(name: "Depeche Mode")
    end

    let!(:new_order) do
      Band.create!(name: "New Order")
    end

    let!(:rolling_stones) do
      Band.create!(name: "The Rolling Stones")
    end

    let!(:death_cab) do
      Band.create!(name: "Death Cab For Cutie")
    end

    let(:context) do
      described_class.new(criteria)
    end

    context "when there's no sort" do
      let(:criteria) do
        Band.all
      end

      it "gets the first document" do
        expect(context.first!).to eq(depeche_mode)
      end
    end

    context "when there's a custom sort" do
      let(:criteria) do
        Band.all
      end

      it "gets the first document" do
        expect(context.sort(name: 1).first!).to eq(death_cab)
      end
    end

    context "when there are no documents" do
      let(:criteria) do
        Band.where(name: "bogus")
      end

      it "raises an error" do
        expect do
          context.first!
        end.to raise_error(Mongoid::Errors::DocumentNotFound, /Could not find a document of class Band./)
      end
    end
  end

  describe "#last!" do

    let!(:depeche_mode) do
      Band.create!(name: "Depeche Mode")
    end

    let!(:new_order) do
      Band.create!(name: "New Order")
    end

    let!(:rolling_stones) do
      Band.create!(name: "The Rolling Stones")
    end

    let!(:death_cab) do
      Band.create!(name: "Death Cab For Cutie")
    end

    let(:context) do
      described_class.new(criteria)
    end

    context "when there's no sort" do
      let(:criteria) do
        Band.all
      end

      it "gets the last document" do
        expect(context.last!).to eq(death_cab)
      end
    end

    context "when there's a custom sort" do
      let(:criteria) do
        Band.all
      end

      it "gets the last document" do
        expect(context.sort(name: 1).last!).to eq(rolling_stones)
      end
    end

    context "when there are no documents" do
      let(:criteria) do
        Band.where(name: "bogus")
      end

      it "raises an error" do
        expect do
          context.last!
        end.to raise_error(Mongoid::Errors::DocumentNotFound, /Could not find a document of class Band./)
      end
    end
  end

  describe "#second" do

    let!(:depeche_mode) do
      Band.create!(name: "Depeche Mode")
    end

    let!(:new_order) do
      Band.create!(name: "New Order")
    end

    let!(:rolling_stones) do
      Band.create!(name: "The Rolling Stones")
    end

    let!(:death_cab) do
      Band.create!(name: "Death Cab For Cutie")
    end

    let(:context) do
      described_class.new(criteria)
    end

    context "when there's no sort" do
      let(:criteria) do
        Band.all
      end

      it "gets the second document" do
        expect(context.second).to eq(new_order)
      end
    end

    context "when there's a custom sort" do
      let(:criteria) do
        Band.all
      end

      it "gets the second document" do
        expect(context.sort(name: 1).second).to eq(depeche_mode)
      end
    end

    context "when there are no documents" do
      let(:criteria) do
        Band.where(name: "bogus")
      end

      it "returns nil" do
        expect(context.second).to be_nil
      end
    end
  end

  describe "#second!" do

    let!(:depeche_mode) do
      Band.create!(name: "Depeche Mode")
    end

    let!(:new_order) do
      Band.create!(name: "New Order")
    end

    let!(:rolling_stones) do
      Band.create!(name: "The Rolling Stones")
    end

    let!(:death_cab) do
      Band.create!(name: "Death Cab For Cutie")
    end

    let(:context) do
      described_class.new(criteria)
    end

    context "when there's no sort" do
      let(:criteria) do
        Band.all
      end

      it "gets the second document" do
        expect(context.second!).to eq(new_order)
      end
    end

    context "when there's a custom sort" do
      let(:criteria) do
        Band.all
      end

      it "gets the second document" do
        expect(context.sort(name: 1).second!).to eq(depeche_mode)
      end
    end

    context "when there are no documents" do
      let(:criteria) do
        Band.where(name: "bogus")
      end

      it "raises an error" do
        expect do
          context.second!
        end.to raise_error(Mongoid::Errors::DocumentNotFound, /Could not find a document of class Band./)
      end
    end
  end

  describe "#third" do

    let!(:depeche_mode) do
      Band.create!(name: "Depeche Mode")
    end

    let!(:new_order) do
      Band.create!(name: "New Order")
    end

    let!(:rolling_stones) do
      Band.create!(name: "The Rolling Stones")
    end

    let!(:death_cab) do
      Band.create!(name: "Death Cab For Cutie")
    end

    let(:context) do
      described_class.new(criteria)
    end

    context "when there's no sort" do
      let(:criteria) do
        Band.all
      end

      it "gets the third document" do
        expect(context.third).to eq(rolling_stones)
      end
    end

    context "when there's a custom sort" do
      let(:criteria) do
        Band.all
      end

      it "gets the third document" do
        expect(context.sort(name: 1).third).to eq(new_order)
      end
    end

    context "when there are no documents" do
      let(:criteria) do
        Band.where(name: "bogus")
      end

      it "returns nil" do
        expect(context.third).to be_nil
      end
    end
  end

  describe "#third!" do

    let!(:depeche_mode) do
      Band.create!(name: "Depeche Mode")
    end

    let!(:new_order) do
      Band.create!(name: "New Order")
    end

    let!(:rolling_stones) do
      Band.create!(name: "The Rolling Stones")
    end

    let!(:death_cab) do
      Band.create!(name: "Death Cab For Cutie")
    end

    let(:context) do
      described_class.new(criteria)
    end

    context "when there's no sort" do
      let(:criteria) do
        Band.all
      end

      it "gets the third document" do
        expect(context.third!).to eq(rolling_stones)
      end
    end

    context "when there's a custom sort" do
      let(:criteria) do
        Band.all
      end

      it "gets the third document" do
        expect(context.sort(name: 1).third!).to eq(new_order)
      end
    end

    context "when there are no documents" do
      let(:criteria) do
        Band.where(name: "bogus")
      end

      it "raises an error" do
        expect do
          context.third!
        end.to raise_error(Mongoid::Errors::DocumentNotFound, /Could not find a document of class Band./)
      end
    end
  end

  describe "#fourth" do

    let!(:depeche_mode) do
      Band.create!(name: "Depeche Mode")
    end

    let!(:new_order) do
      Band.create!(name: "New Order")
    end

    let!(:rolling_stones) do
      Band.create!(name: "The Rolling Stones")
    end

    let!(:death_cab) do
      Band.create!(name: "Death Cab For Cutie")
    end

    let(:context) do
      described_class.new(criteria)
    end

    context "when there's no sort" do
      let(:criteria) do
        Band.all
      end

      it "gets the fourth document" do
        expect(context.fourth).to eq(death_cab)
      end
    end

    context "when there's a custom sort" do
      let(:criteria) do
        Band.all
      end

      it "gets the fourth document" do
        expect(context.sort(name: 1).fourth).to eq(rolling_stones)
      end
    end

    context "when there are no documents" do
      let(:criteria) do
        Band.where(name: "bogus")
      end

      it "returns nil" do
        expect(context.fourth).to be_nil
      end
    end
  end

  describe "#fourth!" do

    let!(:depeche_mode) do
      Band.create!(name: "Depeche Mode")
    end

    let!(:new_order) do
      Band.create!(name: "New Order")
    end

    let!(:rolling_stones) do
      Band.create!(name: "The Rolling Stones")
    end

    let!(:death_cab) do
      Band.create!(name: "Death Cab For Cutie")
    end

    let(:context) do
      described_class.new(criteria)
    end

    context "when there's no sort" do
      let(:criteria) do
        Band.all
      end

      it "gets the fourth document" do
        expect(context.fourth!).to eq(death_cab)
      end
    end

    context "when there's a custom sort" do
      let(:criteria) do
        Band.all
      end

      it "gets the fourth document" do
        expect(context.sort(name: 1).fourth!).to eq(rolling_stones)
      end
    end

    context "when there are no documents" do
      let(:criteria) do
        Band.where(name: "bogus")
      end

      it "raises an error" do
        expect do
          context.fourth!
        end.to raise_error(Mongoid::Errors::DocumentNotFound, /Could not find a document of class Band./)
      end
    end
  end

  describe "#fifth" do

    let!(:depeche_mode) do
      Band.create!(name: "Depeche Mode")
    end

    let!(:new_order) do
      Band.create!(name: "New Order")
    end

    let!(:rolling_stones) do
      Band.create!(name: "The Rolling Stones")
    end

    let!(:death_cab) do
      Band.create!(name: "Death Cab For Cutie")
    end

    let!(:guns_and_roses) do
      Band.create!(name: "Guns and Roses")
    end

    let(:context) do
      described_class.new(criteria)
    end

    context "when there's no sort" do
      let(:criteria) do
        Band.all
      end

      it "gets the fifth document" do
        expect(context.fifth).to eq(guns_and_roses)
      end
    end

    context "when there's a custom sort" do
      let(:criteria) do
        Band.all
      end

      it "gets the fifth document" do
        expect(context.sort(name: 1).fifth).to eq(rolling_stones)
      end
    end

    context "when there are no documents" do
      let(:criteria) do
        Band.where(name: "bogus")
      end

      it "returns nil" do
        expect(context.fifth).to be_nil
      end
    end
  end

  describe "#fifth!" do

    let!(:depeche_mode) do
      Band.create!(name: "Depeche Mode")
    end

    let!(:new_order) do
      Band.create!(name: "New Order")
    end

    let!(:rolling_stones) do
      Band.create!(name: "The Rolling Stones")
    end

    let!(:death_cab) do
      Band.create!(name: "Death Cab For Cutie")
    end

    let!(:guns_and_roses) do
      Band.create!(name: "Guns and Roses")
    end

    let(:context) do
      described_class.new(criteria)
    end

    context "when there's no sort" do
      let(:criteria) do
        Band.all
      end

      it "gets the fifth document" do
        expect(context.fifth!).to eq(guns_and_roses)
      end
    end

    context "when there's a custom sort" do
      let(:criteria) do
        Band.all
      end

      it "gets the fifth document" do
        expect(context.sort(name: 1).fifth!).to eq(rolling_stones)
      end
    end

    context "when there are no documents" do
      let(:criteria) do
        Band.where(name: "bogus")
      end

      it "raises an error" do
        expect do
          context.fifth!
        end.to raise_error(Mongoid::Errors::DocumentNotFound, /Could not find a document of class Band./)
      end
    end
  end

  describe "#second_to_last" do

    let!(:depeche_mode) do
      Band.create!(name: "Depeche Mode")
    end

    let!(:new_order) do
      Band.create!(name: "New Order")
    end

    let!(:rolling_stones) do
      Band.create!(name: "The Rolling Stones")
    end

    let!(:death_cab) do
      Band.create!(name: "Death Cab For Cutie")
    end

    let(:context) do
      described_class.new(criteria)
    end

    context "when there's no sort" do
      let(:criteria) do
        Band.all
      end

      it "gets the second_to_last document" do
        expect(context.second_to_last).to eq(rolling_stones)
      end
    end

    context "when there's a custom sort" do
      let(:criteria) do
        Band.all
      end

      it "gets the second_to_last document" do
        expect(context.sort(name: 1).second_to_last).to eq(new_order)
      end
    end

    context "when there are no documents" do
      let(:criteria) do
        Band.where(name: "bogus")
      end

      it "returns nil" do
        expect(context.second_to_last).to be_nil
      end
    end
  end

  describe "#second_to_last!" do

    let!(:depeche_mode) do
      Band.create!(name: "Depeche Mode")
    end

    let!(:new_order) do
      Band.create!(name: "New Order")
    end

    let!(:rolling_stones) do
      Band.create!(name: "The Rolling Stones")
    end

    let!(:death_cab) do
      Band.create!(name: "Death Cab For Cutie")
    end

    let(:context) do
      described_class.new(criteria)
    end

    context "when there's no sort" do
      let(:criteria) do
        Band.all
      end

      it "gets the second_to_last document" do
        expect(context.second_to_last!).to eq(rolling_stones)
      end
    end

    context "when there's a custom sort" do
      let(:criteria) do
        Band.all
      end

      it "gets the second_to_last document" do
        expect(context.sort(name: 1).second_to_last!).to eq(new_order)
      end
    end

    context "when there are no documents" do
      let(:criteria) do
        Band.where(name: "bogus")
      end

      it "raises an error" do
        expect do
          context.second_to_last!
        end.to raise_error(Mongoid::Errors::DocumentNotFound, /Could not find a document of class Band./)
      end
    end
  end

  describe "#third_to_last" do

    let!(:depeche_mode) do
      Band.create!(name: "Depeche Mode")
    end

    let!(:new_order) do
      Band.create!(name: "New Order")
    end

    let!(:rolling_stones) do
      Band.create!(name: "The Rolling Stones")
    end

    let!(:death_cab) do
      Band.create!(name: "Death Cab For Cutie")
    end

    let(:context) do
      described_class.new(criteria)
    end

    context "when there's no sort" do
      let(:criteria) do
        Band.all
      end

      it "gets the third_to_last document" do
        expect(context.third_to_last).to eq(new_order)
      end
    end

    context "when there's a custom sort" do
      let(:criteria) do
        Band.all
      end

      it "gets the third_to_last document" do
        expect(context.sort(name: 1).third_to_last).to eq(depeche_mode)
      end
    end

    context "when there are no documents" do
      let(:criteria) do
        Band.where(name: "bogus")
      end

      it "returns nil" do
        expect(context.third_to_last).to be_nil
      end
    end
  end

  describe "#third_to_last!" do

    let!(:depeche_mode) do
      Band.create!(name: "Depeche Mode")
    end

    let!(:new_order) do
      Band.create!(name: "New Order")
    end

    let!(:rolling_stones) do
      Band.create!(name: "The Rolling Stones")
    end

    let!(:death_cab) do
      Band.create!(name: "Death Cab For Cutie")
    end

    let(:context) do
      described_class.new(criteria)
    end

    context "when there's no sort" do
      let(:criteria) do
        Band.all
      end

      it "gets the third_to_last document" do
        expect(context.third_to_last!).to eq(new_order)
      end
    end

    context "when there's a custom sort" do
      let(:criteria) do
        Band.all
      end

      it "gets the third_to_last document" do
        expect(context.sort(name: 1).third_to_last!).to eq(depeche_mode)
      end
    end

    context "when there are no documents" do
      let(:criteria) do
        Band.where(name: "bogus")
      end

      it "raises an error" do
        expect do
          context.third_to_last!
        end.to raise_error(Mongoid::Errors::DocumentNotFound, /Could not find a document of class Band./)
      end
    end
  end

  describe '#load_async' do
    let!(:band) do
      Band.create!(name: "Depeche Mode")
    end

    let(:criteria) do
      Band.where(name: "Depeche Mode")
    end

    let(:context) do
      described_class.new(criteria)
    end

    context 'with global thread pool async query executor' do
      config_override :async_query_executor, :global_thread_pool

      it 'preloads the documents' do
        context.load_async
        context.documents_loader.wait

        expect(context.view).not_to receive(:map)
        expect(context.to_a).to eq([band])
      end

      it 're-raises exception during preload' do
        expect_any_instance_of(Mongoid::Contextual::Mongo::DocumentsLoader)
          .to receive(:execute)
          .at_least(:once)
          .and_raise(Mongo::Error::OperationFailure)

        context.load_async
        context.documents_loader.wait

        expect do
          context.to_a
        end.to raise_error(Mongo::Error::OperationFailure)
      end
    end

    context 'with immediate thread pool async query executor' do
      config_override :async_query_executor, :immediate

      it 'preloads the documents' do
        context.load_async
        context.documents_loader.wait

        expect(context.view).not_to receive(:map)
        expect(context.to_a).to eq([band])
      end

      it 're-raises exception during preload' do
        expect_any_instance_of(Mongoid::Contextual::Mongo::DocumentsLoader)
          .to receive(:execute)
          .at_least(:once)
          .and_raise(Mongo::Error::OperationFailure)

        context.load_async
        context.documents_loader.wait

        expect do
          context.to_a
        end.to raise_error(Mongo::Error::OperationFailure)
      end
    end
  end
end<|MERGE_RESOLUTION|>--- conflicted
+++ resolved
@@ -519,13 +519,7 @@
       end
     end
 
-<<<<<<< HEAD
-      context 'when a collation is specified' do
-=======
     context 'when a collation is specified' do
-      min_server_version '3.4'
->>>>>>> 4b8d9b60
-
       before do
         Band.create!(name: 'DEPECHE MODE')
       end
