--- conflicted
+++ resolved
@@ -1141,7 +1141,6 @@
     end
   end
 
-<<<<<<< HEAD
   describe "#pick" do
 
     let(:hobrecht) do
@@ -1155,7 +1154,76 @@
     let(:criteria) do
       Address.all.tap do |crit|
         crit.documents = [ hobrecht, friedel ]
-=======
+      end
+    end
+
+    let(:context) do
+      described_class.new(criteria)
+    end
+
+    context "when picking a single field" do
+
+      let!(:picked) do
+        context.pick(:street)
+      end
+
+      it "returns the values" do
+        expect(picked).to eq("hobrecht")
+      end
+    end
+
+    context "when picking multiple fields" do
+
+      let!(:picked) do
+        context.pick(:street, :number)
+      end
+
+      it "returns the values as an array" do
+        expect(picked).to eq(["hobrecht", 213])
+      end
+    end
+
+    context "when picking a field that doesnt exist" do
+
+      context "when picking one field" do
+
+        let(:picked) do
+          context.pick(:foo)
+        end
+
+        it "returns a empty array" do
+          expect(picked).to eq(nil)
+        end
+      end
+
+      context "when picking multiple fields" do
+
+        let(:picked) do
+          context.pick(:foo, :bar)
+        end
+
+        it "returns a empty array" do
+          expect(picked).to eq([nil, nil])
+        end
+      end
+    end
+
+    context 'when there is a collation on the criteria' do
+
+      let(:criteria) do
+        Address.all.tap do |crit|
+          crit.documents = [ hobrecht, friedel ]
+        end.collation(locale: 'en_US', strength: 2)
+      end
+
+      it "raises an exception" do
+        expect {
+          context.pick(:foo, :bar)
+        }.to raise_exception(Mongoid::Errors::InMemoryCollationNotSupported)
+      end
+    end
+  end
+
   describe "#tally" do
     let(:fans1) { [ Fanatic.new(age:1), Fanatic.new(age:2) ] }
     let(:fans2) { [ Fanatic.new(age:1), Fanatic.new(age:2) ] }
@@ -1186,7 +1254,6 @@
     let(:criteria2) do
       Band.where(origin: "tally2").tap do |crit|
         crit.documents = [ band4, band5, band6 ]
->>>>>>> 13f85025
       end
     end
 
@@ -1194,67 +1261,6 @@
       described_class.new(criteria)
     end
 
-<<<<<<< HEAD
-    context "when picking a single field" do
-
-      let!(:picked) do
-        context.pick(:street)
-      end
-
-      it "returns the values" do
-        expect(picked).to eq("hobrecht")
-      end
-    end
-
-    context "when picking multiple fields" do
-
-      let!(:picked) do
-        context.pick(:street, :number)
-      end
-
-      it "returns the values as an array" do
-        expect(picked).to eq(["hobrecht", 213])
-      end
-    end
-
-    context "when picking a field that doesnt exist" do
-
-      context "when picking one field" do
-
-        let(:picked) do
-          context.pick(:foo)
-        end
-
-        it "returns a empty array" do
-          expect(picked).to eq(nil)
-        end
-      end
-
-      context "when picking multiple fields" do
-
-        let(:picked) do
-          context.pick(:foo, :bar)
-        end
-
-        it "returns a empty array" do
-          expect(picked).to eq([nil, nil])
-        end
-      end
-    end
-
-    context 'when there is a collation on the criteria' do
-
-      let(:criteria) do
-        Address.all.tap do |crit|
-          crit.documents = [ hobrecht, friedel ]
-        end.collation(locale: 'en_US', strength: 2)
-      end
-
-      it "raises an exception" do
-        expect {
-          context.pick(:foo, :bar)
-        }.to raise_exception(Mongoid::Errors::InMemoryCollationNotSupported)
-=======
     let(:context2) do
       described_class.new(criteria2)
     end
@@ -1666,7 +1672,6 @@
           [1, 2] => 2,
           [1, 3] => 1
         )
->>>>>>> 13f85025
       end
     end
   end
