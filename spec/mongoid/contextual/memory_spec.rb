--- conflicted
+++ resolved
@@ -948,7 +948,6 @@
       end
     end
 
-<<<<<<< HEAD
     context "when plucking multiple fields" do
 
       let!(:plucked) do
@@ -957,7 +956,9 @@
 
       it "returns the values as an array" do
         expect(plucked).to eq([ ["hobrecht", 213], ["friedel", 11] ])
-=======
+      end
+    end
+
     context "when plucking a mix of empty and non-empty values" do
 
       let(:empty_doc) do
@@ -976,7 +977,6 @@
 
       it "returns the values" do
         expect(plucked).to eq([ "hobrecht", "friedel", nil ])
->>>>>>> 790a5ced
       end
     end
 
