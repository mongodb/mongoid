# frozen_string_literal: true

require "spec_helper"

describe Mongoid::Changeable do

  describe "#attribute_change" do

    context "when the attribute has changed from the persisted value" do

      context "when using the setter" do

        let(:person) do
          Person.new(title: "Grand Poobah").tap(&:move_changes)
        end

        before do
          person.title = "Captain Obvious"
        end

        it "returns an array of the old value and new value" do
          expect(person.send(:attribute_change, "title")).to eq(
            [ "Grand Poobah", "Captain Obvious" ]
          )
        end

        it "allows access via (attribute)_change" do
          expect(person.title_change).to eq(
            [ "Grand Poobah", "Captain Obvious" ]
          )
        end

        context "when the field is aliased" do

          let(:person) do
            Person.new(test: "Aliased 1").tap(&:move_changes)
          end

          before do
            person.test = "Aliased 2"
          end

          it "returns an array of the old value and new value" do
            expect(person.send(:attribute_change, "test")).to eq(
              [ "Aliased 1", "Aliased 2" ]
            )
          end

          it "allows access via (attribute)_change" do
            expect(person.test_change).to eq(
              [ "Aliased 1", "Aliased 2" ]
            )
          end
        end
      end

      context "when using [] methods" do

        let(:person) do
          Person.new(title: "Grand Poobah").tap(&:move_changes)
        end

        before do
          person[:title] = "Captain Obvious"
        end

        it "returns an array of the old value and new value" do
          expect(person.send(:attribute_change, "title")).to eq(
            [ "Grand Poobah", "Captain Obvious" ]
          )
        end

        it "allows access via (attribute)_change" do
          expect(person.title_change).to eq(
            [ "Grand Poobah", "Captain Obvious" ]
          )
        end
      end
    end

    context "when the attribute has changed from the default value" do

      context "when using the setter" do

        let(:person) do
          Person.new(pets: true)
        end

        it "returns an array of nil and new value" do
          expect(person.send(:attribute_change, "pets")).to eq([ nil, true ])
        end

        it "allows access via (attribute)_change" do
          expect(person.pets_change).to eq([ nil, true ])
        end
      end

      context "when using [] methods" do

        context "when the field is defined" do

          let(:person) do
            Person.new
          end

          before do
            person[:pets] = true
          end

          it "returns an array of nil and new value" do
            expect(person.send(:attribute_change, "pets")).to eq([ nil, true ])
          end

          it "allows access via (attribute)_change" do
            expect(person.pets_change).to eq([ nil, true ])
          end
        end

        context "when the field is not defined" do

          let(:person) do
            Person.new
          end

          before do
            person[:t] = "test"
          end

          it "returns an array of nil and new value" do
            expect(person.send(:attribute_change, "t")).to eq([ nil, "test" ])
          end
        end
      end
    end

    context "when the attribute changes multiple times" do

      let(:person) do
        Person.new(title: "Grand Poobah").tap(&:move_changes)
      end

      before do
        person.title = "Captain Obvious"
        person.title = "Dark Helmet"
      end

      it "returns an array of the original value and new value" do
        expect(person.send(:attribute_change, "title")).to eq(
          [ "Grand Poobah", "Dark Helmet" ]
        )
      end

      it "allows access via (attribute)_change" do
        expect(person.title_change).to eq(
          [ "Grand Poobah", "Dark Helmet" ]
        )
      end
    end

    context "when the attribute is modified in place" do

      context "when the attribute is an array" do

        let(:person) do
          Person.new(aliases: [ "Grand Poobah" ]).tap(&:move_changes)
        end

        before do
          person.aliases[0] = "Dark Helmet"
        end

        it "returns an array of the original value and new value" do
          expect(person.send(:attribute_change, "aliases")).to eq(
            [[ "Grand Poobah" ],  [ "Dark Helmet" ]]
          )
        end

        it "allows access via (attribute)_change" do
          expect(person.aliases_change).to eq(
            [[ "Grand Poobah" ],  [ "Dark Helmet" ]]
          )
        end

        context "when the attribute changes multiple times" do

          before do
            person.aliases << "Colonel Sanders"
          end

          it "returns an array of the original value and new value" do
            expect(person.send(:attribute_change, "aliases")).to eq(
              [[ "Grand Poobah" ], [ "Dark Helmet", "Colonel Sanders" ]]
            )
          end
        end
      end

      context "when the attribute is a hash" do

        let(:person) do
          Person.new(map: { location: "Home" }).tap(&:move_changes)
        end

        before do
          person.map[:location] = "Work"
        end

        it "returns an array of the original value and new value" do
          expect(person.send(:attribute_change, "map")).to eq(
            [{ location: "Home" }, { location: "Work" }]
          )
        end

        it "allows access via (attribute)_change" do
          expect(person.map_change).to eq(
            [{ location: "Home" }, { location: "Work" }]
          )
        end

        context "when the attribute changes multiple times" do

          before do
            person.map[:lat] = 20.0
          end

          it "returns an array of the original value and new value" do
            expect(person.send(:attribute_change, "map")).to eq(
              [{ location: "Home" }, { location: "Work", lat: 20.0 }]
            )
          end
        end

        context "when the values are arrays" do

          let(:map) do
            {
              "stack1" => [ 1, 2, 3, 4 ],
              "stack2" => [ 1, 2, 3, 4 ],
              "stack3" => [ 1, 2, 3, 4 ]
            }
          end

          before do
            person.map = map
            person.move_changes
          end

          context "when reordering the arrays inline" do

            before do
              person.map["stack1"].reverse!
            end

            it "flags the attribute as changed" do
              expect(person.send(:attribute_change, "map")).to eq(
                [
                  {
                    "stack1" => [ 1, 2, 3, 4 ],
                    "stack2" => [ 1, 2, 3, 4 ],
                    "stack3" => [ 1, 2, 3, 4 ]
                  },
                  {
                    "stack1" => [ 4, 3, 2, 1 ],
                    "stack2" => [ 1, 2, 3, 4 ],
                    "stack3" => [ 1, 2, 3, 4 ]
                  },
                ]
              )
            end
          end
        end
      end
    end

    context "when the attribute has not changed from the persisted value" do

      let(:person) do
        Person.new(title: nil)
      end

      it "returns nil" do
        expect(person.send(:attribute_change, "title")).to be_nil
      end
    end

    context "when the attribute has not changed from the default value" do

      context "when the attribute differs from the persisted value" do

        let(:person) do
          Person.new
        end

        it "returns the change" do
          expect(person.send(:attribute_change, "pets")).to eq([ nil, false ])
        end
      end

      context "when the attribute does not differ from the persisted value" do

        let(:person) do
          Person.instantiate("pets" => false)
        end

        it "returns nil" do
          expect(person.send(:attribute_change, "pets")).to be_nil
        end
      end
    end

    context "when the attribute has been set with the same value" do

      let(:person) do
        Person.new(title: "Grand Poobah").tap(&:move_changes)
      end

      before do
        person.title = "Grand Poobah"
      end

      it "returns an empty array" do
        expect(person.send(:attribute_change, "title")).to be_nil
      end
    end

    context "when the attribute is removed" do

      let(:person) do
        Person.new(title: "Grand Poobah").tap(&:move_changes)
      end

      before do
        person.remove_attribute(:title)
      end

      it "returns an empty array" do
        expect(person.send(:attribute_change, "title")).to eq(
          [ "Grand Poobah", nil ]
        )
      end
    end
  end

  describe "#attribute_changed?" do

    context "when the attribute has changed from the persisted value" do

      let(:person) do
        Person.new(title: "Grand Poobah")
      end

      before do
        person.title = "Captain Obvious"
      end

      it "returns true" do
        expect(person.send(:attribute_changed?, "title")).to be true
      end

      it "allows access via (attribute)_changed?" do
        expect(person.title_changed?).to be true
      end

      context "when the field is aliased" do

        let(:person) do
          Person.new(test: "Aliased 1")
        end

        before do
          person.test = "Aliased 2"
        end

        it "returns true" do
          expect(person.send(:attribute_changed?, "test")).to be true
        end

        it "allows access via (attribute)_changed?" do
          expect(person.test_changed?).to be true
        end
      end
    end

    context "when the attribute has changed from the default value" do

      let(:person) do
        Person.new
      end

      before do
        person.pets = true
      end

      it "returns true" do
        expect(person.send(:attribute_changed?, "pets")).to be true
      end

      it "allows access via (attribute)_changed?" do
        expect(person.pets_changed?).to be true
      end
    end

    context "when the attribute has not changed the persisted value" do

      let!(:person) do
        Person.new(title: "Grand Poobah").tap(&:move_changes)
      end

      it "returns false" do
        expect(person.send(:attribute_changed?, "title")).to be false
      end
    end

    context "when the attribute has not changed from the default value" do

      context "when the attribute is not enumerable" do

        context "when the attribute differs from the persisted value" do

          let!(:person) do
            Person.new
          end

          it "returns true" do
            expect(person.send(:attribute_changed?, "pets")).to be true
          end
        end

        context "when the attribute does not differ from the persisted value" do

          let!(:person) do
            Person.instantiate("pets" => false)
          end

          it "returns false" do
            expect(person.send(:attribute_changed?, "pets")).to be false
          end
        end
      end

      context "when the attribute is an array" do

        let!(:person) do
          Person.new(aliases: [ "Bond" ])
        end

        context "when the array is only accessed" do

          before do
            person.move_changes
            person.aliases
          end

          it "returns false" do
            expect(person).to_not be_aliases_changed
          end
        end
      end

      context "when the attribute is a hash" do

        let!(:person) do
          Person.new(map: { key: "value" })
        end

        context "when the hash is only accessed" do

          before do
            person.move_changes
            person.map
          end

          it "returns false" do
            expect(person).to_not be_map_changed
          end
        end
      end
    end
  end

  describe "#attribute_changed_from_default?" do

    context "when the attribute differs from the default value" do

      let(:person) do
        Person.new(age: 33)
      end

      it "returns true" do
        expect(person).to be_age_changed_from_default
      end
    end

    context "when the attribute is the same as the default" do

      let(:person) do
        Person.new
      end

      it "returns false" do
        expect(person).to_not be_age_changed_from_default
      end
    end
  end

  describe "#attribute_was" do

    context "when the attribute has changed from the persisted value" do

      let(:person) do
        Person.new(title: "Grand Poobah").tap(&:move_changes)
      end

      before do
        person.title = "Captain Obvious"
      end

      it "returns the old value" do
        expect(person.send(:attribute_was, "title")).to eq("Grand Poobah")
      end

      it "allows access via (attribute)_was" do
        expect(person.title_was).to eq("Grand Poobah")
      end

      context "when the field is aliased" do

        let(:person) do
          Person.new(test: "Aliased 1").tap(&:move_changes)
        end

        before do
          person.test = "Aliased 2"
        end

        it "returns the old value" do
          expect(person.send(:attribute_was, "test")).to eq("Aliased 1")
        end

        it "allows access via (attribute)_was" do
          expect(person.test_was).to eq("Aliased 1")
        end
      end
    end

    context "when the attribute has not changed from the persisted value" do

      let!(:person) do
        Person.new(title: "Grand Poobah").tap(&:move_changes)
      end

      it "returns the original value" do
        expect(person.send(:attribute_was, "title")).to eq("Grand Poobah")
      end
    end
  end

  describe "#attribute_will_change!" do

    let(:aliases) do
      [ "007" ]
    end

    let(:person) do
      Person.new(aliases: aliases, test: "Aliased 1")
    end

    before do
      person.changed_attributes.clear
    end

    context "when the value has not changed" do

      before do
        person.aliases_will_change!
      end

      let(:changes) do
        person.changes
      end

      it "does not return the value in the changes" do
        expect(changes).to be_empty
      end

      it "is not flagged as changed" do
        expect(person).to_not be_changed
      end
    end

    context "when the value has changed" do

      before do
        person.aliases_will_change!
        person.aliases << "008"
      end

      let(:changes) do
        person.changes
      end

      it "returns the value in the changes" do
        expect(changes).to eq({ "aliases" => [[ "007" ], [ "007", "008" ]] })
      end
    end

    context "when the value is duplicable" do

      context "when the attribute has not been cloned" do

        before do
          person.aliases_will_change!
        end

        let(:changed) do
          person.changed_attributes
        end

        it "clones the value" do
          expect(changed["aliases"]).to_not equal(aliases)
        end

        it "puts the old value in the changes" do
          expect(changed["aliases"]).to eq(aliases)
        end
      end

      context "when the attribute has been flagged" do

        before do
          person.changed_attributes["aliases"] = aliases
          expect(aliases).to receive(:clone).never
          person.aliases_will_change!
        end

        let(:changed) do
          person.changed_attributes
        end

        it "does not clone the value" do
          expect(changed["aliases"]).to equal(aliases)
        end

        it "retains the first value in the changes" do
          expect(changed["aliases"]).to eq(aliases)
        end
      end
    end
  end

  describe "#changed" do

    context "when the document has changed" do

      let(:person) do
        Person.instantiate(title: "Grand Poobah")
      end

      before do
        person.title = "Captain Obvious"
      end

      it "returns an array of changed field names" do
        expect(person.changed).to include("title")
      end

    end

    context "When the document has changed but changed back to the original" do

      let(:person) do
        Person.instantiate(title: "Grand Poobah")
      end

      before do
        person.title = "Captain Obvious"
        person.title = nil
      end

      it "returns an array of changed field names" do
        expect(person.changed).not_to include("title")
      end

    end

    context "when the document has not changed" do

      let(:person) do
        Person.instantiate({})
      end

      it "does not include non changed fields" do
        expect(person.changed).to_not include("title")
      end
    end

    context "when the document is embedded" do

      let(:person) do
        Person.create!
      end

      let!(:name) do
        person.create_name(first_name: "Layne", last_name: "Staley")
      end

      context "when changing attributes via []" do

        before do
          person.name["a"] = "testing"
        end

        it "returns true" do
          expect(person.name).to be_changed
        end
      end
    end
  end

  describe "#changed?" do

    context "when the document has changed" do

      let(:person) do
        Person.new(title: "Grand Poobah")
      end

      before do
        person.title = "Captain Obvious"
      end

      it "returns true" do
        expect(person).to be_changed
      end
    end

    context "when a hash field has been accessed" do

      context "when the field has not changed" do

        let(:person) do
          Person.create!(map: { name: "value" })
        end

        before do
          person.map
        end

        it "returns false" do
          expect(person).to_not be_changed
        end
      end

      context "when the field is changed" do

        let(:person) do
          Person.create!(map: { name: "value" })
        end

        before do
          person.map = { name: "another" }
        end

        it "returns true" do
          expect(person).to be_changed
        end
      end

      context "when a dynamic field is changed in place" do

        let(:person) do
          Person.create!(other_name: { full: {first: 'first', last: 'last'} })
        end

        before do
          person.other_name[:full][:first] = 'Name'
        end

        it "returns true" do
          expect(person.changes).to_not be_empty
          expect(person).to be_changed
        end
      end
    end

    context "when the document has not changed" do

      let(:acolyte) do
        Acolyte.instantiate("_id" => BSON::ObjectId.new)
      end

      it "returns false" do
        expect(acolyte).to_not be_changed
      end
    end

    context "when a child has changed" do

      let(:person) do
        Person.create!
      end

      let!(:address) do
        person.addresses.create!(street: "hobrecht")
      end

      before do
        address.number = 10
      end

      it "returns true" do
        expect(person).to be_changed
      end
    end

    context "when changed? has been called before child elements size change" do

      let(:person) do
        Person.create!
      end

      let(:address) do
        person.addresses.create!(street: "hobrecht")
      end

      let!(:location) do
        address.locations.create!(name: "home")
      end

      before do
        person.changed?
      end

      context "when adding via new" do

        before do
          address.locations.new
        end

        it "returns true" do
          expect(person).to be_changed
        end
      end

      context "when adding via build" do

        before do
          address.locations.build
        end

        it "returns true" do
          expect(person).to be_changed
        end
      end

      context "when adding via create" do

        before do
          address.locations.create!
        end

        it "returns false" do
          expect(person).to_not be_changed
        end
      end
    end

    context "when a deeply embedded child has changed" do

      let(:person) do
        Person.create!
      end

      let(:address) do
        person.addresses.create!(street: "hobrecht")
      end

      let!(:location) do
        address.locations.create!(name: "home")
      end

      before do
        location.name = "work"
      end

      it "returns true" do
        expect(person).to be_changed
      end
    end

    context "when a child is new" do

      let(:person) do
        Person.create!
      end

      let!(:address) do
        person.addresses.build(street: "hobrecht")
      end

      it "returns true" do
        expect(person).to be_changed
      end
    end

    context "when a deeply embedded child is new" do

      let(:person) do
        Person.create!
      end

      let(:address) do
        person.addresses.create!(street: "hobrecht")
      end

      let!(:location) do
        address.locations.build(name: "home")
      end

      it "returns true" do
        expect(person).to be_changed
      end
    end
  end

  describe "#changes" do

    context "when the document has changed" do

      let(:person) do
        Person.instantiate(title: "Grand Poobah")
      end

      before do
        person.title = "Captain Obvious"
      end

      it "returns a hash of changes" do
        expect(person.changes["title"]).to eq(
          [ nil, "Captain Obvious" ]
        )
      end

      it "returns a hash with indifferent access" do
        expect(person.changes[:title]).to eq(
          [ nil, "Captain Obvious" ]
        )
      end
    end

    context 'when habtm association changes' do

      let(:person) do
        Person.create!(title: "Grand Poobah")
      end

      let(:user_account) do
        UserAccount.create!
      end

      before do
        person.user_accounts << user_account
      end

      it 'returns a hash of changes' do
        pending 'https://jira.mongodb.org/browse/MONGOID-4843'

        person.changes.should == {
          user_account_ids: [[], [user_account.id]]
        }
      end
    end

    context "when the document has not changed" do

      let(:acolyte) do
        Acolyte.instantiate("_id" => BSON::ObjectId.new)
      end

      it "returns an empty hash" do
        expect(acolyte.changes).to be_empty
      end
    end
  end

  describe "#setters" do

    context "when the document has changed" do

      let(:person) do
        Person.new(aliases: [ "007" ]).tap do |p|
          p.new_record = false
          p.move_changes
        end
      end

      context "when an array field has changed" do

        context "when the array has values removed" do

          before do
            person.aliases.delete_one("007")
          end

          let!(:setters) do
            person.setters
          end

          it "contains array changes in the setters" do
            expect(setters).to eq({ "aliases" => [] })
          end
        end

        context "when the array has values added" do

          before do
            person.aliases << "008"
          end

          let!(:setters) do
            person.setters
          end

          it "contains array changes in the setters" do
            expect(setters).to eq({ "aliases" => [ "007", "008" ] })
          end
        end

        context "when the array has changed completely" do

          before do
            person.aliases << "008"
            person.aliases.delete_one("007")
          end

          let!(:setters) do
            person.setters
          end

          it "does not contain array changes in the setters" do
            expect(setters).to eq({ "aliases" => [ "008" ]})
          end
        end
      end

      context "when the document is a root document" do

        let(:person) do
          Person.instantiate(title: "Grand Poobah")
        end

        before do
          person.title = "Captain Obvious"
        end

        it "returns a hash of field names and new values" do
          expect(person.setters["title"]).to eq("Captain Obvious")
        end
      end

      context "when the document is embedded" do

        let(:person) do
          Person.instantiate(title: "Grand Poobah")
        end

        let(:address) do
          Address.instantiate(street: "Oxford St")
        end

        before do
          person.addresses << address
          person.instance_variable_set(:@new_record, false)
          address.instance_variable_set(:@new_record, false)
          address.street = "Bond St"
        end

        it "returns a hash of field names and new values" do
          expect(address.setters).to eq(
            { "addresses.0.street" => "Bond St" }
          )
        end

        context "when the document is embedded multiple levels" do

          let(:location) do
            Location.new(name: "Home")
          end

          before do
            location.instance_variable_set(:@new_record, false)
            address.locations << location
            location.name = "Work"
          end

          it "returns the proper hash with locations" do
            expect(location.setters).to eq(
              { "addresses.0.locations.0.name" => "Work" }
            )
          end
        end
      end
    end

    context "when the document has not changed" do

      let(:acolyte) do
        Acolyte.instantiate("_id" => BSON::ObjectId.new)
      end

      it "returns an empty hash" do
        expect(acolyte.setters).to be_empty
      end
    end
  end

  describe "#previous_changes" do

    let(:person) do
      Person.new(title: "Grand Poobah")
    end

    before do
      person.title = "Captain Obvious"
    end

    context "when the document has been saved" do

      before do
        person.save!
      end

      it "returns the changes before the save" do
        expect(person.previous_changes["title"]).to eq(
          [ nil, "Captain Obvious" ]
        )
      end
    end

    context "when the document has not been saved" do

      it "returns an empty hash" do
        expect(person.previous_changes).to be_empty
      end
    end
  end

  describe "#move_changes" do

    let(:person) do
      Person.new(title: "Sir")
    end

    before do
      person.atomic_pulls["addresses"] = Address.new
      person.atomic_unsets << Address.new
      person.delayed_atomic_sets["addresses"] = Address.new
      person.move_changes
    end

    it "clears the atomic pulls" do
      expect(person.atomic_pulls).to be_empty
    end

    it "clears the atomic unsets" do
      expect(person.atomic_unsets).to be_empty
    end

    it "clears the delayed atomic sets" do
      expect(person.delayed_atomic_sets).to be_empty
    end

    it "clears the changed attributes" do
      expect(person.changed_attributes).to be_empty
    end
  end

  describe "#reset_attribute!" do

    context "when the attribute has changed" do

      let(:person) do
        Person.instantiate(title: "Grand Poobah")
      end

      before do
        person.title = "Captain Obvious"
        person.send(:reset_attribute!, "title")
      end

      it "resets the value to the original" do
        expect(person.title).to be_nil
      end

      it "allows access via reset_(attribute)!" do
        expect(person.title).to be_nil
      end

      it "removes the field from the changes" do
        expect(person.changed).to_not include("title")
      end

      context "when the field is aliased" do

        let(:person) do
          Person.instantiate(test: "Aliased 1")
        end

        before do
          person.test = "Aliased 2"
          person.send(:reset_attribute!, "test")
        end

        it "resets the value to the original" do
          expect(person.test).to be_nil
        end

        it "removes the field from the changes" do
          expect(person.changed).to_not include("test")
        end
      end
    end

    context "when the attribute has not changed" do

      let(:person) do
        Person.instantiate(title: "Grand Poobah")
      end

      before do
        person.send(:reset_attribute!, "title")
      end

      it "does nothing" do
        expect(person.title).to be_nil
      end
    end
  end

  describe "#reset_attribute_to_default!" do

    context "when a default is defined" do

      context "when the document is new" do

        let(:person) do
          Person.new(pets: true)
        end

        before do
          person.reset_pets_to_default!
        end

        it "resets to the default value" do
          expect(person.pets).to eq(false)
        end
      end

      context "when the document is persisted" do

        let(:person) do
          Person.create!(pets: true)
        end

        before do
          person.reset_pets_to_default!
        end

        it "resets to the default value" do
          expect(person.pets).to eq(false)
        end

        it "flags the document dirty" do
          expect(person).to be_pets_changed
        end
      end
    end

    context "when a default is not defined" do

      context "when the document is new" do

        let(:person) do
          Person.new(title: "test")
        end

        before do
          person.reset_title_to_default!
        end

        it "resets to nil" do
          expect(person.title).to be_nil
        end
      end

      context "when the document is persisted" do

        let(:person) do
          Person.create!(title: "test")
        end

        before do
          person.reset_title_to_default!
        end

        it "resets to nil" do
          expect(person.title).to be_nil
        end

        it "flags the document dirty" do
          expect(person).to be_title_changed
        end
      end
    end
  end

  describe '#previously_changed?' do

    let(:person) do
      Person.new(title: "Grand Poobah")
    end

    before do
      person.title = "Captain Obvious"
    end

    context "when the document has been saved" do

      before do
        person.save!
      end

      it "returns true" do
        expect(person.title_previously_changed?).to be(true)
      end
    end

    context "when the document has not been saved" do

      it "returns false" do
        expect(person.title_previously_changed?).to be(false)
      end
    end
  end

  describe '#previous_change' do

    let(:person) do
      Person.new(title: "Grand Poobah")
    end

    before do
      person.title = "Captain Obvious"
    end

    context "when the document has been saved" do

      before do
        person.save!
      end

      it "returns the changes" do
        expect(person.title_previous_change).to eq([ nil, "Captain Obvious" ])
      end
    end

    context "when the document has not been saved" do

      it "returns no changes" do
        expect(person.title_previous_change).to eq(nil)
      end
    end
  end

  context "when fields have been defined pre-dirty inclusion" do

    let(:document) do
      Dokument.new
    end

    it "defines a _change method" do
      expect(document.updated_at_change).to be_nil
    end

    it "defines a _changed? method" do
      expect(document.updated_at_changed?).to be false
    end

    it "defines a _changes method" do
      expect(document.updated_at_was).to be_nil
    end
  end

  context "when only embedded documents change" do

    let!(:person) do
      Person.create!
    end

    context "when the child is an embeds one" do

      context "when the child is new" do

        let!(:name) do
          person.build_name(first_name: "Gordon", last_name: "Ramsay")
        end

        it "flags the parent as changed" do
          expect(person).to be_changed
        end
      end

      context "when the child is modified" do

        let!(:name) do
          person.create_name(first_name: "Gordon", last_name: "Ramsay")
        end

        before do
          name.first_name = "G"
        end

        it "flags the parent as changed" do
          expect(person).to be_changed
        end
      end

      context "when the child is not modified" do

        let!(:name) do
          person.create_name(first_name: "Gordon", last_name: "Ramsay")
        end

        it "does not flag the parent as changed" do
          expect(person).to_not be_changed
        end
      end
    end

    context "when the child is an embeds many" do

      context "when a child is new" do

        let!(:address) do
          person.addresses.build(street: "jakobstr.")
        end

        it "flags the parent as changed" do
          expect(person).to be_changed
        end
      end

      context "when a child is modified" do

        let!(:address) do
          person.addresses.create!(street: "jakobstr.")
        end

        before do
          address.city = "Berlin"
        end

        it "flags the parent as changed" do
          expect(person).to be_changed
        end
      end

      context "when no child is modified" do

        let!(:address) do
          person.addresses.create!(street: "skalitzerstr.")
        end

        it "does not flag the parent as changed" do
          expect(person).to_not be_changed
        end
      end
    end
  end

  context "when changing a hash of hashes" do

    let!(:person) do
      Person.create!(map: { "test" => {}})
    end

    before do
      person.map["test"]["value"] = 10
    end

    it "records the changes" do
      expect(person.changes).to eq(
        { "map" => [{ "test" => {}}, { "test" => { "value" => 10 }}]}
      )
    end
  end

  context "when modifying a many to many key" do

    let!(:person) do
      Person.create!
    end

    let!(:preference) do
      Preference.create!(name: "dirty")
    end

    before do
      person.update_attributes!(preference_ids: [ preference.id ])
    end

    it "records the foreign key dirty changes" do
      expect(person.previous_changes["preference_ids"]).to eq(
        [nil, [ preference.id ]]
      )
    end
  end

  context "when accessing an array field" do

    let!(:person) do
      Person.create!
    end

    let(:from_db) do
      Person.find(person.id)
    end

    context "when the field is not changed" do

      before do
        from_db.preference_ids
      end

      it "flags the change" do
        expect(from_db.changes["preference_ids"]).to eq([ nil, []])
      end

      it "does not include the changes in the setters" do
        expect(from_db.setters).to be_empty
      end
    end
  end

  context "when reloading an unchanged document" do

    let!(:person) do
      Person.create!
    end

    let(:from_db) do
      Person.find(person.id)
    end

    before do
      from_db.reload
    end

    it "clears the changed attributes" do
      expect(from_db.changed_attributes).to be_empty
    end
  end

  context "when fields are getting changed" do

    let(:person) do
      Person.create!(
        title: "MC",
        some_dynamic_field: 'blah'
      )
    end

    before do
      person.title = "DJ"
      person.write_attribute(:ssn, "222-22-2222")
      person.some_dynamic_field = 'bloop'
    end

    it "marks the document as changed" do
      expect(person).to be_changed
    end

    it "marks field changes" do
      expect(person.changes).to eq({
        "title" => [ "MC", "DJ" ],
        "ssn" => [ nil, "222-22-2222" ],
        "some_dynamic_field" => [ "blah", "bloop" ]
      })
    end

    it "marks changed fields" do
      expect(person.changed).to eq([ "title", "ssn", "some_dynamic_field" ])
    end

    it "marks the field as changed" do
      expect(person.title_changed?).to be true
    end

    it "stores previous field values" do
      expect(person.title_was).to eq("MC")
    end

    it "marks field changes" do
      expect(person.title_change).to eq([ "MC", "DJ" ])
    end

    it "allows reset of field changes" do
      person.reset_title!
      expect(person.title).to eq("MC")
      expect(person.changed).to eq([ "ssn", "some_dynamic_field" ])
    end

    context "after a save" do

      before do
        person.save!
      end

      it "clears changes" do
        expect(person).to_not be_changed
      end

      it "stores previous changes" do
        expect(person.previous_changes["title"]).to eq([ "MC", "DJ" ])
        expect(person.previous_changes["ssn"]).to eq([ nil, "222-22-2222" ])
      end
    end

    context "when the previous value is nil" do

      before do
        person.score = 100
        person.reset_score!
      end

      it "removes the attribute from the document" do
        expect(person.score).to be_nil
      end
    end
  end

  context "when accessing dirty attributes in callbacks" do

    context "when the document is persisted" do

      let!(:acolyte) do
        Acolyte.create!(name: "callback-test")
      end

      before do
        Acolyte.set_callback(:save, :after, if: :callback_test?) do |doc|
          doc[:changed_in_after_callback] = doc.changes.dup
        end

        Acolyte.set_callback(:save, :before, if: :callback_test?) do |doc|
          doc[:changed_in_before_callback] = doc.changes.dup
        end
      end

      after do
        Acolyte._save_callbacks.select do |callback|
          [:before, :after].include?(callback.kind)
        end.each do |callback|
          Acolyte._save_callbacks.delete(callback)
        end
      end

      it "does not retain the changes until after all callbacks" do
        acolyte.update_attribute(:status, "testing")
        expect(acolyte.changed_in_before_callback).to eq({"status"=>[nil, "testing"]})
        expect(acolyte.changed_in_after_callback).to eq({  })
      end
    end

    context "when the document is new" do

      let!(:acolyte) do
        Acolyte.new(name: "callback-test")
      end

      before do
        Acolyte.set_callback(:save, :after, if: :callback_test?) do |doc|
          doc[:changed_after_in_callback] = doc.changes.dup
        end

        Acolyte.set_callback(:save, :before, if: :callback_test?) do |doc|
          doc[:changed_before_in_callback] = doc.changes.dup
        end
      end

      after do
        Acolyte._save_callbacks.select do |callback|
          [:before, :after].include?(callback.kind)
        end.each do |callback|
          Acolyte._save_callbacks.delete(callback)
        end
      end

<<<<<<< HEAD
      it "retains the changes until after all callbacks" do
        acolyte.save!
        expect(acolyte.changed_in_callback["name"]).to eq([ nil, "callback-test" ])
=======
      it "does not retain the changes until after all callbacks" do
        acolyte.save
        expect(acolyte.changed_before_in_callback["name"]).to eq([ nil, "callback-test" ])
        expect(acolyte.changed_after_in_callback["name"]).to be_nil
>>>>>>> b7acf87f
      end
    end
  end

  context "when associations are getting changed" do

    let(:person) do
      Person.create!(addresses: [ Address.new ])
    end

    before do
      person.addresses = [ Address.new ]
    end

    it "does not set the association to nil when hitting the database" do
      expect(person.setters).to_not eq({ "addresses" => nil })
    end
  end

  context 'when nesting deeply embedded documents' do

    context 'when persisting the root document' do

      let!(:person) do
        Person.create!
      end

      it 'is not marked as changed' do
        expect(person).to_not be_changed
      end

      context 'when creating a new first level embedded document' do

        let!(:address) do
          person.addresses.new(street: 'goltzstr.')
        end

        it 'flags the root document as changed' do
          expect(person).to be_changed
        end

        it 'flags the first level child as changed' do
          expect(address).to be_changed
        end

        context 'when building the lowest level document' do

          before do
            person.save!
          end

          let!(:code) do
            address.build_code
          end

          it 'flags the root document as changed' do
            expect(person).to be_changed
          end

          it 'flags the first level embedded document as changed' do
            expect(address).to be_changed
          end

          it 'flags the lowest level embedded document as changed' do
            expect(code).to be_changed
          end

          context 'when saving the hierarchy' do

            before do
              person.save!
            end

            let(:reloaded) do
              Person.find(person.id)
            end

            it 'saves the first embedded document' do
              expect(reloaded.addresses.first).to eq(address)
            end

            it 'saves the lowest level embedded document' do
              expect(reloaded.addresses.first.code).to eq(code)
            end

            context 'when embedding further' do

              let!(:deepest) do
                reloaded.addresses.first.code.build_deepest
              end

              before do
                reloaded.save!
              end

              it 'saves the deepest embedded document' do
                expect(reloaded.reload.addresses.first.code.deepest).to eq(deepest)
              end
            end
          end
        end
      end
    end
  end
end<|MERGE_RESOLUTION|>--- conflicted
+++ resolved
@@ -1696,16 +1696,10 @@
         end
       end
 
-<<<<<<< HEAD
-      it "retains the changes until after all callbacks" do
+      it "does not retain the changes until after all callbacks" do
         acolyte.save!
-        expect(acolyte.changed_in_callback["name"]).to eq([ nil, "callback-test" ])
-=======
-      it "does not retain the changes until after all callbacks" do
-        acolyte.save
         expect(acolyte.changed_before_in_callback["name"]).to eq([ nil, "callback-test" ])
         expect(acolyte.changed_after_in_callback["name"]).to be_nil
->>>>>>> b7acf87f
       end
     end
   end
