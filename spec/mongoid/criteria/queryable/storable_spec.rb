# frozen_string_literal: true

require "spec_helper"

describe Mongoid::Criteria::Queryable::Storable do

  let(:query) do
    Mongoid::Query.new
  end

  shared_examples_for 'logical operator expressions' do

    context '$and operator' do
      context '$and to empty query' do
        let(:modified) do
          query.send(query_method, '$and', [{'foo' => 'bar'}])
        end

        it 'adds to top level' do
          expect(modified.selector).to eq({'$and' => [{'foo' => 'bar'}]})
        end
      end

      context '$and to query with other keys' do
        let(:query) do
          Mongoid::Query.new.where(zoom: 'zoom')
        end

        let(:modified) do
          query.send(query_method, '$and', [{'foo' => 'bar'}])
        end

        it 'adds to top level' do
          expect(modified.selector).to eq({'zoom' => 'zoom',
            '$and' => [{'foo' => 'bar'}]})
        end
      end

      context '$and to query with $and' do
        let(:query) do
          Mongoid::Query.new.where('$and' => [{zoom: 'zoom'}])
        end

        let(:modified) do
          query.send(query_method, '$and', [{'foo' => 'bar'}])
        end

        it 'adds to existing $and' do
          expect(modified.selector).to eq({
            '$and' => [{'zoom' => 'zoom'}, {'foo' => 'bar'}]})
        end
      end

      context '$and to query with $and which already has the given key' do
        let(:query) do
          Mongoid::Query.new.where('$and' => [{foo: 'zoom'}])
        end

        let(:modified) do
          query.send(query_method, '$and', [{'foo' => 'bar'}])
        end

        it 'adds to existing $and' do
          expect(modified.selector).to eq({
            '$and' => [{'foo' => 'zoom'}, {'foo' => 'bar'}],
          })
        end
      end

<<<<<<< HEAD
      context "when broken_and feature flag is not set" do
        config_override :broken_and, false

        context '$and to query with $and onto query whose first one is not $and' do
          let(:query) do
            Mongoid::Query.new.where({'foo' => 'baz'}).where('$and' => [{zoom: 'zoom'}])
          end

          let(:modified) do
            query.send(query_method, '$and', [{'foo' => 'bar'}])
          end

          it 'adds to existing $and' do
            expect(modified.selector).to eq({
              '$and' => [{'zoom' => 'zoom'}, {'foo' => 'bar'}], 'foo' => 'baz'})
          end
=======
      context '$and to query with $and onto query whose first one is not $and' do
        let(:query) do
          Mongoid::Query.new.where({'foo' => 'baz'}).where('$and' => [{zoom: 'zoom'}])
>>>>>>> 1bdafb18
        end

        let(:modified) do
          query.send(query_method, '$and', [{'foo' => 'bar'}])
        end

<<<<<<< HEAD
          it 'does not add to existing $and' do
            expect(modified.selector).to eq({
              '$and' => [{'foo' => 'bar'}], 'foo' => 'baz'})
          end
=======
        it 'adds to existing $and' do
          modified.selector.should == {
            '$and' => [{'zoom' => 'zoom'}, {'foo' => 'bar'}], 'foo' => 'baz'}
>>>>>>> 1bdafb18
        end
      end
    end

    context '$or operator' do
      context '$or to empty query' do
        let(:modified) do
          query.send(query_method, '$or', [{'foo' => 'bar'}])
        end

        it 'adds to top level' do
          expect(modified.selector).to eq({'$or' => [{'foo' => 'bar'}]})
        end
      end

      context '$or to query with other keys' do
        let(:query) do
          Mongoid::Query.new.where(zoom: 'zoom')
        end

        let(:modified) do
          query.send(query_method, '$or', [{'foo' => 'bar'}])
        end

        it 'adds the new conditions' do
          expect(modified.selector).to eq({
            'zoom' => 'zoom',
            '$or' => ['foo' => 'bar'],
          })
        end
      end

      context '$or to query with $or' do
        let(:query) do
          Mongoid::Query.new.where('$or' => [{zoom: 'zoom'}])
        end

        let(:modified) do
          query.send(query_method, '$or', [{'foo' => 'bar'}])
        end

        it 'adds to existing $or' do
          expect(modified.selector).to eq({
            '$or' => [{'zoom' => 'zoom'}, {'foo' => 'bar'}]})
        end
      end

    end
  end

  describe '#add_field_expression' do
    context 'simple field and value write' do
      let(:modified) do
        query.add_field_expression('foo', 'bar')
      end

      it 'adds the condition' do
        expect(modified.selector).to eq({
          'foo' => 'bar'
        })
      end
    end

    context 'an operator write' do
      let(:modified) do
        query.add_field_expression('$eq', {'foo' => 'bar'})
      end

      it 'is not allowed' do
        expect do
          modified
        end.to raise_error(ArgumentError, /Field cannot be an operator/)
      end
    end

    context 'when another field exists in destination' do
      let(:base) do
        query.add_field_expression('foo', 'bar')
      end

      let(:modified) do
        base.add_field_expression('zoom', 'zoom')
      end

      it 'adds the condition' do
        expect(modified.selector).to eq({
          'foo' => 'bar',
          'zoom' => 'zoom',
        })
      end
    end

    context 'when field being added already exists in destination' do
      let(:base) do
        query.add_field_expression('foo', 'bar')
      end

      let(:modified) do
        base.add_field_expression('foo', 'zoom')
      end

      it 'adds the new condition using $and' do
        expect(modified.selector).to eq({
          'foo' => 'bar',
          '$and' => ['foo' => 'zoom'],
        })
      end
    end
  end

  describe '#add_operator_expression' do
    let(:query_method) { :add_operator_expression }

    it_behaves_like 'logical operator expressions'
  end

  describe '#add_logical_operator_expression' do
    let(:query_method) { :add_logical_operator_expression }

    it_behaves_like 'logical operator expressions'
  end
end<|MERGE_RESOLUTION|>--- conflicted
+++ resolved
@@ -67,44 +67,17 @@
         end
       end
 
-<<<<<<< HEAD
-      context "when broken_and feature flag is not set" do
-        config_override :broken_and, false
-
-        context '$and to query with $and onto query whose first one is not $and' do
-          let(:query) do
-            Mongoid::Query.new.where({'foo' => 'baz'}).where('$and' => [{zoom: 'zoom'}])
-          end
-
-          let(:modified) do
-            query.send(query_method, '$and', [{'foo' => 'bar'}])
-          end
-
-          it 'adds to existing $and' do
-            expect(modified.selector).to eq({
-              '$and' => [{'zoom' => 'zoom'}, {'foo' => 'bar'}], 'foo' => 'baz'})
-          end
-=======
       context '$and to query with $and onto query whose first one is not $and' do
         let(:query) do
           Mongoid::Query.new.where({'foo' => 'baz'}).where('$and' => [{zoom: 'zoom'}])
->>>>>>> 1bdafb18
-        end
-
-        let(:modified) do
-          query.send(query_method, '$and', [{'foo' => 'bar'}])
-        end
-
-<<<<<<< HEAD
-          it 'does not add to existing $and' do
-            expect(modified.selector).to eq({
-              '$and' => [{'foo' => 'bar'}], 'foo' => 'baz'})
-          end
-=======
+        end
+
+        let(:modified) do
+          query.send(query_method, '$and', [{'foo' => 'bar'}])
+        end
+
         it 'adds to existing $and' do
-          modified.selector.should == {
-            '$and' => [{'zoom' => 'zoom'}, {'foo' => 'bar'}], 'foo' => 'baz'}
->>>>>>> 1bdafb18
+          expect(modified.selector).to eq({'$and' => [{'foo' => 'bar'}], 'foo' => 'baz'})
         end
       end
     end
