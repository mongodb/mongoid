--- conflicted
+++ resolved
@@ -1944,7 +1944,6 @@
     end
   end
 
-<<<<<<< HEAD
   describe '.configure DSL' do
 
     context '.type method' do
@@ -1994,7 +1993,10 @@
         instance = klass.new
         expect(instance.valid?).to eq false
         expect(instance.errors.full_messages).to eq ["My field can't be blank"]
-=======
+      end
+    end
+  end
+
   describe "localize: :present" do
 
     let(:product) do
@@ -2113,7 +2115,6 @@
 
       it "round trips an empty hash" do
         expect(from_db.title_translations).to eq({})
->>>>>>> 95e82f10
       end
     end
   end
