--- conflicted
+++ resolved
@@ -4,22 +4,14 @@
   include Mongoid::Document
   include Mongoid::Timestamps::Updated::Short
 
-<<<<<<< HEAD
   field :name, type: :string
+  field :sales, type: :big_decimal
+  field :age, type: :integer
+
   field :after_create_called, type: :boolean, default: false
   field :after_save_called, type: :boolean, default: false
   field :after_update_called, type: :boolean, default: false
   field :after_validation_called, type: :boolean, default: false
-=======
-  field :name, type: String
-  field :sales, type: BigDecimal
-  field :age, type: Integer
-
-  field :after_create_called, type: Mongoid::Boolean, default: false
-  field :after_save_called, type: Mongoid::Boolean, default: false
-  field :after_update_called, type: Mongoid::Boolean, default: false
-  field :after_validation_called, type: Mongoid::Boolean, default: false
->>>>>>> f7923cfd
 
   field :before_save_count, type: :integer, default: 0
 
