--- conflicted
+++ resolved
@@ -24,69 +24,27 @@
 
   let(:command) { event.command }
 
-<<<<<<< HEAD
-  context 'when broken_alias_handling is not set' do
-    config_override :broken_alias_handling, false
-
-    context 'top level field' do
-      let(:query) do
-        Person.distinct(:test)
-      end
-
-      it 'expands the alias' do
-        query
-
-        expect(command['key']).to eq('t')
-      end
-=======
   context 'top level field' do
     let(:query) do
       Person.distinct(:test)
->>>>>>> 1bdafb18
     end
 
     it 'expands the alias' do
       query
 
-<<<<<<< HEAD
-        expect(command['key']).to eq('phone_numbers.ext')
-      end
-    end
-  end
-
-  context 'when broken_alias_handling is set' do
-    config_override :broken_alias_handling, true
-
-    context 'top level field' do
-      let(:query) do
-        Person.distinct(:test)
-      end
-
-      it 'expands the alias' do
-        query
-
-        expect(command['key']).to eq('t')
-      end
-=======
-      command['key'].should == 't'
+      expect(command['key']).to eq('t')
     end
   end
 
   context 'embedded document field' do
     let(:query) do
       Person.distinct('phone_numbers.extension')
->>>>>>> 1bdafb18
     end
 
     it 'expands the alias' do
       query
 
-<<<<<<< HEAD
-        expect(command['key']).to eq('phone_numbers.extension')
-      end
-=======
-      command['key'].should == 'phone_numbers.ext'
->>>>>>> 1bdafb18
+      expect(command['key']).to eq('phone_numbers.extension')
     end
   end
 end
@@ -113,69 +71,27 @@
 
   let(:command) { event.command }
 
-<<<<<<< HEAD
-  context 'when broken_alias_handling is not set' do
-    config_override :broken_alias_handling, false
-
-    context 'top level field' do
-      let(:query) do
-        Person.pluck(:test)
-      end
-
-      it 'expands the alias' do
-        query
-
-        expect(command['projection']).to eq({'t' => true})
-      end
-=======
   context 'top level field' do
     let(:query) do
       Person.pluck(:test)
->>>>>>> 1bdafb18
     end
 
     it 'expands the alias' do
       query
 
-<<<<<<< HEAD
-        expect(command['projection']).to eq({'phone_numbers.ext' => true})
-      end
-    end
-  end
-
-  context 'when broken_alias_handling is set' do
-    config_override :broken_alias_handling, true
-
-    context 'top level field' do
-      let(:query) do
-        Person.pluck(:test)
-      end
-
-      it 'expands the alias' do
-        query
-
-        expect(command['projection']).to eq({'t' => true})
-      end
-=======
-      command['projection'].should == {'t' => true}
+      expect(command['projection']).to eq({'t' => true})
     end
   end
 
   context 'embedded document field' do
     let(:query) do
       Person.pluck('phone_numbers.extension')
->>>>>>> 1bdafb18
     end
 
     it 'expands the alias' do
       query
 
-<<<<<<< HEAD
-        expect(command['projection']).to eq({'phone_numbers.extension' => true})
-      end
-=======
-      command['projection'].should == {'phone_numbers.ext' => true}
->>>>>>> 1bdafb18
+      expect(command['projection']).to eq({'phone_numbers.extension' => true})
     end
   end
 end