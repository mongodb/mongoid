# frozen_string_literal: true

require 'spec_helper'

BASE = File.join(File.dirname(__FILE__), '../..')
TMP_BASE = File.join(BASE, 'tmp')

def check_call(cmd, **opts)
  puts "Executing #{cmd.join(' ')}"
  Mrss::ChildProcessHelper.check_call(cmd, **opts)
end

describe 'Mongoid application tests' do
  before(:all) do
    unless SpecConfig.instance.app_tests?
      skip 'Set APP_TESTS=1 in environment to run application tests'
    end

    require 'fileutils'
    require 'mrss/child_process_helper'
    require 'open-uri'

    FileUtils.mkdir_p(TMP_BASE)
  end

  context 'demo application' do
    context 'sinatra' do
      it 'runs' do
        clone_application(
          'https://github.com/mongoid/mongoid-demo',
          subdir: 'sinatra-minimal',
        ) do

          # JRuby needs a long timeout
          start_app(%w(bundle exec ruby app.rb), 4567, 40) do |port|
            uri = URI.parse('http://localhost:4567/posts')
            resp = JSON.parse(uri.open.read)

            resp.should == []

          end
        end
      end
    end

    context 'rails-api' do
      it 'runs' do
        clone_application(
          'https://github.com/mongoid/mongoid-demo',
          subdir: 'rails-api',
        ) do

          # JRuby needs a long timeout
          start_app(%w(bundle exec rails s), 3000, 50) do |port|
            uri = URI.parse('http://localhost:3000/posts')
            resp = JSON.parse(uri.open.read)

            resp.should == []
          end
        end
      end
    end
  end

  def start_app(cmd, port, timeout)
    process = ChildProcess.build(*cmd)
    process.environment.update(clean_env)
    process.io.inherit!
    process.start

    begin
      wait_for_port(port, timeout, process)
      sleep 1

      rv = yield port
    ensure
      # The process may have already died (due to an error exit) -
      # in this case killing it will raise an exception.
      Process.kill('TERM', process.pid) rescue nil
      status = process.wait
    end

    # Exit should be either success or SIGTERM
    [0, 15, 128 + 15].should include(status)

    rv
  end

  def prepare_new_rails_app(name)
    install_rails

    Dir.chdir(TMP_BASE) do
      FileUtils.rm_rf(name)
      check_call(%W(rails new #{name} --skip-spring --skip-active-record), env: clean_env)

      Dir.chdir(name) do
        adjust_rails_defaults
        adjust_app_gemfile
        check_call(%w(bundle install), env: clean_env)

        yield
      end
    end
  end

  context 'new application - rails' do
    it 'creates' do
      prepare_new_rails_app 'mongoid-test' do
        check_call(%w(rails g model post), env: clean_env)
        check_call(%w(rails g model comment post:belongs_to), env: clean_env)

        # https://jira.mongodb.org/browse/MONGOID-4885
        comment_text = File.read('app/models/comment.rb')
        comment_text.should =~ /belongs_to :post/
        comment_text.should_not =~ /embedded_in :post/
      end
    end

    it 'generates Mongoid config' do
      prepare_new_rails_app 'mongoid-test-config' do
        mongoid_config_file = File.join(TMP_BASE, 'mongoid-test-config/config/mongoid.yml')

        File.exist?(mongoid_config_file).should be false
        check_call(%w(rails g mongoid:config), env: clean_env)
        File.exist?(mongoid_config_file).should be true

        config_text = File.read(mongoid_config_file)
        config_text.should =~ /mongoid_test_config_development/
        config_text.should =~ /mongoid_test_config_test/
      end
    end

    it 'generates Mongoid initializer' do
      prepare_new_rails_app 'mongoid-test-init' do
        mongoid_initializer = File.join(TMP_BASE, 'mongoid-test-init/config/initializers/mongoid.rb')

<<<<<<< HEAD
          config_text = File.read(mongoid_config_file)
          expect(config_text).to match /mongoid_test_config_development/
          expect(config_text).to match /mongoid_test_config_test/

          Mongoid::Config::Introspection.options(include_deprecated: true).each do |opt|
            if opt.deprecated?
              # deprecated options should not be included
              expect(config_text).not_to include "# #{opt.name}:"
            else
              block = "    #{opt.indented_comment(indent: 4)}\n" \
                      "    # #{opt.name}: #{opt.default}\n"
              expect(config_text).to include block
            end
          end
        end
=======
        File.exist?(mongoid_initializer).should be false
        check_call(%w(rails g mongoid:config), env: clean_env)
        File.exist?(mongoid_initializer).should be true
>>>>>>> cb7e0bdc
      end
    end
  end

  def install_rails
    check_call(%w(gem uni rails -a))
    if (rails_version = SpecConfig.instance.rails_version) == 'master'
    else
      check_call(%w(gem list))
      check_call(%w(gem install rails --no-document -v) + ["~> #{rails_version}.0"])
    end
  end

  context 'local test applications' do
    let(:client) { Mongoid.default_client }

    describe 'create_indexes rake task' do

      APP_PATH = File.join(File.dirname(__FILE__), '../../test-apps/rails-api')

      %w(development production).each do |rails_env|
        context "in #{rails_env}" do

          %w(classic zeitwerk).each do |autoloader|
            context "with #{autoloader} autoloader" do

              let(:env) do
                clean_env.merge(RAILS_ENV: rails_env, AUTOLOADER: autoloader)
              end

              before do
                Dir.chdir(APP_PATH) do
                  remove_bundler_req

                  if BSON::Environment.jruby?
                    # Remove existing Gemfile.lock - see
                    # https://github.com/rubygems/rubygems/issues/3231
                    require 'fileutils'
                    FileUtils.rm_f('Gemfile.lock')
                  end

                  check_call(%w(bundle install), env: env)
                  write_mongoid_yml
                end

                client['posts'].drop
                client['posts'].create
              end

              it 'creates an index' do
                index = client['posts'].indexes.detect do |index|
                  index['key'] == {'subject' => 1}
                end
                index.should be nil

                check_call(%w(bundle exec rake db:mongoid:create_indexes -t),
                  cwd: APP_PATH, env: env)

                index = client['posts'].indexes.detect do |index|
                  index['key'] == {'subject' => 1}
                end
                index.should be_a(Hash)
              end
            end
          end
        end
      end
    end
  end

  def clone_application(repo_url, subdir: nil)
    Dir.chdir(TMP_BASE) do
      FileUtils.rm_rf(File.basename(repo_url))
      check_call(%w(git clone) + [repo_url])
      Dir.chdir(File.join(*[File.basename(repo_url), subdir].compact)) do
        adjust_app_gemfile
        adjust_rails_defaults
        check_call(%w(bundle install), env: clean_env)
        puts `git diff`

        write_mongoid_yml

        yield
      end
    end
  end

  def parse_mongodb_uri(uri)
    pre, query = uri.split('?', 2)
    if pre =~ %r,\A(mongodb(?:.*?))://([^/]+)(?:/(.*))?\z,
      protocol = $1
      hosts = $2
      database = $3
      if database == ''
        database = nil
      end
    else
      raise ArgumentError, "Invalid MongoDB URI: #{uri}"
    end
    if query == ''
      query = nil
    end
    {
      protocol: protocol,
      hosts: hosts,
      database: database,
      query: query,
    }
  end

  def build_mongodb_uri(parts)
    "#{parts.fetch(:protocol)}://#{parts.fetch(:hosts)}/#{parts[:database]}?#{parts[:query]}"
  end

  def write_mongoid_yml
    # HACK: the driver does not provide a MongoDB URI parser and assembler,
    # and the Ruby standard library URI module doesn't handle multiple hosts.
    parts = parse_mongodb_uri(SpecConfig.instance.safe_uri)
    parts[:database] = 'mongoid_test'
    uri = build_mongodb_uri(parts)
    p uri
    env_config = {'clients' => {'default' => {
      # TODO massive hack, will fail if uri specifies a database name or
      # any uri options
      'uri' => uri,
    }}}
    config = {'development' => env_config, 'production' => env_config}
    File.open('config/mongoid.yml', 'w') do |f|
      f << YAML.dump(config)
    end
  end

  def adjust_app_gemfile(rails_version: SpecConfig.instance.rails_version)
    remove_bundler_req

    gemfile_lines = IO.readlines('Gemfile')
    gemfile_lines.delete_if do |line|
      line =~ /mongoid/
    end
    gemfile_lines << "gem 'mongoid', path: '#{File.expand_path(BASE)}'\n"
    if rails_version
      gemfile_lines.delete_if do |line|
        line =~ /rails/
      end
      if rails_version == 'master'
        gemfile_lines << "gem 'rails', git: 'https://github.com/rails/rails'\n"
      else
        gemfile_lines << "gem 'rails', '~> #{rails_version}.0'\n"
      end
    end
    File.open('Gemfile', 'w') do |f|
      f << gemfile_lines.join
    end
  end

  def adjust_rails_defaults(rails_version: SpecConfig.instance.rails_version)
    if File.exist?('config/application.rb')
      lines = IO.readlines('config/application.rb')
      lines.each do |line|
        line.gsub!(/config.load_defaults \d\.\d/, "config.load_defaults #{rails_version}")
      end
      File.open('config/application.rb', 'w') do |f|
        f << lines.join
      end
    end
  end

  def remove_bundler_req
    return unless File.file?('Gemfile.lock')
    # TODO: Remove this method completely when we get rid of .lock files in
    # mongoid-demo apps.
    lock_lines = IO.readlines('Gemfile.lock')
    # Get rid of the bundled with line so that whatever bundler is installed
    # on the system is usable with the application.
    if i = lock_lines.index("BUNDLED WITH\n")
      lock_lines.slice!(i, 2)
      File.open('Gemfile.lock', 'w') do |f|
        f << lock_lines.join
      end
    end
  end

  def remove_spring
    # Spring produces this error in Evergreen:
    # /data/mci/280eb2ecf4fd69208e2106cd3af526f1/src/rubies/ruby-2.7.0/lib/ruby/gems/2.7.0/gems/spring-2.1.0/lib/spring/client/run.rb:26:
    # in `initialize': too long unix socket path (126bytes given but 108bytes max) (ArgumentError)
    # Is it trying to create unix sockets in current directory?
    # https://stackoverflow.com/questions/30302021/rails-runner-without-spring
    check_call(%w(bin/spring binstub --remove --all), env: clean_env)
  end

  def clean_env
    @clean_env ||= Hash[ENV.keys.grep(/BUNDLE|RUBYOPT/).map { |k| [k, nil ] }]
  end

  def wait_for_port(port, timeout, process)
    deadline = Mongoid::Utils.monotonic_time + timeout
    loop do
      begin
        Socket.tcp('localhost', port, nil, nil, connect_timeout: 0.5) do |socket|
          return
        end
      rescue IOError, SystemCallError
        unless process.alive?
          raise "Process #{process} died while waiting for port #{port}"
        end
        if Mongoid::Utils.monotonic_time > deadline
          raise
        end
      end
    end
  end
end<|MERGE_RESOLUTION|>--- conflicted
+++ resolved
@@ -125,8 +125,19 @@
         File.exist?(mongoid_config_file).should be true
 
         config_text = File.read(mongoid_config_file)
-        config_text.should =~ /mongoid_test_config_development/
-        config_text.should =~ /mongoid_test_config_test/
+        expect(config_text).to match /mongoid_test_config_development/
+        expect(config_text).to match /mongoid_test_config_test/
+
+        Mongoid::Config::Introspection.options(include_deprecated: true).each do |opt|
+          if opt.deprecated?
+            # deprecated options should not be included
+            expect(config_text).not_to include "# #{opt.name}:"
+          else
+            block = "    #{opt.indented_comment(indent: 4)}\n" \
+                    "    # #{opt.name}: #{opt.default}\n"
+            expect(config_text).to include block
+          end
+        end
       end
     end
 
@@ -134,27 +145,9 @@
       prepare_new_rails_app 'mongoid-test-init' do
         mongoid_initializer = File.join(TMP_BASE, 'mongoid-test-init/config/initializers/mongoid.rb')
 
-<<<<<<< HEAD
-          config_text = File.read(mongoid_config_file)
-          expect(config_text).to match /mongoid_test_config_development/
-          expect(config_text).to match /mongoid_test_config_test/
-
-          Mongoid::Config::Introspection.options(include_deprecated: true).each do |opt|
-            if opt.deprecated?
-              # deprecated options should not be included
-              expect(config_text).not_to include "# #{opt.name}:"
-            else
-              block = "    #{opt.indented_comment(indent: 4)}\n" \
-                      "    # #{opt.name}: #{opt.default}\n"
-              expect(config_text).to include block
-            end
-          end
-        end
-=======
         File.exist?(mongoid_initializer).should be false
         check_call(%w(rails g mongoid:config), env: clean_env)
         File.exist?(mongoid_initializer).should be true
->>>>>>> cb7e0bdc
       end
     end
   end
