# frozen_string_literal: true

require 'spec_helper'

BASE = File.join(File.dirname(__FILE__), '../..')
TMP_BASE = File.join(BASE, 'tmp')

def check_call(cmd, **opts)
  puts "Executing #{cmd.join(' ')}"
  Mrss::ChildProcessHelper.check_call(cmd, **opts)
end

def gem_version_argument(version)
  "_#{version}_" if version
end

def insert_rails_gem_version(cmd)
  gem_version = gem_version_argument(SpecConfig.instance.installed_rails_version)
  cmd.tap { cmd[1,0] = gem_version if gem_version }
end

describe 'Mongoid application tests' do
  before(:all) do
    unless SpecConfig.instance.app_tests?
      skip 'Set APP_TESTS=1 in environment to run application tests'
    end

    require 'fileutils'
    require 'mrss/child_process_helper'
    require 'open-uri'

    FileUtils.mkdir_p(TMP_BASE)
  end

  context 'demo application' do
    context 'sinatra' do
      it 'runs' do
        clone_application(
          'https://github.com/mongoid/mongoid-demo',
          subdir: 'sinatra-minimal',
        ) do

          # JRuby needs a long timeout
          start_app(%w(bundle exec ruby app.rb), 4567, 40) do |port|
            uri = URI.parse('http://localhost:4567/posts')
            resp = JSON.parse(uri.open.read)

            expect(resp).to eq([])

          end
        end
      end
    end

    context 'rails-api' do
      it 'runs' do
        clone_application(
          'https://github.com/mongoid/mongoid-demo',
          subdir: 'rails-api',
        ) do

          # JRuby needs a long timeout
          start_app(%w(bundle exec rails s), 3000, 50) do |port|
            uri = URI.parse('http://localhost:3000/posts')
            resp = JSON.parse(uri.open.read)

            expect(resp).to eq([])
          end
        end
      end
    end
  end

  def start_app(cmd, port, timeout)
    process = ChildProcess.build(*cmd)
    process.environment.update(clean_env)
    process.io.inherit!
    process.start

    begin
      wait_for_port(port, timeout, process)
      sleep 1

      rv = yield port
    ensure
      # The process may have already died (due to an error exit) -
      # in this case killing it will raise an exception.
      Process.kill('TERM', process.pid) rescue nil
      status = process.wait
    end

    # Exit should be either success or SIGTERM
<<<<<<< HEAD
    expect([0, 15, 128 + 15]).to include(status)
=======
    allowed_statuses = [0, 15, 128 + 15]
    if RUBY_PLATFORM == 'java'
      # Puma on JRuby exits with status 1 when it receives a TERM signal.
      allowed_statuses << 1
    end
    allowed_statuses.should include(status)
>>>>>>> 9892a686

    rv
  end

  def prepare_new_rails_app(name)
    install_rails

    Dir.chdir(TMP_BASE) do
      FileUtils.rm_rf(name)
      check_call(insert_rails_gem_version(%W(rails new #{name} --skip-spring --skip-active-record)), env: clean_env)

      Dir.chdir(name) do
        adjust_rails_defaults
        adjust_app_gemfile
        check_call(%w(bundle install), env: clean_env)

        yield
      end
    end
  end

  context 'new application - rails' do
    it 'creates' do
      prepare_new_rails_app 'mongoid-test' do
        check_call(%w(rails g model post), env: clean_env)
        check_call(%w(rails g model comment post:belongs_to), env: clean_env)

        # https://jira.mongodb.org/browse/MONGOID-4885
        comment_text = File.read('app/models/comment.rb')
        expect(comment_text).to match(/belongs_to :post/)
        expect(comment_text).not_to match(/embedded_in :post/)
      end
    end

    it 'generates Mongoid config' do
      prepare_new_rails_app 'mongoid-test-config' do
        mongoid_config_file = File.join(TMP_BASE, 'mongoid-test-config/config/mongoid.yml')

        expect(File.exist?(mongoid_config_file)).to be false
        check_call(%w(rails g mongoid:config), env: clean_env)
        expect(File.exist?(mongoid_config_file)).to be true

        config_text = File.read(mongoid_config_file)
        expect(config_text).to match /mongoid_test_config_development/
        expect(config_text).to match /mongoid_test_config_test/

        Mongoid::Config::Introspection.options(include_deprecated: true).each do |opt|
          if opt.deprecated?
            # deprecated options should not be included
            expect(config_text).not_to include "# #{opt.name}:"
          else
            block = "    #{opt.indented_comment(indent: 4)}\n" \
                    "    # #{opt.name}: #{opt.default}\n"
            expect(config_text).to include block
          end
        end
      end
    end

    it 'generates Mongoid initializer' do
      prepare_new_rails_app 'mongoid-test-init' do
        mongoid_initializer = File.join(TMP_BASE, 'mongoid-test-init/config/initializers/mongoid.rb')

        expect(File.exist?(mongoid_initializer)).to be false
        check_call(%w(rails g mongoid:config), env: clean_env)
        expect(File.exist?(mongoid_initializer)).to be true
      end
    end
  end

  def install_rails
    check_call(%w(gem uni rails -a))
    if (rails_version = SpecConfig.instance.rails_version) == 'master'
    else
      check_call(%w(gem list))
      check_call(%w(gem install rails --no-document -v) + ["~> #{rails_version}.0"])
    end
  end

  context 'local test applications' do
    let(:client) { Mongoid.default_client }

    describe 'create_indexes rake task' do

      APP_PATH = File.join(File.dirname(__FILE__), '../../test-apps/rails-api')

      %w(development production).each do |rails_env|
        context "in #{rails_env}" do

          %w(classic zeitwerk).each do |autoloader|
            context "with #{autoloader} autoloader" do

              let(:env) do
                clean_env.merge(RAILS_ENV: rails_env, AUTOLOADER: autoloader)
              end

              before do
                Dir.chdir(APP_PATH) do
                  remove_bundler_req

                  if BSON::Environment.jruby?
                    # Remove existing Gemfile.lock - see
                    # https://github.com/rubygems/rubygems/issues/3231
                    require 'fileutils'
                    FileUtils.rm_f('Gemfile.lock')
                  end

                  check_call(%w(bundle install), env: env)
                  write_mongoid_yml
                end

                client['posts'].drop
                client['posts'].create
              end

              it 'creates an index' do
                index = client['posts'].indexes.detect do |index|
                  index['key'] == {'subject' => 1}
                end
                expect(index).to be nil

                check_call(%w(bundle exec rake db:mongoid:create_indexes -t),
                  cwd: APP_PATH, env: env)

                index = client['posts'].indexes.detect do |index|
                  index['key'] == {'subject' => 1}
                end
                expect(index).to be_a(Hash)
              end
            end
          end
        end
      end
    end
  end

  def clone_application(repo_url, subdir: nil)
    Dir.chdir(TMP_BASE) do
      FileUtils.rm_rf(File.basename(repo_url))
      check_call(%w(git clone) + [repo_url])
      Dir.chdir(File.join(*[File.basename(repo_url), subdir].compact)) do
        adjust_app_gemfile
        adjust_rails_defaults
        check_call(%w(bundle install), env: clean_env)
        puts `git diff`

        write_mongoid_yml

        yield
      end
    end
  end

  def parse_mongodb_uri(uri)
    pre, query = uri.split('?', 2)
    if pre =~ %r,\A(mongodb(?:.*?))://([^/]+)(?:/(.*))?\z,
      protocol = $1
      hosts = $2
      database = $3
      if database == ''
        database = nil
      end
    else
      raise ArgumentError, "Invalid MongoDB URI: #{uri}"
    end
    if query == ''
      query = nil
    end
    {
      protocol: protocol,
      hosts: hosts,
      database: database,
      query: query,
    }
  end

  def build_mongodb_uri(parts)
    "#{parts.fetch(:protocol)}://#{parts.fetch(:hosts)}/#{parts[:database]}?#{parts[:query]}"
  end

  def write_mongoid_yml
    # HACK: the driver does not provide a MongoDB URI parser and assembler,
    # and the Ruby standard library URI module doesn't handle multiple hosts.
    parts = parse_mongodb_uri(SpecConfig.instance.uri_str)
    parts[:database] = 'mongoid_test'
    uri = build_mongodb_uri(parts)
    p uri
    env_config = {'clients' => {'default' => {
      # TODO massive hack, will fail if uri specifies a database name or
      # any uri options
      'uri' => uri,
    }}}
    config = {'development' => env_config, 'production' => env_config}
    File.open('config/mongoid.yml', 'w') do |f|
      f << YAML.dump(config)
    end
  end

  def adjust_app_gemfile(rails_version: SpecConfig.instance.rails_version)
    remove_bundler_req

    gemfile_lines = IO.readlines('Gemfile')
    gemfile_lines.delete_if do |line|
      line =~ /mongoid/
    end
    gemfile_lines << "gem 'mongoid', path: '#{File.expand_path(BASE)}'\n"
    if rails_version
      gemfile_lines.delete_if do |line|
        line =~ /rails/
      end
      if rails_version == 'master'
        gemfile_lines << "gem 'rails', git: 'https://github.com/rails/rails'\n"
      else
        gemfile_lines << "gem 'rails', '~> #{rails_version}.0'\n"
      end
    end
    File.open('Gemfile', 'w') do |f|
      f << gemfile_lines.join
    end
  end

  def adjust_rails_defaults(rails_version: SpecConfig.instance.rails_version)
    if File.exist?('config/application.rb')
      lines = IO.readlines('config/application.rb')
      lines.each do |line|
        line.gsub!(/config.load_defaults \d\.\d/, "config.load_defaults #{rails_version}")
      end
      File.open('config/application.rb', 'w') do |f|
        f << lines.join
      end
    end
  end

  def remove_bundler_req
    return unless File.file?('Gemfile.lock')
    # TODO: Remove this method completely when we get rid of .lock files in
    # mongoid-demo apps.
    lock_lines = IO.readlines('Gemfile.lock')
    # Get rid of the bundled with line so that whatever bundler is installed
    # on the system is usable with the application.
    if i = lock_lines.index("BUNDLED WITH\n")
      lock_lines.slice!(i, 2)
      File.open('Gemfile.lock', 'w') do |f|
        f << lock_lines.join
      end
    end
  end

  def remove_spring
    # Spring produces this error in Evergreen:
    # /data/mci/280eb2ecf4fd69208e2106cd3af526f1/src/rubies/ruby-2.7.0/lib/ruby/gems/2.7.0/gems/spring-2.1.0/lib/spring/client/run.rb:26:
    # in `initialize': too long unix socket path (126bytes given but 108bytes max) (ArgumentError)
    # Is it trying to create unix sockets in current directory?
    # https://stackoverflow.com/questions/30302021/rails-runner-without-spring
    check_call(%w(bin/spring binstub --remove --all), env: clean_env)
  end

  def clean_env
    @clean_env ||= Hash[ENV.keys.grep(/BUNDLE|RUBYOPT/).map { |k| [k, nil ] }]
  end

  def wait_for_port(port, timeout, process)
    deadline = Mongoid::Utils.monotonic_time + timeout
    loop do
      begin
        Socket.tcp('localhost', port, nil, nil, connect_timeout: 0.5) do |socket|
          return
        end
      rescue IOError, SystemCallError
        unless process.alive?
          raise "Process #{process} died while waiting for port #{port}"
        end
        if Mongoid::Utils.monotonic_time > deadline
          raise
        end
      end
    end
  end
end<|MERGE_RESOLUTION|>--- conflicted
+++ resolved
@@ -90,16 +90,12 @@
     end
 
     # Exit should be either success or SIGTERM
-<<<<<<< HEAD
-    expect([0, 15, 128 + 15]).to include(status)
-=======
     allowed_statuses = [0, 15, 128 + 15]
     if RUBY_PLATFORM == 'java'
       # Puma on JRuby exits with status 1 when it receives a TERM signal.
       allowed_statuses << 1
     end
-    allowed_statuses.should include(status)
->>>>>>> 9892a686
+    expect(allowed_statuses).to include(status)
 
     rv
   end
