class Galaxy
  include Mongoid::Document
  include Mongoid::Timestamps

<<<<<<< HEAD
  field :age, type: :integer

=======
  field :age, type: Integer
  field :was_touched, type: Mongoid::Boolean, default: false
>>>>>>> f7923cfd
  before_validation :set_age

  embeds_many :stars

  set_callback(:touch, :before) do |document|
    self.was_touched = true
  end

  private

  def set_age
    self.age ||= 100_000
  end
end

class Star
  include Mongoid::Document
  include Mongoid::Timestamps

  embedded_in :galaxy

<<<<<<< HEAD
  field :age, type: :integer
=======
  field :age, type: Integer
  field :was_touched_after_parent, type: Mongoid::Boolean, default: false
>>>>>>> f7923cfd

  before_validation :set_age

  embeds_many :planets

  set_callback(:touch, :before) do |document|
    self.was_touched_after_parent = true if galaxy.was_touched
  end

  private

  def set_age
    self.age ||= 42_000
  end
end

class Planet
  include Mongoid::Document
  include Mongoid::Timestamps

  embedded_in :star

<<<<<<< HEAD
  field :age, type: :integer
=======
  field :age, type: Integer
  field :was_touched_after_parent, type: Mongoid::Boolean, default: false
>>>>>>> f7923cfd

  before_validation :set_age

  set_callback(:touch, :before) do |document|
    self.was_touched_after_parent = true if star.was_touched_after_parent
  end

  private

  def set_age
    self.age ||= 2_000
  end
end

class Emission
  include Mongoid::Document

  field :frequency

  after_save do
    @previous = attribute_was(:frequency)
  end

  attr_reader :previous
end

class Country
  include Mongoid::Document

  field :age

  before_validation :set_age

  embeds_one :president

  private

  def set_age
    self.age ||= 245
  end
end

class President
  include Mongoid::Document

  embedded_in :country

  field :age

  field :name

  before_validation :set_age

  embeds_one :first_spouse

  private

  def set_age
    self.age ||= 79
  end
end

class FirstSpouse
  include Mongoid::Document

  embedded_in :president

  field :name
  field :age, type: Integer

  before_validation :set_age

  private

  def set_age
    self.age ||= 70
  end
end

class Architect
  include Mongoid::Document

  has_and_belongs_to_many :buildings, after_add: :after_add_callback,
    after_remove: :after_remove_callback, dependent: :nullify

  field :after_add_num_buildings, type: Integer
  field :after_remove_num_buildings, type: Integer

  def after_add_callback(obj)
    self.after_add_num_buildings = self.buildings.length
  end

  def after_remove_callback(obj)
    self.after_remove_num_buildings = self.buildings.length
  end
end

class Building
  include Mongoid::Document

  has_and_belongs_to_many :architects, dependent: :nullify
end<|MERGE_RESOLUTION|>--- conflicted
+++ resolved
@@ -2,13 +2,9 @@
   include Mongoid::Document
   include Mongoid::Timestamps
 
-<<<<<<< HEAD
   field :age, type: :integer
+  field :was_touched, type: :boolean, default: false
 
-=======
-  field :age, type: Integer
-  field :was_touched, type: Mongoid::Boolean, default: false
->>>>>>> f7923cfd
   before_validation :set_age
 
   embeds_many :stars
@@ -30,12 +26,8 @@
 
   embedded_in :galaxy
 
-<<<<<<< HEAD
   field :age, type: :integer
-=======
-  field :age, type: Integer
-  field :was_touched_after_parent, type: Mongoid::Boolean, default: false
->>>>>>> f7923cfd
+  field :was_touched_after_parent, type: :boolean, default: false
 
   before_validation :set_age
 
@@ -58,12 +50,8 @@
 
   embedded_in :star
 
-<<<<<<< HEAD
   field :age, type: :integer
-=======
-  field :age, type: Integer
-  field :was_touched_after_parent, type: Mongoid::Boolean, default: false
->>>>>>> f7923cfd
+  field :was_touched_after_parent, type: :boolean, default: false
 
   before_validation :set_age
 
@@ -132,7 +120,7 @@
   embedded_in :president
 
   field :name
-  field :age, type: Integer
+  field :age, type: :integer
 
   before_validation :set_age
 
@@ -149,8 +137,8 @@
   has_and_belongs_to_many :buildings, after_add: :after_add_callback,
     after_remove: :after_remove_callback, dependent: :nullify
 
-  field :after_add_num_buildings, type: Integer
-  field :after_remove_num_buildings, type: Integer
+  field :after_add_num_buildings, type: :integer
+  field :after_remove_num_buildings, type: :integer
 
   def after_add_callback(obj)
     self.after_add_num_buildings = self.buildings.length
