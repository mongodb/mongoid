--- conflicted
+++ resolved
@@ -28,23 +28,17 @@
   "mongoid_test_alt"
 end
 
-<<<<<<< HEAD
 begin
   require 'mrss/cluster_config'
   require 'support/client_registry'
   require 'mrss/constraints'
+  require 'mrss/event_subscriber'
 rescue LoadError
   raise LoadError.new <<~MSG.strip
     The test suite requires shared tooling to be installed.
     Please refer to spec/README.md for instructions.
   MSG
 end
-=======
-require 'mrss/cluster_config'
-require 'support/client_registry'
-require 'mrss/constraints'
-require 'mrss/event_subscriber'
->>>>>>> e98024c8
 
 ClusterConfig = Mrss::ClusterConfig
 
