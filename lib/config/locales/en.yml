--- conflicted
+++ resolved
@@ -176,32 +176,18 @@
             Refer to:
             https://docs.mongodb.com/mongoid/current/reference/fields/#custom-field-options"
         invalid_field_type:
-<<<<<<< HEAD
-          message: "Invalid field type :%{type} for field :%{field} on model '%{klass}'."
-          summary: "Model '%{klass}' defines a field :%{field} with an unknown :type value
-            :%{type}. This value is neither present in Mongoid's default type mapping,
-=======
           message: "Invalid field type %{type_inspection} for field :%{field} on model '%{klass}'."
           summary: "Model '%{klass}' defines a field :%{field} with an unknown :type value
             %{type_inspection}. This value is neither present in Mongoid's default type mapping,
->>>>>>> f7923cfd
             nor defined in a custom field type mapping."
           resolution: "Please provide a valid :type value for the field. If you
             meant to define a custom field type, please do so first as follows:\n\n
             \_\_Mongoid::Fields.configure do\n
-<<<<<<< HEAD
-            \_\_\_\_type :%{type}, YourTypeClass
-            \_\_end\n
-            \_\_class %{klass}\n
-            \_\_\_\_include Mongoid::Document\n
-            \_\_\_\_field :%{field}, type: :%{type}\n
-=======
             \_\_\_\_type %{type_inspection}, YourTypeClass
             \_\_end\n
             \_\_class %{klass}\n
             \_\_\_\_include Mongoid::Document\n
             \_\_\_\_field :%{field}, type: %{type_inspection}\n
->>>>>>> f7923cfd
             \_\_end\n\n
             Refer to:
             https://docs.mongodb.com/mongoid/current/reference/fields/#custom-field-types"
