en:
  errors:
    messages:
      taken: "has already been taken"

  mongoid:
    errors:
      messages:
        blank_in_locale:
          "can't be blank in %{location}"
        message_title: "message"
        summary_title: "summary"
        resolution_title: "resolution"

        ambiguous_relationship:
          message: "Ambiguous associations %{candidates} defined on %{klass}."
          summary:
            "When Mongoid attempts to set an inverse document of an association
            in memory, it needs to know which association it belongs to. When
            setting %{name}, Mongoid looked on the class %{inverse}
            for a matching association, but multiples were found that could
            potentially match: %{candidates}."
          resolution: "On the %{name} association on %{inverse} you must add an
            :inverse_of option to specify the exact association on %{klass}
            that is the opposite of %{name}."
        attribute_not_loaded:
          message: "Attempted to access attribute '%{name}' on %{klass} which
            was not loaded."
          summary:
            "You loaded an instance of %{klass} using a query projection method
            such as `.only` or `.without`, then attempted to read or write an
            attribute '%{name}' which was not included in the projection.
            Mongoid intentionally prevents this to avoid overwriting data."
          resolution: "Ensure your query projection methods such as `.only` and
            `.without` include field '%{name}' when loading instances of %{klass},
            or remove such projections methods entirely."
        callbacks:
          message: "Calling %{method} on %{klass} resulted in a false return
            from a callback."
          summary: "If a before callback returns false when using Document.create!,
            Document#save!, or Document#update_attributes! this error will get raised
            since the document did not actually get saved."
          resolution: "Double check all before callbacks to make sure they are
            not unintentionally returning false."
        create_collection_failure:
          message: "Cannot create collection %{collection_name}
            with options %{collection_options}. The following error was raised:
            %{error}."
          summary: "The server rejected createCollection command with given collection
            options. This may happen when some of the options are invalid, or not
            supported by your version of the server."
          resolution: "Double check that collection options for the collection
            %{collection_name} are valid. Consult with Ruby driver documentation
            and MongoDB documentation if the desired options are supported by
            your version of the server."
        criteria_argument_required:
          message: "Calling Criteria methods with nil arguments is not allowed."
          summary: "Arguments to Criteria methods cannot be nil, and most
            Criteria methods require at least one argument. Only logical
            operations (and, or, nor and not), `all' and `where' can be called
            without arguments.
            The method that was called with nil argument was: %{query_method}."
          resolution: "Invoke Criteria methods with non-nil arguments or omit
            the respective invocations."
        calling_document_find_with_nil_is_invalid:
          message: "Calling Document.find with nil is invalid."
          summary: "Document.find expects the parameters to be 1 or more ids, and
            will return a single document if 1 id is provided, otherwise an array
            of documents if multiple ids are provided."
          resolution: "Most likely this is caused by passing parameters directly
            through to the find, and the parameter either is not present or the
            key from which it is accessed is incorrect."
        destroy_restrict_with_error_dependencies_exist:
          "is not empty and prevents the document from being destroyed"
        document_not_destroyed:
          message: "%{klass} with id %{id} was not destroyed."
          summary: "When calling %{klass}#destroy! and a callback halts the destroy
            callback chain by returning a false value, the deletion will not
            actually occur."
          resolution: "Check the before/after destroy callbacks to ensure that the
            return values are truthy for the chain to continue."
        document_not_found:
          message: "Document(s) not found for class %{klass} with id(s) %{missing}."
          summary: "When calling %{klass}.find with an id or array of ids, each
            parameter must match a document in the database or this error will be
            raised. The search was for the id(s): %{searched} (%{total} total)
            and the following ids were not found: %{missing}."
          resolution: "Search for an id that is in the database or set
            the Mongoid.raise_not_found_error configuration option to false,
            which will cause nil to be returned instead of raising this error when
            searching for a single id, or only the matched documents when searching
            for multiples."
        document_with_attributes_not_found:
          message: "Document not found for class %{klass} with attributes %{attributes}."
          summary: "When calling %{klass}.find_by with a hash of attributes, all
            attributes provided must match a document in the database or this error
            will be raised."
          resolution: "Search for attributes that are in the database or set
            the Mongoid.raise_not_found_error configuration option to false,
            which will cause nil to be returned instead of raising this error."
        document_with_shard_key_not_found:
          message: "Document not found for class %{klass} with id %{missing} and
            shard key %{shard_key}."
          summary: "When calling %{klass}.find with an id and a shard key, each
            parameter must match a document in the database or this error will
            be raised. The search was for the id: %{missing} with
            shard_key: %{shard_key} and it was not found."
          resolution: "Search for an id/shard key that is in the database or set
            the Mongoid.raise_not_found_error configuration option to false,
            which will cause nil to be returned instead of raising this error."
        drop_collection_failure:
          message: "Cannot drop collection %{collection_name}."
          summary: "Mongoid tried to drop collection %{collection_name}, but the
            collection still exists in the database."
          resolution: "Try to drop the collection manually using Ruby driver or
            mongo shell."
        empty_config_file:
          message: "Empty configuration file: %{path}."
          summary: "Your mongoid.yml configuration file appears to be empty."
          resolution: "Ensure your configuration file contains the correct contents.
            Refer to: https://www.mongodb.com/docs/mongoid/current/reference/configuration/"
        invalid_collection:
          message: "Access to the collection for %{klass} is not allowed."
          summary: "%{klass}.collection was called, and %{klass} is an embedded
            document - it resides within the collection of the root document of
            the hierarchy."
          resolution: "For access to the collection that the embedded document is
            in, use %{klass}#_root.collection, or do not attempt to persist an
            embedded document without a parent set."
        in_memory_collation_not_supported:
          message: "A collation option cannot be applied when querying documents in-memory."
          summary: "The query being run against documents in memory has a collation option set.
            A collation option is only supported if the query is executed on a MongoDB server
            with version >= 3.4."
          resolution: "Remove the collation option from the query."
        invalid_async_query_executor:
          message: "Invalid async_query_executor option: %{executor}."
          summary: "A invalid async query executor was specified.
            The valid options are: %{options}."
          resolution: "Pick an allowed option or fix the typo. If you were
            expecting the option to be there, please consult the following page
            with respect to Mongoid's configuration:\n\n
            \_\_https://www.mongodb.com/docs/mongoid/current/reference/configuration/#mongoid-configuration-options"
        invalid_config_file:
          message: "Invalid configuration file: %{path}."
          summary: "Your mongoid.yml configuration file does not contain the
            correct file structure."
          resolution: "Ensure your configuration file contains the correct contents.
            Refer to: https://www.mongodb.com/docs/mongoid/current/reference/configuration/"
        invalid_config_option:
          message: "Invalid configuration option: %{name}."
          summary: "A invalid configuration option was provided in your
            mongoid.yml, or a typo is potentially present. The valid configuration
            options are: %{options}."
          resolution: "Remove the invalid option or fix the typo. If you were
            expecting the option to be there, please consult the following page
            with respect to Mongoid's configuration:\n\n
            \_\_http://mongoid.org/en/mongoid/docs/installation.html"
        invalid_dependent_strategy:
          message: "Invalid dependent strategy: %{invalid_strategy}."
          summary: "An invalid dependent strategy was defined for the association:
            %{association}. The valid strategies are: %{valid_strategies}."
          resolution: "Change the dependent strategy to one of the valid types."
        invalid_discriminator_key_target:
          message: "Setting the discriminator key on a child class is not allowed."
          summary: "The discriminator key on the class %{class_name} was attempted
            to be changed. Changing the discriminator key on a child class is not
            allowed."
          resolution: "Try setting the discriminator key on %{superclass} or one of %{class_name}'s
            ancestors."
        invalid_dot_dollar_assignment:
          message: "Cannot set the %{attr} attribute on the %{klass} class."
          summary: "Calling the setters for fields that start with a dollar
            sign ($) or contain a dot/period (.) is prohibited. See the
            Mongoid documentation on Field Names with Dots/Periods (.) and
            Dollar Signs ($) for more information."
          resolution: "In order to set fields that start with a dollar
            sign ($) or contain a dot/period (.), the aggregation pipeline can
            be used. MongoDB provides specific operators for working with these
            fields. Refer to the MongoDB documentation here:
            https://www.mongodb.com/docs/manual/core/dot-dollar-considerations/"
        invalid_elem_match_operator:
          message: "Invalid $elemMatch operator '%{operator}'."
          summary: "You misspelled an operator or are using an operator that
            Mongoid does not support."
          resolution: "Valid field operators are: %{valid_operators}.
            Ensure you are using one of these operators."
        invalid_estimated_count_criteria:
          message: "Invalid criteria for estimated_count."
          summary: "Estimated count is strictly a collection-level operation and cannot be called
            on a filtered criteria."
          resolution: "Try calling estimated_count directly on the class: %{class_name}.estimated_count."
        invalid_estimated_count_scoping:
          message: "Invalid criteria for estimated_count."
          summary: "Estimated count is strictly a collection-level operation and cannot be called
            on a model that uses a default scope."
          resolution: "Try calling estimated_count using unscoped: %{class_name}.unscoped.estimated_count.
            Alternatively, the #count method can be used, which is usable with scoping."
        invalid_expression_operator:
          message: "Invalid expression operator '%{operator}'."
          summary: "You misspelled an operator, are using an operator that
            Mongoid does not support, or are trying to use a field-level
            operator on expression level."
          resolution: "Valid expression operators are: %{valid_operators}.
            Ensure you are using one of these operators."
        invalid_field:
          message: "Defining a field named '%{field}' is not allowed."
          summary: "Defining this field would override the method '%{name}',
            which would cause issues with expectations around the original
            method and cause extremely hard to debug issues. The original
            method was defined in:\n
            \_\_Object: %{origin}\n
            \_\_File: %{file}\n
            \_\_Line: %{line}"
          resolution: "Use Mongoid.destructive_fields to see what names are not
            allowed, and don't use these names. These include names that also
            conflict with core Ruby methods on Object, Module, Enumerable, or
            included gems that inject methods into these or Mongoid internals."
        invalid_field_operator:
          message: "Invalid field operator '%{operator}'."
          summary: "You misspelled an operator, are using an operator that
            Mongoid does not support, or are trying to use an expression-level
            operator on field level."
          resolution: "Valid field operators are: %{valid_operators}.
            Ensure you are using one of these operators."
        invalid_field_option:
          message: "Invalid option :%{option} provided for field :%{name}."
          summary: "Mongoid requires that you only provide valid options on each
            field definition in order to prevent unexpected behavior later on."
          resolution: "When defining the field :%{name} on '%{klass}', please provide
            valid options for the field. These are currently: %{valid}. If you
            meant to define a custom field option, please do so first as follows:\n\n
            \_\_Mongoid::Fields.configure do\n
            \_\_\_\_option :%{option} do |model, field, value|\n
            \_\_\_\_\_\_# Your logic here...\n
            \_\_\_\_end\n
            \_\_end\n
            \_\_class %{klass}\n
            \_\_\_\_include Mongoid::Document\n
            \_\_\_\_field :%{name}, %{option}: true\n
            \_\_end\n\n
            Refer to:
            https://www.mongodb.com/docs/mongoid/current/reference/fields/#custom-field-options"
        invalid_field_type:
          message: "Invalid field type %{type_inspection} for field :%{field} on model '%{klass}'."
          summary: "Model '%{klass}' defines a field :%{field} with an unknown :type value
            %{type_inspection}. This value is neither present in Mongoid's default type mapping,
            nor defined in a custom field type mapping."
          resolution: "Please provide a valid :type value for the field. If you
            meant to define a custom field type, please do so first as follows:\n\n
            \_\_Mongoid::Fields.configure do\n
            \_\_\_\_type %{type_inspection}, YourTypeClass
            \_\_end\n
            \_\_class %{klass}\n
            \_\_\_\_include Mongoid::Document\n
            \_\_\_\_field :%{field}, type: %{type_inspection}\n
            \_\_end\n\n
            Refer to:
<<<<<<< HEAD
            https://docs.mongodb.com/mongoid/current/reference/fields/#custom-field-types"
=======
            https://www.mongodb.com/docs/mongoid/current/reference/fields/#using-symbols-or-strings-instead-of-classes"
        invalid_global_executor_concurrency:
          message: "Invalid global_executor_concurrency option."
          summary: "You set global_executor_concurrency while async_query_executor
            option is not set to :global_thread_pool. The global_executor_concurrency is
            allowed only for the global thread pool executor."
          resolution: "Set global_executor_concurrency option to :global_thread_pool
            or remove global_executor_concurrency option."
>>>>>>> 95e82f10
        invalid_includes:
          message: "Invalid includes directive: %{klass}.includes(%{args})"
          summary: "Eager loading in Mongoid only supports providing arguments
            to %{klass}.includes that are the names of associations on the %{klass}."
          resolution: "Ensure that each parameter passed to %{klass}.includes is
            a valid name of an association on the %{klass} model. These are: %{relations}."
        invalid_index:
          message: "Invalid index specification on %{klass}: %{spec}, %{options}"
          summary: "Indexes in Mongoid are defined as a hash of field name and
            direction/2d pairs, with a hash for any additional options."
          resolution: "Ensure that the index conforms to the correct syntax and
            has the correct options.\n\n
            Valid options are:\n
            \_\_background: true|false\n
            \_\_database: 'database_name'\n
            \_\_name: 'index_name'\n
            \_\_sparse: true|false\n
            \_\_unique: true|false\n
            \_\_min: 1\n
            \_\_max: 1\n
            \_\_bits: 26\n
            \_\_key: 26\n
            \_\_bucket_size : 1\n
            \_\_sphere_version : 1\n
            \_\_text_version : 1\n
            \_\_version : 1\n
            \_\_weights: { content: 1, title: 2 }\n
            \_\_expire_after_seconds: number_of_seconds\n
            \_\_partial_filter_expression\n
            \_\_storage_engine\n
            \_\_language_override\n
            \_\_default_language\n
            \_\_collation\n
            \_\_wildcard_projection: { 'path.to.field.a': 1, 'path.to.field.b': 0 }\n
            Valid types are: 1, -1, '2d', '2dsphere', 'geoHaystack (deprecated)', 'text', 'hashed'\n\n
            Example:\n
            \_\_class Band\n
            \_\_\_\_include Mongoid::Document\n
            \_\_\_\_index({ name: 1, label: -1 }, { sparse: true })\n
            \_\_\_\_index({ location: '2d' }, { background: true })\n
            \_\_end\n\n"
        invalid_options:
          message: "Invalid option :%{invalid} provided to association :%{name}."
          summary: "Mongoid checks the options that are passed to the association
            macros to ensure that no ill side effects occur by letting something
            slip by."
          resolution: "Valid options are: %{valid}, make sure these are the ones
            you are using."
        invalid_path:
          message: "Having a root path assigned for %{klass} is invalid."
          summary: "Mongoid has two different path objects for determining
            the location of a document in the database, Root and Embedded.
            This error is raised when an embedded document somehow gets a
            root path assigned."
          resolution: "Most likely your embedded model, %{klass} is also
            referenced via a has_many from a root document in another
            collection. Double check the association definitions and fix any
            instances where embedded documents are improperly referenced
            from other collections."
        invalid_persistence_option:
          message: "Invalid persistence option :%{invalid}."
          summary: "The options used to change the persistence context must be one
             of the valid options for a mongo client, or a collection name."
          resolution: "Valid options are: %{valid}, make sure these are the ones
             you are using."
        invalid_relation:
          message: "Defining an association named '%{name}' is not allowed."
          summary: "Defining this association would override the method '%{name}',
            which would cause issues with expectations around the original
            method and cause extremely hard to debug issues. The original
            method was defined in:\n
            \_\_Object: %{origin}\n
            \_\_File: %{file}\n
            \_\_Line: %{line}"
          resolution: "Use Mongoid.destructive_fields to see what names are not
            allowed, and don't use these names. These include names that also
            conflict with core Ruby methods on Object, Module, Enumerable, or
            included gems that inject methods into these or Mongoid internals."
        invalid_relation_option:
          message: "Invalid association option :%{option} for association '%{name}' on class
            %{klass}."
          summary: "An invalid option was provided for an association."
          resolution: "Valid options are: %{valid_options}, make sure you use only those."
        invalid_scope:
          message: "Defining a scope of value %{value} on %{klass} is not
            allowed."
          summary: "Scopes in Mongoid must be procs that wrap criteria objects."
          resolution: "Change the scope to be a proc wrapped criteria.\n\n
            Example:\n
            \_\_class Band\n
            \_\_\_\_include Mongoid::Document\n
            \_\_\_\_scope :inactive, ->{ where(active: false) }\n
            \_\_end\n\n"
        invalid_session_use:
          message: "A session was attempted to be used with a model whose client cannot use
            that session."
          summary: "Sessions are started via driver clients (Model#mongo_client) and, in most cases, driver
            clients are shared across models. When different models have their own clients, a session cannot
            be obtained via one model and used for operations on another model."
          resolution: "Only execute operations on the model class or instances of the model through which
            the session was created. Otherwise, ensure that all models on which operations are executed
            in the session block share the same driver client. For example, a model may have a different
            client specified in its 'store_in' options.\n\n"
        invalid_session_nesting:
          message: "A session was started while another session was being used on this client."
          summary: "Sessions cannot be nested. Only one session can be used in a thread per client."
          resolution: "Only use one session per client at a time; sessions cannot be nested."
        invalid_storage_options:
          message: "Invalid options passed to %{klass}.store_in: %{options}."
          summary: "The :store_in macro takes only a hash of parameters with
            the keys :database, :collection, :collection_options, or :client."
          resolution: "Change the options passed to store_in to match the
            documented API, and ensure all keys in the options hash are
            symbols.\n\n
            Example:\n
            \_\_class Band\n
            \_\_\_\_include Mongoid::Document\n
            \_\_\_\_store_in collection: 'artists', database: 'music'\n
            \_\_end\n\n"
        invalid_time:
          message: "'%{value}' is not a valid Time."
          summary: "Mongoid tries to serialize the values for Date, DateTime, and
            Time into proper UTC times to store in the database. The provided
            value could not be parsed."
          resolution: "Make sure to pass parsable values to the field setter
            for Date, DateTime, and Time objects. When this is a String it needs
            to be valid for Time.parse. Other objects must be valid to pass to
            Time.local."
        invalid_transaction_nesting:
          message: "A transaction was started while another transaction was being used on this client."
          summary: "Transactions cannot be nested. Only one transaction can be used in a thread per client."
          resolution: "Only use one transaction per client at a time; transactions cannot be nested."
        inverse_not_found:
          message: "When adding a(n) %{klass} to %{base}#%{name}, Mongoid could
            not determine the inverse foreign key to set. The attempted key was
            '%{inverse}'."
          summary: "When adding a document to an association, Mongoid attempts
            to link the newly added document to the base of the association in
            memory, as well as set the foreign key to link them on the
            database side. In this case Mongoid could not determine what the
            inverse foreign key was."
          resolution: "If an inverse is not required, like a belongs_to or
            has_and_belongs_to_many, ensure that :inverse_of => nil is set
            on the association. If the inverse is needed, most likely the
            inverse cannot be figured out from the names of the associations and
            you will need to explicitly tell Mongoid on the association what
            the inverse is.\n\n
            Example:\n
            \_\_class Car\n
            \_\_\_\_include Mongoid::Document\n
            \_\_\_\_has_one :engine, class_name: \"Motor\", inverse_of: :machine\n
            \_\_end\n\n
            \_\_class Motor\n
            \_\_\_\_include Mongoid::Document\n
            \_\_\_\_belongs_to :machine, class_name: \"Car\", inverse_of: :engine\n
            \_\_end"
        invalid_set_polymorphic_relation:
          message: "The %{name} attribute can't be set to an instance of
            %{other_klass} as %{other_klass} has multiple associations referencing
            %{klass} as %{name}."
          summary: "If the parent class of a polymorphic association has multiple
            definitions for the same association, the values must be set from the
            parent side and not the child side since Mongoid cannot determine
            from the child side which association to go in."
          resolution: "Set the values from the parent, or redefine the association
            with only a single definition in the parent."
        mixed_relations:
          message: "Referencing a(n) %{embedded} document from the %{root}
            document via a non-embedded association is not allowed since the
            %{embedded} is embedded."
          summary: "In order to properly access a(n) %{embedded} from %{root}
            the reference would need to go through the root document of
            %{embedded}. In a simple case this would require Mongoid to store
            an extra foreign key for the root, in more complex cases where
            %{embedded} is multiple levels deep a key would need to be stored
            for each parent up the hierarchy."
          resolution: "Consider not embedding %{embedded}, or do the key
            storage and access in a custom manner in the application code."
        mixed_client_configuration:
          message: "Both uri and standard configuration options defined for
            client: '%{name}'."
          summary: "Instead of simply giving uri or standard options a
            preference order, Mongoid assumes that you have made a mistake in
            your configuration and requires that you provide one or the other,
            but not both. The options that were provided were: %{config}."
          resolution: "Provide either only a uri as configuration or only
            standard options."
        nested_attributes_metadata_not_found:
          message: "Could not find metadata for association '%{name}' on model:
            %{klass}."
          summary: "When defining nested attributes for an association, Mongoid
            needs to access the metadata for the association '%{name}' in order
            if add autosave functionality to it, if applicable. Either no
            association named '%{name}' could be found, or the association had not
            been defined yet."
          resolution: "Make sure that there is an association defined named
            '%{name}' on %{klass} or that the association definition comes before
            the accepts_nested_attributes_for macro in the model - order
            matters so that Mongoid has access to the metadata.\n\n
            Example:\n
            \_\_class Band\n
            \_\_\_\_include Mongoid::Document\n
            \_\_\_\_has_many :albums\n
            \_\_\_\_accepts_nested_attributes_for :albums\n
            \_\_end\n\n"
        no_default_client:
          message: "No default client configuration is defined."
          summary: "The configuration provided settings for: %{keys}, but
            Mongoid requires a :default to be defined at minimum."
          resolution: "If configuring via a mongoid.yml, ensure that within
            your :clients section a :default client is defined.\n\n
            Example:\n
            \_\_development:\n
            \_\_\_\_clients:\n
            \_\_\_\_\_\_default:\n
            \_\_\_\_\_\_\_\_hosts:\n
            \_\_\_\_\_\_\_\_\_\_- localhost:27017\n\n"
        no_documents_found:
          message: "Could not find a document of class %{klass}."
          summary: "Mongoid attempted to find a document of the class %{klass}
            but none exist."
          resolution: "Create a document of class %{klass} or use a finder
            method that does not raise an exception when no documents are
            found."
        no_environment:
          message: "Could not load the configuration since no environment
            was defined."
          summary: "Mongoid could not determine the environment to use because
            it was not specified in any of the following locations:
            Rails.env, Sinatra::Base.environment,
            ENV[\"RACK_ENV\"], ENV[\"MONGOID_ENV\"]. Without knowing the
            environment, Mongoid cannot load its configuration."
          resolution: "Please ensure an environment is set in one of the
            listed locations. The environment must be explicitly set."
        no_map_reduce_output:
          message: "No output location was specified for the map/reduce
            operation."
          summary: "When executing a map/reduce, you must provide the output
            location of the results. The attempted command was: %{command}."
          resolution: "Provide the location that the output of the operation
            is to go by chaining an #out call to the map/reduce.\n\n
            Example:\n
            \_\_Band.map_reduce(map, reduce).out(inline: 1)\n\n
            Valid options for the out function are:\n
            \_\_inline:  1\n
            \_\_merge:   'collection-name'\n
            \_\_replace: 'collection-name'\n
            \_\_reduce:  'collection-name'\n\n"
        no_metadata:
          message: "Metadata not found for document of type %{klass}."
          summary: "Mongoid sets the metadata of an association on the document
            when it is either loaded from within the association, or added to
            one. The presence of the metadata is required in order to
            provide various functionality around associations. Most likely you
            are getting this error because the document is embedded and was
            attempted to be persisted without being associated with a parent,
            or the association was not properly defined."
          resolution: "Ensure that your associations on the %{klass} model
            are all properly defined, and that the inverse associations
            are also properly defined. Embedded associations must have both the
            parent (embeds_one/embeds_many) and the inverse (embedded_in)
            present in order to work properly."
        no_parent:
          message: "Cannot persist embedded document %{klass} without a
            parent document."
          summary: "If the document is embedded, in order to be persisted it
            must always have a reference to its parent document. This is
            most likely caused by either calling %{klass}.create or
            %{klass}.create! without setting the parent document as an
            attribute."
          resolution: "Ensure that you've set the parent association if
            instantiating the embedded document directly, or always create new
            embedded documents via the parent association."
        no_client_config:
          message: "No configuration could be found for a client named
            '%{name}'."
          summary: "When attempting to create the new client, Mongoid could
            not find a client configuration for the name: '%{name}'. This is
            necessary in order to know the host, port, and options needed
            to connect."
          resolution: "Double check your mongoid.yml to make sure under the
            clients key that a configuration exists for '%{name}'. If you
            have set the configuration programmatically, ensure that '%{name}'
            exists in the configuration hash."
        no_clients_config:
          message: "No clients configuration provided."
          summary: "Mongoid's configuration requires that you provide details
            about each client that can be connected to, and requires in
            the clients config at least 1 default client to exist."
          resolution: "Double check your mongoid.yml to make sure that you
            have a top-level clients key with at least 1 default client
            configuration for it. You can regenerate a new mongoid.yml for
            assistance via `rails g mongoid:config`.\n\n
            Example:\n
            \_\_development:\n
            \_\_\_\_clients:\n
            \_\_\_\_\_\_default:\n
            \_\_\_\_\_\_\_\_database: mongoid_dev\n
            \_\_\_\_\_\_\_\_hosts:\n
            \_\_\_\_\_\_\_\_\_\_- localhost:27017\n\n"
        no_client_database:
          message: "No database provided for client configuration: :%{name}."
          summary: "Each client configuration must provide a database so Mongoid
            knows where the default database to persist to. What was provided
            was: %{config}."
          resolution: "If configuring via a mongoid.yml, ensure that within
            your :%{name} section a :database value for the client's default
            database is defined.\n\n
            Example:\n
            \_\_development:\n
            \_\_\_\_clients:\n
            \_\_\_\_\_\_%{name}:\n
            \_\_\_\_\_\_\_\_database: my_app_db\n
            \_\_\_\_\_\_\_\_hosts:\n
            \_\_\_\_\_\_\_\_\_\_- localhost:27017\n\n"
        no_client_hosts:
          message: "No hosts provided for client configuration: :%{name}."
          summary: "Each client configuration must provide hosts so Mongoid
            knows where the database server is located. What was provided
            was: %{config}."
          resolution: "If configuring via a mongoid.yml, ensure that within
            your :%{name} section a :hosts value for the client hosts is
            defined.\n\n
            Example:\n
            \_\_development:\n
            \_\_\_\_clients:\n
            \_\_\_\_\_\_%{name}:\n
            \_\_\_\_\_\_\_\_database: my_app_db\n
            \_\_\_\_\_\_\_\_hosts:\n
            \_\_\_\_\_\_\_\_\_\_- localhost:27017\n\n"
        readonly_attribute:
          message: "Attempted to set the readonly attribute '%{name}' with
            the value: %{value}."
          summary: "Attributes flagged as readonly via Model.attr_readonly
            can only have values set when the document is a new record."
          resolution: "Don't define '%{name}' as readonly, or do not attempt
            to update its value after the document is persisted."
        readonly_document:
          message: "Attempted to persist a readonly document of class '%{klass}'."
          summary: "Documents that are marked readonly cannot be persisted."
          resolution: "Don't attempt to persist documents that are flagged as
            readonly."
        scope_overwrite:
          message: "Cannot create scope :%{scope_name}, because of existing
            method %{model_name}.%{scope_name}."
          summary: "When defining a scope that conflicts with a method that
            already exists on the model, this error will get raised if
            Mongoid.scope_overwrite_exception is set to true."
          resolution: "Change the name of the scope so it does not conflict
            with the already defined method %{model_name}, or set the
            configuration option Mongoid.scope_overwrite_exception to false,
            which is its default. In this case a warning will be logged."
        sessions_not_supported:
          message: "Sessions are not supported by the connected server(s)."
          summary: "A session was attempted to be used with a MongoDB server version
            that doesn't support sessions. Sessions are supported in MongoDB
            server versions 3.6 and higher."
          resolution: "Verify that all servers in your deployment are at least
            version 3.6 or don't attempt to use sessions with older server versions."
        too_many_nested_attribute_records:
          message: "Accepting nested attributes for %{association} is limited
            to %{limit} documents."
          summary: "More documents were sent to be processed than the allowed
            limit."
          resolution: "The limit is set as an option to the macro, for example:
            accepts_nested_attributes_for :%{association}, limit: %{limit}.
            Consider raising this limit or making sure no more are sent than
            the set value."
        transactions_not_supported:
          message: "Transactions are not supported by the connected server(s)."
          summary: "A session was attempted to be used with a MongoDB server version
            that doesn't support transactions. Transactions are supported in MongoDB
            server versions 3.6 and higher."
          resolution: "Verify that all servers in your deployment are at least
            version 3.6 or don't attempt to use transactions with older server versions."
        transaction_error:
          message: "Transaction failed with the following error: %{error}."
          summary: "The transaction failed because MongoDB server or MongoDB driver
            raised an unexpected error."
          resolution: "Consult with Ruby driver documentation
            and MongoDB documentation."
        unknown_attribute:
          message: "Attempted to set a value for '%{name}' which is not
            allowed on the model %{klass}."
          summary: "%{klass}#%{name}= was called but there is no '%{name}'
            field defined in the model, and Mongoid::Attributes::Dynamic is
            not included. This error is also raised instead of NoMethodError
            if the unknown attribute is passed to any method that accepts an
            attributes hash, such as #attributes=."
          resolution: "Define the field '%{name}' in %{klass}, or include
            Mongoid::Attributes::Dynamic in %{klass} if you intend to
            store values in fields that are not explicitly defined."
        unknown_model:
          message: "Attempted to instantiate an object of the unknown model '%{klass}'."
          summary: "A document with the value '%{value}' at the key '_type' was used to
            instantiate a model object but Mongoid cannot find this Class."
          resolution: "The _type field is a reserved one used by Mongoid to determine the
            class for instantiating an object. Please don't save data in this field or ensure
            that any values in this field correspond to valid models."
        unsaved_document:
          message: "Attempted to save %{document} before the parent %{base}."
          summary: "You cannot call create or create! through the
            association (%{document}) whose parent (%{base}) is
            not already saved. This would cause the database to be out of sync
            since the child could potentially reference a nonexistent parent."
          resolution: "Make sure to only use create or create! when the parent
            document %{base} is persisted."
        unsupported_javascript:
          message: "Executing Javascript $where selector on an embedded criteria
            is not supported."
          summary: "Mongoid only supports providing a hash of arguments to
            #where criterion on embedded documents. Since %{klass} is embedded,
            the expression %{javascript} is not allowed."
          resolution: "Please provide a standard hash to #where when the criteria
            is for an embedded association."
        validations:
          message: "Validation of %{document} failed."
          summary: "The following errors were found: %{errors}"
          resolution: "Try persisting the document with valid data or remove
            the validations."
        delete_restriction:
          message: "Cannot destroy %{document} because of dependent '%{relation}'."
          summary: "When defining '%{relation}' with a :dependent => :restrict_with_error,
            Mongoid will raise an error when attempting to destroy the
            %{document} when the child '%{relation}' still has documents in it."
          resolution: "Don't attempt to delete the parent %{document} when
            it has children, or change the dependent option on the association."<|MERGE_RESOLUTION|>--- conflicted
+++ resolved
@@ -256,10 +256,7 @@
             \_\_\_\_field :%{field}, type: %{type_inspection}\n
             \_\_end\n\n
             Refer to:
-<<<<<<< HEAD
-            https://docs.mongodb.com/mongoid/current/reference/fields/#custom-field-types"
-=======
-            https://www.mongodb.com/docs/mongoid/current/reference/fields/#using-symbols-or-strings-instead-of-classes"
+            https://www.mongodb.com/docs/mongoid/current/reference/fields/#custom-field-types"
         invalid_global_executor_concurrency:
           message: "Invalid global_executor_concurrency option."
           summary: "You set global_executor_concurrency while async_query_executor
@@ -267,7 +264,6 @@
             allowed only for the global thread pool executor."
           resolution: "Set global_executor_concurrency option to :global_thread_pool
             or remove global_executor_concurrency option."
->>>>>>> 95e82f10
         invalid_includes:
           message: "Invalid includes directive: %{klass}.includes(%{args})"
           summary: "Eager loading in Mongoid only supports providing arguments
