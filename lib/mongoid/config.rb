# frozen_string_literal: true

require "mongoid/config/defaults"
require "mongoid/config/environment"
require "mongoid/config/options"
require "mongoid/config/validators"

module Mongoid

  # This module defines all the configuration options for Mongoid, including
  # the database connections.
  module Config
    extend Forwardable
    extend Options
    extend Defaults
    extend self

    def_delegators ::Mongoid, :logger, :logger=

    LOCK = Mutex.new

    # Application name that is printed to the mongodb logs upon establishing
    # a connection in server versions >= 3.4. Note that the name cannot
    # exceed 128 bytes. It is also used as the database name if the
    # database name is not explicitly defined.
    option :app_name, default: nil

    # (Deprecated) In MongoDB 4.0 and earlier, set whether to create
    # indexes in the background by default. (default: false)
    option :background_indexing, default: false

    # Mark belongs_to associations as required by default, so that saving a
    # model with a missing belongs_to association will trigger a validation
    # error.
    option :belongs_to_required_by_default, default: true

    # Set the global discriminator key.
    option :discriminator_key, default: "_type"

    # Raise an exception when a field is redefined.
    option :duplicate_fields_exception, default: false

    # Include the root model name in json serialization.
    option :include_root_in_json, default: false

    # # Include the _type field in serialization.
    option :include_type_for_serialization, default: false

    # Whether to join nested persistence contexts for atomic operations
    # to parent contexts by default.
    option :join_contexts, default: false

    # The log level.
    #
    # It must be set prior to referencing clients or Mongo.logger,
    # changes to this option are not be propagated to any clients and
    # loggers that already exist.
    #
    # Additionally, only when the clients are configured via the
    # configuration file is the log level given by this option honored.
    option :log_level, default: :info

    # Preload all models in development, needed when models use inheritance.
    option :preload_models, default: false

    # Raise an error when performing a #find and the document is not found.
    option :raise_not_found_error, default: true

    # Raise an error when defining a scope with the same name as an
    # existing method.
    option :scope_overwrite_exception, default: false

    # Use ActiveSupport's time zone in time operations instead of the
    # Ruby default time zone.
    option :use_activesupport_time_zone, default: true

    # Return stored times as UTC.
    option :use_utc, default: false

    # Store BigDecimals as Decimal128s instead of strings in the db.
    option :map_big_decimal_to_decimal128, default: true

    # Update embedded documents correctly when setting it, unsetting it
    # and resetting it. See MONGOID-5206 and MONGOID-5240 for more details.
    option :broken_updates, default: false

    # Maintain legacy behavior of === on Mongoid documents, which returns
    # true in a number of cases where Ruby's === implementation would
    # return false.
    option :legacy_triple_equals, default: false

    # When exiting a nested `with_scope' block, set the current scope to
    # nil instead of the parent scope for backwards compatibility.
    option :broken_scoping, default: false

    # Maintain broken behavior of sum over empty result sets for backwards
    # compatibility.
    option :broken_aggregables, default: false

    # Ignore aliased fields in embedded documents when performing pluck and
    # distinct operations, for backwards compatibility.
    option :broken_alias_handling, default: false

    # Maintain broken `and' behavior when using the same operator on the same
    # field multiple times for backwards compatibility.
    option :broken_and, default: false

    # Use millisecond precision when comparing Time objects with the _matches?
    # function.
    option :compare_time_by_ms, default: true

    # Use bson-ruby's implementation of as_json for BSON::ObjectId instead of
    # the one monkey-patched into Mongoid.
    option :object_id_as_json_oid, default: false

    # Maintain legacy behavior of pluck and distinct, which does not
    # demongoize the values on returning them.
    option :legacy_pluck_distinct, default: false

    # Combine chained operators, which use the same field and operator,
    # using and's instead of overwriting them.
    option :overwrite_chained_operators, default: false

    # When this flag is true, the attributes method on a document will return
    # a BSON::Document when that document is retrieved from the database, and
    # a Hash otherwise. When this flag is false, the attributes method will
    # always return a Hash.
    option :legacy_attributes, default: false

<<<<<<< HEAD
    # Sets the async_query_executor for an application. By default the thread pool executor
    #   set to `:immediate. Options are:
    #
    #   - :immediate - Initializes a single +Concurrent::ImmediateExecutor+
    #   - :global_thread_pool - Initializes a single +Concurrent::ThreadPoolExecutor+
    #      that uses the +async_query_concurrency+ for the +max_threads+ value.
    option :async_query_executor, default: :immediate

    option :global_executor_concurrency, default: nil

    # When this flag is true, a document is only readonly if it has been
    # projected using #only or #without, and readonly documents will not
    # be deletable/destroyable. When this flag is false, a document will
    # become readonly only once the #readonly! method is called, and an error
    # will be raised on attempting to save or update such documents, instead
    # of just on delete.
    # When this feature flag is turned on, the readonly state will be reset on
=======
    # When this flag is false, a document will become read-only only once the 
    # #readonly! method is called, and an error will be raised on attempting
    # to save or update such documents, instead of just on delete. When this
    # flag is true, a document is only read-only if it has been projected
    # using #only or #without, and read-only documents will not be
    # deletable/destroyable, but they will be savable/updatable.
    # When this feature flag is turned on, the read-only state will be reset on
>>>>>>> bfdaa99e
    # reload, but when it is turned off, it won't be.
    option :legacy_readonly, default: false

    # Returns the Config singleton, for use in the configure DSL.
    #
    # @return [ self ] The Config singleton.
    def config
      self
    end

    # Has Mongoid been configured? This is checking that at least a valid
    # client config exists.
    #
    # @example Is Mongoid configured?
    #   config.configured?
    #
    # @return [ true | false ] If Mongoid is configured.
    def configured?
      clients.key?(:default)
    end

    # Connect to the provided database name on the default client.
    #
    # @note Use only in development or test environments for convenience.
    #
    # @example Set the database to connect to.
    #   config.connect_to("mongoid_test")
    #
    # @param [ String ] name The database name.
    def connect_to(name, options = { read: { mode: :primary }})
      self.clients = {
        default: {
          database: name,
          hosts: [ "localhost:27017" ],
          options: options
        }
      }
    end

    # Return field names that could cause destructive things to happen if
    # defined in a Mongoid::Document.
    #
    # @example Get the destructive fields.
    #   config.destructive_fields
    #
    # @return [ Array<String> ] An array of bad field names.
    def destructive_fields
      Composable.prohibited_methods
    end

    # Load the settings from a compliant mongoid.yml file. This can be used for
    # easy setup with frameworks other than Rails.
    #
    # @example Configure Mongoid.
    #   Mongoid.load!("/path/to/mongoid.yml")
    #
    # @param [ String ] path The path to the file.
    # @param [ String | Symbol ] environment The environment to load.
    def load!(path, environment = nil)
      settings = Environment.load_yaml(path, environment)
      if settings.present?
        Clients.disconnect
        Clients.clear
        load_configuration(settings)
      end
      settings
    end

    # Get all the models in the application - this is everything that includes
    # Mongoid::Document.
    #
    # @example Get all the models.
    #   config.models
    #
    # @return [ Array<Class> ] All the models in the application.
    def models
      @models ||= []
    end

    # Register a model in the application with Mongoid.
    #
    # @example Register a model.
    #   config.register_model(Band)
    #
    # @param [ Class ] klass The model to register.
    def register_model(klass)
      LOCK.synchronize do
        models.push(klass) unless models.include?(klass)
      end
    end

    # Deregister a model in the application with Mongoid.
    #
    # @param [ Class ] klass The model to deregister.
    #
    # @api private
    def deregister_model(klass)
      LOCK.synchronize do
        models.delete(klass)
      end
    end

    # From a hash of settings, load all the configuration.
    #
    # @example Load the configuration.
    #   config.load_configuration(settings)
    #
    # @param [ Hash ] settings The configuration settings.
    def load_configuration(settings)
      configuration = settings.with_indifferent_access
      self.options = configuration[:options]
      self.clients = configuration[:clients]
      Mongo.options = configuration[:driver_options] || {}
      set_log_levels
    end

    # Override the database to use globally.
    #
    # @example Override the database globally.
    #   config.override_database(:optional)
    #
    # @param [ String | Symbol ] name The name of the database.
    #
    # @return [ String | Symbol ] The global override.
    def override_database(name)
      Threaded.database_override = name
    end

    # Override the client to use globally.
    #
    # @example Override the client globally.
    #   config.override_client(:optional)
    #
    # @param [ String | Symbol ] name The name of the client.
    #
    # @return [ String | Symbol ] The global override.
    def override_client(name)
      Threaded.client_override = name ? name.to_s : nil
    end

    # Purge all data in all collections, including indexes.
    #
    # @example Purge all data.
    #   Mongoid::Config.purge!
    #
    # @note This is the fastest way to drop all data.
    #
    # @return [ true ] true.
    def purge!
      global_client.database.collections.each(&:drop) and true
    end

    # Truncate all data in all collections, but not the indexes.
    #
    # @example Truncate all collection data.
    #   Mongoid::Config.truncate!
    #
    # @note This will be slower than purge!
    #
    # @return [ true ] true.
    def truncate!
      global_client.database.collections.each do |collection|
        collection.find.delete_many
      end and true
    end

    # Set the configuration options. Will validate each one individually.
    #
    # @example Set the options.
    #   config.options = { raise_not_found_error: true }
    #
    # @param [ Hash ] options The configuration options.
    def options=(options)
      if options
        options.each_pair do |option, value|
          Validators::Option.validate(option)
          send("#{option}=", value)
        end
      end
    end

    # Get the client configuration or an empty hash.
    #
    # @example Get the clients configuration.
    #   config.clients
    #
    # @return [ Hash ] The clients configuration.
    def clients
      @clients ||= {}
    end

    # Get the time zone to use.
    #
    # @example Get the time zone.
    #   Config.time_zone
    #
    # @return [ String ] The time zone.
    def time_zone
      use_utc? ? "UTC" : ::Time.zone
    end

    # Is the application running under passenger?
    #
    # @example Is the application using passenger?
    #   config.running_with_passenger?
    #
    # @return [ true | false ] If the app is deployed on Passenger.
    def running_with_passenger?
      @running_with_passenger ||= defined?(PhusionPassenger)
    end

    private

    def set_log_levels
      Mongoid.logger.level = Mongoid::Config.log_level unless defined?(::Rails)
      Mongo::Logger.logger.level = Mongoid.logger.level
    end

    def clients=(clients)
      raise Errors::NoClientsConfig.new unless clients
      c = clients.with_indifferent_access
      Validators::Client.validate(c)
      @clients = c
    end

    # Get database client that respects global overrides
    # Config.override_database and Config.override_client.
    #
    # @return [Mongo::Client] Client according to global overrides.
    def global_client
      client =  if Threaded.client_override
                  Clients.with_name(Threaded.client_override)
                else
                  Clients.default
                end
      if Threaded.database_override
        client.use(Threaded.database_override)
      else
        client
      end
    end
  end
end<|MERGE_RESOLUTION|>--- conflicted
+++ resolved
@@ -127,7 +127,6 @@
     # always return a Hash.
     option :legacy_attributes, default: false
 
-<<<<<<< HEAD
     # Sets the async_query_executor for an application. By default the thread pool executor
     #   set to `:immediate. Options are:
     #
@@ -138,22 +137,13 @@
 
     option :global_executor_concurrency, default: nil
 
-    # When this flag is true, a document is only readonly if it has been
-    # projected using #only or #without, and readonly documents will not
-    # be deletable/destroyable. When this flag is false, a document will
-    # become readonly only once the #readonly! method is called, and an error
-    # will be raised on attempting to save or update such documents, instead
-    # of just on delete.
-    # When this feature flag is turned on, the readonly state will be reset on
-=======
-    # When this flag is false, a document will become read-only only once the 
+    # When this flag is false, a document will become read-only only once the
     # #readonly! method is called, and an error will be raised on attempting
     # to save or update such documents, instead of just on delete. When this
     # flag is true, a document is only read-only if it has been projected
     # using #only or #without, and read-only documents will not be
     # deletable/destroyable, but they will be savable/updatable.
     # When this feature flag is turned on, the read-only state will be reset on
->>>>>>> bfdaa99e
     # reload, but when it is turned off, it won't be.
     option :legacy_readonly, default: false
 
