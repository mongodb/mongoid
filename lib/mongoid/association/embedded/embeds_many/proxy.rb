--- conflicted
+++ resolved
@@ -292,7 +292,6 @@
           # @example Are there persisted documents?
           #   person.posts.exists?
           #
-<<<<<<< HEAD
           # @example Is a document with the given id persisted?
           #   context.exists?(BSON::ObjectId(...))
           #
@@ -302,17 +301,6 @@
           # @example Always return false.
           #   person.posts.exists?(false)
           #
-          # @param [ :none | Hash | BSON::ObjectId | nil | false ] id_or_conditions
-          #   May optionally supply search conditions as a hash or an object id.
-          #   Will always return false when given nil or false. The symbol :none is
-          #   the default when argument is not supplied.
-          #
-          # @return [ true | false ] True is persisted documents exist, false if not.
-          def exists?(id_or_conditions = :none)
-            return _target.any?(&:persisted?) if id_or_conditions == :none
-
-            criteria.exists?(id_or_conditions)
-=======
           # @param [ :none | nil | false | Hash | Object ] id_or_conditions
           #   When :none (the default), returns true if any persisted
           #   documents exist in the association. When nil or false, this
@@ -323,15 +311,11 @@
           #   queries for the existence of persisted documents in the
           #   association with a matching _id.
           #
-          # @return [ true | false ] True if persisted documents exist, false if not.
+          # @return [ true | false ] True is persisted documents exist, false if not.
           def exists?(id_or_conditions = :none)
-            case id_or_conditions
-            when :none then _target.any?(&:persisted?)
-            when nil, false then false
-            when Hash then where(id_or_conditions).any?(&:persisted?)
-            else where(_id: id_or_conditions).any?(&:persisted?)
-            end
->>>>>>> fc98ff0f
+            return _target.any?(&:persisted?) if id_or_conditions == :none
+
+            criteria.exists?(id_or_conditions)
           end
 
           # Finds a document in this association through several different
