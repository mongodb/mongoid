# frozen_string_literal: true

require 'mongoid/association/embedded/batchable'

module Mongoid
  module Association
    module Embedded
      class EmbedsMany
        # Transparent proxy for embeds_many associations.
        # An instance of this class is returned when calling the
        # association getter method on the parent document. This
        # class inherits from Mongoid::Association::Proxy and forwards
        # most of its methods to the target of the association, i.e.
        # the array of child documents.
        class Proxy < Association::Many
          include Batchable

          # Class-level methods for the Proxy class.
          module ClassMethods
            # Returns the eager loader for this association.
            #
            # @param [ Array<Mongoid::Association> ] associations The
            #   associations to be eager loaded
            # @param [ Array<Mongoid::Document> ] docs The parent documents
            #   that possess the given associations, which ought to be
            #   populated by the eager-loaded documents.
            #
            # @return [ Mongoid::Association::Embedded::Eager ]
            def eager_loader(associations, docs)
              Eager.new(associations, docs)
            end

            # Returns true if the association is an embedded one. In this case
            # always true.
            #
            # @example Is the association embedded?
            #   Association::Embedded::EmbedsMany.embedded?
            #
            # @return [ true ] true.
            def embedded?
              true
            end

            # Returns the suffix of the foreign key field, either "_id" or "_ids".
            #
            # @example Get the suffix for the foreign key.
            #   Association::Embedded::EmbedsMany.foreign_key_suffix
            #
            # @return [ nil ] nil.
            def foreign_key_suffix
              nil
            end
          end

          extend ClassMethods

          # Instantiate a new embeds_many association.
          #
          # @example Create the new association.
          #   Many.new(person, addresses, association)
          #
          # @param [ Document ] base The document this association hangs off of.
          # @param [ Array<Document> ] target The child documents of the association.
          # @param [ Mongoid::Association::Relatable ] association The association metadata.
          #
          # @return [ Many ] The proxy.
          def initialize(base, target, association)
            super do
              _target.each_with_index do |doc, index|
                integrate(doc)
                doc._index = index
              end
              update_attributes_hash
              @_unscoped = _target.dup
              @_target = scope(_target)
            end
          end

          # Appends a document or array of documents to the association. Will set
          # the parent and update the index in the process.
          #
          # @example Append a document.
          #   person.addresses << address
          #
          # @example Push a document.
          #   person.addresses.push(address)
          #
          # @param [ Document... ] *args Any number of documents.
          def <<(*args)
            docs = args.flatten
            return unless docs.any?
            return concat(docs) if docs.size > 1

            docs.first.tap do |doc|
              append(doc)
              doc.save if persistable? && !_assigning?
            end

            self
          end

          alias push <<

          # Get this association as as its representation in the database.
          #
          # @example Convert the association to an attributes hash.
          #   person.addresses.as_document
          #
          # @return [ Array<Hash> ] The association as stored in the db.
          def as_document
            as_attributes.collect { |attrs| BSON::Document.new(attrs) }
          end

          # Appends an array of documents to the association. Performs a batch
          # insert of the documents instead of persisting one at a time.
          #
          # @example Concat with other documents.
          #   person.addresses.concat([ address_one, address_two ])
          #
          # @param [ Array<Document> ] docs The docs to add.
          #
          # @return [ Array<Document> ] The documents.
          def concat(docs)
            batch_insert(docs) unless docs.empty?
            self
          end

          # Builds a new document in the association and appends it to the target.
          # Takes an optional type if you want to specify a subclass.
          #
          # @example Build a new document on the association.
          #   person.people.build(:name => "Bozo")
          #
          # @param [ Hash ] attributes The attributes to build the document with.
          # @param [ Class ] type Optional class to build the document with.
          #
          # @return [ Document ] The new document.
          def build(attributes = {}, type = nil)
            Factory.execute_build(type || _association.klass, attributes, execute_callbacks: false).tap do |doc|
              append(doc)
              doc.apply_post_processed_defaults
              yield doc if block_given?
              doc.run_pending_callbacks
              doc.run_callbacks(:build) { doc }
              _base._reset_memoized_descendants!
            end
          end

          alias new build

          # Clear the association. Will delete the documents from the db
          # if they are already persisted.
          #
          # If the host document is not persisted but its _id matches a
          # persisted document, calling #clear on an association will remove
          # the association's documents from the database even though the
          # set of documents in the application (as loaded in the host)
          # is different from what is in the database, and the host may
          # not contain any persisted documents in the association either.
          #
          # @example Clear the association.
          #   person.addresses.clear
          #
          # @return [ self ] The empty association.
          def clear
            batch_clear(_target.dup)
            update_attributes_hash
            self
          end

          # Returns a count of the number of documents in the association that have
          # actually been persisted to the database.
          #
          # Use #size if you want the total number of documents.
          #
          # If args or block are present, #count will delegate to the
          # #count method on +target+ and will include both persisted
          # and non-persisted documents.
          #
          # @example Get the count of persisted documents.
          #   person.addresses.count
          #
          # @example Get the count of all documents matching a block.
          #   person.addresses.count { |a| a.country == "FR" }
          #
          # @example Use #persisted? inside block to count persisted documents.
          #   person.addresses.count { |a| a.persisted? && a.country == "FR" }
          #
          # @param [ Object... ] *args Args to delegate to the target.
          #
          # @return [ Integer ] The total number of persisted embedded docs, as
          #   flagged by the #persisted? method.
          def count(*args, &block)
            return _target.count(*args, &block) if args.any? || block

            _target.count(&:persisted?)
          end

          # Delete the supplied document from the target. This method is proxied
          # in order to reindex the array after the operation occurs.
          #
          # @example Delete the document from the association.
          #   person.addresses.delete(address)
          #
          # @param [ Document ] document The document to be deleted.
          #
          # @return [ Document | nil ] The deleted document or nil if nothing deleted.
          def delete(document)
            execute_callbacks_around(:remove, document) do
              _target.delete_one(document).tap do |doc|
                if doc && !_binding?
                  _unscoped.delete_one(doc)
                  if _assigning?
                    _base.add_atomic_pull(doc)
                  else
                    doc.delete(suppress: true)
                    unbind_one(doc)
                  end
                  update_attributes_hash
                end
                reindex
              end
            end
          end

          # Mongoid::Extensions::Array defines Array#delete_one, so we need
          # to make sure that method behaves reasonably on proxies, too.
          alias delete_one delete

          # Removes a single document from the collection *in memory only*.
          # It will *not* persist the change.
          #
          # @param [ Document ] document The document to delete.
          #
          # @api private
          def _remove(document)
            _target.delete_one(document)
            _unscoped.delete_one(document)
            update_attributes_hash
            reindex
          end

          # Delete all the documents in the association without running callbacks.
          #
          # @example Delete all documents from the association.
          #   person.addresses.delete_all
          #
          # @example Conditionally delete documents from the association.
          #   person.addresses.delete_all({ :street => "Bond" })
          #
          # @param [ Hash ] conditions Conditions on which documents to delete.
          #
          # @return [ Integer ] The number of documents deleted.
          def delete_all(conditions = {})
            remove_all(conditions, :delete)
          end

          # Delete all the documents for which the provided block returns true.
          #
          # @example Delete the matching documents.
          #   person.addresses.delete_if do |doc|
          #     doc.state == "GA"
          #   end
          #
          # @return [ EmbedsMany::Proxy | Enumerator ] The proxy or an
          #   enumerator if no block was provided.
          def delete_if
            return super unless block_given?

            _target.dup.each { |doc| delete(doc) if yield doc }

            self
          end

          # Destroy all the documents in the association whilst running callbacks.
          #
          # @example Destroy all documents from the association.
          #   person.addresses.destroy_all
          #
          # @example Conditionally destroy documents from the association.
          #   person.addresses.destroy_all({ :street => "Bond" })
          #
          # @param [ Hash ] conditions Conditions on which documents to destroy.
          #
          # @return [ Integer ] The number of documents destroyed.
          def destroy_all(conditions = {})
            remove_all(conditions, :destroy)
          end

          # Determine if any documents in this association exist in the database.
          #
          # @example Are there persisted documents?
          #   person.posts.exists?
          #
          # @example Is a document with the given id persisted?
          #   context.exists?(BSON::ObjectId(...))
          #
          # @example Are there persisted documents with the given title?
          #   person.posts.exists?({ title: "50 Ways to Leave Your Lover" })
          #
          # @example Always return false.
          #   person.posts.exists?(false)
          #
          # @param [ :none | Hash | BSON::ObjectId | nil | false ] id_or_conditions
          #   May optionally supply search conditions as a hash or an object id.
          #   Will always return false when given nil or false. The symbol :none is
          #   the default when argument is not supplied.
          #
          # @return [ true | false ] True is persisted documents exist, false if not.
<<<<<<< HEAD
          def exists?(id_or_conditions = :none)
            return _target.any?(&:persisted?) if id_or_conditions == :none

            criteria.exists?(id_or_conditions)
=======
          def exists?
            _target.any?(&:persisted?)
>>>>>>> a7edd848
          end

          # Finds a document in this association through several different
          # methods.
          #
          # This method delegates to +Mongoid::Criteria#find+. If this method is
          # not given a block, it returns one or many documents for the provided
          # _id values.
          #
          # If this method is given a block, it returns the first document
          # of those found by the current Criteria object for which the block
          # returns a truthy value.
          #
          # @example Find a document by its id.
          #   person.addresses.find(BSON::ObjectId.new)
          #
          # @example Find documents for multiple ids.
          #   person.addresses.find([ BSON::ObjectId.new, BSON::ObjectId.new ])
          #
          # @example Finds the first matching document using a block.
          #   person.addresses.find { |addr| addr.state == 'CA' }
          #
          # @param [ Object... ] *args Various arguments.
          # @param &block Optional block to pass.
          # @yield [ Object ] Yields each enumerable element to the block.
          #
          # @return [ Document | Array<Document> | nil ] A document or matching documents.
          def find(*args, &block)
            criteria.find(*args, &block)
          end

          # Get all the documents in the association that are loaded into memory.
          #
          # @example Get the in memory documents.
          #   relation.in_memory
          #
          # @return [ Array<Document> ] The documents in memory.
          alias in_memory _target

          # Pop documents off the association. This can be a single document or
          # multiples, and will automatically persist the changes.
          #
          # @example Pop a single document.
          #   relation.pop
          #
          # @example Pop multiple documents.
          #   relation.pop(3)
          #
          # @param [ Integer ] count The number of documents to pop, or 1 if not
          #   provided.
          #
          # @return [ Document | Array<Document> | nil ] The popped document(s).
          def pop(count = nil)
            return [] if count&.zero?

            docs = _target.last(count || 1).each { |doc| delete(doc) }
            (count.nil? || docs.empty?) ? docs.first : docs
          end

          # Shift documents off the association. This can be a single document or
          # multiples, and will automatically persist the changes.
          #
          # @example Shift a single document.
          #   relation.shift
          #
          # @example Shift multiple documents.
          #   relation.shift(3)
          #
          # @param [ Integer ] count The number of documents to shift, or 1 if not
          #   provided.
          #
          # @return [ Document | Array<Document> | nil ] The shifted document(s).
          def shift(count = nil)
            return [] if count&.zero?

            docs = _target.first(count || 1).each { |doc| delete(doc) }
            (count.nil? || docs.empty?) ? docs.first : docs
          end

          # Substitutes the supplied target documents for the existing documents
          # in the relation.
          #
          # @example Substitute the association's target.
          #   person.addresses.substitute([ address ])
          #
          # @param [ Array<Document> | Array<Hash> ] docs The replacement docs.
          #
          # @return [ Many ] The proxied association.
          def substitute(docs)
            batch_replace(docs)
            update_attributes_hash
            self
          end

          # Return the association with all previous scoping removed. This is the
          # exact representation of the docs in the database.
          #
          # @example Get the unscoped documents.
          #   person.addresses.unscoped
          #
          # @return [ Criteria ] The unscoped association.
          def unscoped
            criterion = klass.unscoped
            criterion.embedded = true
            criterion.documents = _unscoped.delete_if(&:marked_for_destruction?)
            criterion
          end

          private

          attr_accessor :_unscoped

          def object_already_related?(document)
            _target.any? { |existing| existing._id && existing == document }
          end

          # Appends the document to the target array, updating the index on the
          # document at the same time.
          #
          # @example Append to the document.
          #   relation.append(document)
          #
          # @param [ Document ] document The document to append to the target.
          def append(document)
            execute_callback :before_add, document
            _target.push(*scope([ document ])) unless object_already_related?(document)
            _unscoped.push(document)
            integrate(document)
            update_attributes_hash
            document._index = _unscoped.size - 1
            execute_callback :after_add, document
          end

          # Instantiate the binding associated with this association.
          #
          # @example Create the binding.
          #   relation.binding([ address ])
          #
          # @return [ Binding ] The many binding.
          def binding
            Binding.new(_base, _target, _association)
          end

          # Returns the +Criteria+ object for the target class with its
          # documents set to the list of target documents in the association.
          #
          # @return [ Criteria ] A new criteria.
          def criteria
            _association.criteria(_base, _target)
          end

          # Integrate the document into the association. will set its metadata and
          # attempt to bind the inverse.
          #
          # @example Integrate the document.
          #   relation.integrate(document)
          #
          # @param [ Document ] document The document to integrate.
          def integrate(document)
            characterize_one(document)
            bind_one(document)
          end

          # If the target array does not respond to the supplied method then try to
          # find a named scope or criteria on the class and send the call there.
          #
          # If the method exists on the array, use the default proxy behavior.
          #
          # @param [ Symbol | String ] name The name of the method.
          # @param [ Object... ] *args The method args.
          # @param &block Optional block to pass.
          #
          # @return [ Criteria | Object ] A Criteria or return value from the target.
          #
          # TODO: make sure we are consistingly using respond_to_missing
          #   anywhere we define method_missing.
          # rubocop:disable Style/MissingRespondToMissing
          ruby2_keywords def method_missing(name, *args, &block)
            return super if _target.respond_to?(name)

            klass.send(:with_scope, criteria) do
              criteria.public_send(name, *args, &block)
            end
          end
          # rubocop:enable Style/MissingRespondToMissing

          # Are we able to persist this association?
          #
          # @example Can we persist the association?
          #   relation.persistable?
          #
          # @return [ true | false ] If the association is persistable.
          def persistable?
            _base.persisted? && !_binding?
          end

          # Reindex all the target elements. This is useful when performing
          # operations on the proxied target directly and the indices need to
          # match that on the database side.
          #
          # @example Reindex the association.
          #   person.addresses.reindex
          def reindex
            _unscoped.each_with_index do |doc, index|
              doc._index = index
            end
          end

          # Apply the association ordering and default scoping (defined on
          # association's target class) to the provided documents.
          #
          # @example Apply scoping.
          #   person.addresses.scope(target)
          #
          # @param [ Array<Document> ] docs The documents to scope.
          #
          # @return [ Array<Document> ] The scoped docs.
          def scope(docs)
            return docs unless _association.order || _association.klass.default_scoping?

            crit = _association.klass.order_by(_association.order)
            crit.embedded = true
            crit.documents = docs
            crit.entries
          end

          # Remove all documents from the association, either with a delete or a
          # destroy depending on what this was called through.
          #
          # @example Destroy documents from the association.
          #   relation.remove_all({ :num => 1 }, true)
          #
          # @param [ Hash ] conditions Conditions to filter by.
          # @param [ true | false ] method :delete or :destroy.
          #
          # @return [ Integer ] The number of documents removed.
          def remove_all(conditions = {}, method = :delete)
            criteria = where(conditions || {})
            criteria.size.tap do
              batch_remove(criteria, method)
              update_attributes_hash
            end
          end

          # Returns a list of attributes hashes for each document.
          #
          # @return [ Array<Hash> ] The list of attributes hashes
          def as_attributes
            _unscoped.map { |doc| doc.send(:as_attributes) }
          end

          # Update the _base's attributes hash with the _target's attributes
          #
          # @api private
          def update_attributes_hash
            if _target.empty?
              _base.attributes.delete(_association.store_as)
            else
              _base.attributes.merge!(_association.store_as => _target.map(&:attributes))
            end
          end
        end
      end
    end
  end
end<|MERGE_RESOLUTION|>--- conflicted
+++ resolved
@@ -307,15 +307,10 @@
           #   the default when argument is not supplied.
           #
           # @return [ true | false ] True is persisted documents exist, false if not.
-<<<<<<< HEAD
           def exists?(id_or_conditions = :none)
             return _target.any?(&:persisted?) if id_or_conditions == :none
 
             criteria.exists?(id_or_conditions)
-=======
-          def exists?
-            _target.any?(&:persisted?)
->>>>>>> a7edd848
           end
 
           # Finds a document in this association through several different
