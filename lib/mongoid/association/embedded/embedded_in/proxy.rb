# frozen_string_literal: true

module Mongoid
  module Association
    module Embedded
      class EmbeddedIn
<<<<<<< HEAD

        # Transparent proxy for embedded_in associations.
        # An instance of this class is returned when calling the
        # association getter method on the child document. This
        # class inherits from Mongoid::Association::Proxy and forwards
        # most of its methods to the target of the association, i.e.
        # the parent document.
=======
        # Proxy class for representing :embedded_in associations.
>>>>>>> 4381cfdd
        class Proxy < Association::One
          # Instantiate a new embedded_in association.
          #
          # @example Create the new association.
          #   Association::Embedded::EmbeddedIn.new(person, address, association)
          #
          # @param [ Document ] base The document the association hangs off of.
          # @param [ Document ] target The target (parent) of the association.
          # @param [ Mongoid::Association::Relatable ] association The association metadata.
          #
          # @return [ In ] The proxy.
          def initialize(base, target, association)
            super do
              characterize_one(_target)
              bind_one
            end
          end

          # Substitutes the supplied target documents for the existing document
          # in the association.
          #
          # @example Substitute the new document.
          #   person.name.substitute(new_name)
          #
          # @param [ Document | Hash ] replacement A document to replace the target.
          #
          # @return [ Document | nil ] The association or nil.
          def substitute(replacement)
            unbind_one
            unless replacement
              _base.delete if persistable?
              return nil
            end
            _base.new_record = true
            replacement = Factory.build(klass, replacement) if replacement.is_a?(::Hash)
            self._target = replacement
            bind_one
            self
          end

          private

          # Instantiate the binding associated with this association.
          #
          # @example Get the binding.
          #   binding([ address ])
          #
          # @return [ Binding ] A binding object.
          def binding
            Binding.new(_base, _target, _association)
          end

          # Characterize the document.
          #
          # @example Set the base association.
          #   object.characterize_one(document)
          #
          # @param [ Document ] document The document to set the association metadata on.
          def characterize_one(document)
            _base._association ||= _association.inverse_association(document)
          end

          # Are we able to persist this association?
          #
          # @example Can we persist the association?
          #   relation.persistable?
          #
          # @return [ true | false ] If the association is persistable.
          def persistable?
            _target.persisted? && !_binding? && !_building?
          end

          class << self
            # Returns the eager loader for this association.
            #
            # @param [ Array<Mongoid::Association> ] associations The
            #   associations to be eager loaded
            # @param [ Array<Mongoid::Document> ] docs The parent documents
            #   that possess the given associations, which ought to be
            #   populated by the eager-loaded documents.
            #
            # @return [ Mongoid::Association::Embedded::Eager ]
            def eager_loader(associations, docs)
              Eager.new(associations, docs)
            end

            # Returns true if the association is an embedded one. In this case
            # always true.
            #
            # @example Is this association embedded?
            #   Association::Embedded::EmbeddedIn.embedded?
            #
            # @return [ true ] true.
            def embedded?
              true
            end

            # Get the path calculator for the supplied document.
            #
            # @example Get the path calculator.
            #   Proxy.path(document)
            #
            # @param [ Document ] document The document to calculate on.
            #
            # @return [ Root ] The root atomic path calculator.
            def path(document)
              Mongoid::Atomic::Paths::Root.new(document)
            end
          end
        end
      end
    end
  end
end<|MERGE_RESOLUTION|>--- conflicted
+++ resolved
@@ -4,7 +4,6 @@
   module Association
     module Embedded
       class EmbeddedIn
-<<<<<<< HEAD
 
         # Transparent proxy for embedded_in associations.
         # An instance of this class is returned when calling the
@@ -12,9 +11,6 @@
         # class inherits from Mongoid::Association::Proxy and forwards
         # most of its methods to the target of the association, i.e.
         # the parent document.
-=======
-        # Proxy class for representing :embedded_in associations.
->>>>>>> 4381cfdd
         class Proxy < Association::One
           # Instantiate a new embedded_in association.
           #
