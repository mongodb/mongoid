# frozen_string_literal: true

require 'mongoid/positional'
require 'mongoid/evolvable'
require 'mongoid/extensions'
require 'mongoid/errors'
require 'mongoid/threaded'
require 'mongoid/atomic'
require 'mongoid/attributes'
require 'mongoid/contextual'
require 'mongoid/copyable'
require 'mongoid/equality'
require 'mongoid/criteria'
require 'mongoid/factory'
require 'mongoid/fields'
require 'mongoid/timestamps'
require 'mongoid/association'
require 'mongoid/composable'
require 'mongoid/touchable'

module Mongoid
  # This is the base module for all domain objects that need to be persisted to
  # the database as documents.
  module Document
    extend ActiveSupport::Concern
    include Composable
    include Mongoid::Touchable::InstanceMethods

    attr_accessor :__selected_fields
    attr_reader :new_record

    included do
      Mongoid.register_model(self)
    end

    # Regex for matching illegal BSON keys.
    # Note that bson 4.1 has the constant BSON::String::ILLEGAL_KEY
    # that should be used instead.
    # When ruby driver 2.3.0 is released and Mongoid can be updated
    # to require >= 2.3.0, the BSON constant can be used.
    ILLEGAL_KEY = /(\A[$])|(\.)/.freeze

    # Freezes the internal attributes of the document.
    #
    # @example Freeze the document
    #   document.freeze
    #
    # @return [ Document ] The document.
    def freeze
      as_attributes.freeze and self
    end

    # Checks if the document is frozen
    #
    # @example Check if frozen
    #   document.frozen?
    #
    # @return [ true | false ] True if frozen, else false.
    def frozen?
      attributes.frozen?
    end

    # Delegates to identity in order to allow two records of the same identity
    # to work with something like:
    #
    #   [ Person.find(1), Person.find(2), Person.find(3) ] &
    #   [ Person.find(1), Person.find(4) ] # => [ Person.find(1) ]
    #
    # @example Get the hash.
    #   document.hash
    #
    # @return [ Integer ] The hash of the document's identity.
    def hash
      identity.hash
    end

    # A Document's is identified absolutely by its class and database id:
    #
    # Person.first.identity #=> [Person, BSON::ObjectId('4f775130a04745933a000003')]
    #
    # @example Get the identity
    #   document.identity
    #
    # @return [ Array ] An array containing [document.class, document._id]
    def identity
      [ self.class, _id ]
    end

    # Instantiate a new +Document+, setting the Document's attributes if
    # given. If no attributes are provided, they will be initialized with
    # an empty +Hash+.
    #
    # If a primary key is defined, the document's id will be set to that key,
    # otherwise it will be set to a fresh +BSON::ObjectId+ string.
    #
    # @example Create a new document.
    #   Person.new(:title => 'Sir')
    #
    # @param [ Hash ] attrs The attributes to set up the document with.
    #
    # @return [ Document ] A new document.
    def initialize(attrs = nil, &block)
<<<<<<< HEAD
      # A bug in Ruby 2.x (including 2.7.7) causes the attrs hash to be
      # interpreted as keyword arguments, because construct_document accepts
      # a keyword argument. Forcing an empty set of keyword arguments works
      # around the bug. Once Ruby 2.x support is dropped, this hack can be
      # removed.
      # See https://bugs.ruby-lang.org/issues/15753
      # rubocop:disable Style/RedundantParentheses
      construct_document(attrs, **(; {}), &block)
      # rubocop:enable Style/RedundantParentheses
=======
      construct_document(attrs, &block)
>>>>>>> 9ea27dd6
    end

    # Return the model name of the document.
    #
    # @example Return the model name.
    #   document.model_name
    #
    # @return [ String ] The model name.
    def model_name
      self.class.model_name
    end

    # Return the key value for the document.
    #
    # @example Return the key.
    #   document.to_key
    #
    # @return [ String ] The id of the document or nil if new.
    def to_key
      (persisted? || destroyed?) ? [ _id.to_s ] : nil
    end

    # Return a hash of the entire document hierarchy from this document and
    # below. Used when the attributes are needed for everything and not just
    # the current document.
    #
    # @example Get the full hierarchy.
    #   person.as_document
    #
    # @return [ Hash ] A hash of all attributes in the hierarchy.
    def as_document
      BSON::Document.new(as_attributes)
    end

    # Calls #as_json on the document with additional, Mongoid-specific options.
    #
    # @note Rails 6 changes return value of as_json for non-primitive types
    #   such as BSON::ObjectId. In Rails <= 5, as_json returned these as
    #   instances of the class. In Rails 6, these are returned serialized to
    #   primitive types (e.g. {'$oid'=>'5bcfc40bde340b37feda98e9'}).
    #   See https://github.com/rails/rails/commit/2e5cb980a448e7f4ab00df6e9ad4c1cc456616aa
    #   for more information.
    #
    # @example Get the document as json.
    #   document.as_json(compact: true)
    #
    # @param [ Hash ] options The options.
    #
    # @option options [ true | false ] :compact (Deprecated) Whether to include fields
    #   with nil values in the json document.
    #
    # @return [ Hash ] The document as json.
    def as_json(options = nil)
      rv = super
      if options && options[:compact]
        Mongoid::Warnings.warn_as_json_compact_deprecated
        rv = rv.compact
      end
      rv
    end

    # Returns an instance of the specified class with the attributes,
    # errors, and embedded documents of the current document.
    #
    # @example Return a subclass document as a superclass instance.
    #   manager.becomes(Person)
    #
    # @raise [ ArgumentError ] If the class doesn't include Mongoid::Document
    #
    # @param [ Class ] klass The class to become.
    #
    # @return [ Document ] An instance of the specified class.
    def becomes(klass)
      mongoid_document_check!(klass)

      became = klass.new(clone_document)
      became.internal_state = internal_state

      became
    end

    # Sets the internal state of this document. Used only by #becomes to
    # help initialize a retyped document.
    #
    # @params state [ Hash ] The map of internal state values.
    #
    # @api private
    def internal_state=(state)
      self._id = state[:id]
      @changed_attributes = state[:changed_attributes]
      @errors = ActiveModel::Errors.new(self).tap { |e| e.copy!(state[:errors]) }
      @new_record = state[:new_record]
      @destroyed = state[:destroyed]

      update_discriminator(state[:discriminator_key_was])

      mark_persisted_state_for_embedded_documents(state[:new_record])
    end

    # Handles the setup and execution of callbacks, if callbacks are to
    # be executed; otherwise, adds the appropriate callbacks to the pending
    # callbacks list.
    #
    # @param execute_callbacks [ true | false ] Whether callbacks should be
    #   executed or not.
    #
    # @api private
    def _handle_callbacks_after_instantiation(execute_callbacks)
      if execute_callbacks
        apply_defaults
        yield self if block_given?
        run_callbacks(:find) unless _find_callbacks.empty?
        run_callbacks(:initialize) unless _initialize_callbacks.empty?
      else
        yield self if block_given?
        self.pending_callbacks += %i[ apply_defaults find initialize ]
      end
    end

    private

    # Does the construction of a document.
    #
    # @param [ Hash ] attrs The attributes to set up the document with.
    # @param [ Hash ] options The options to use.
    #
    # @option options [ true | false ] :execute_callbacks Flag specifies
    #   whether callbacks should be run.
    #
    # @return [ Document ] A new document.
<<<<<<< HEAD
    def construct_document(attrs = nil, execute_callbacks: Threaded.execute_callbacks?)
=======
    #
    # @note A Ruby 2.x bug prevents the options hash from being keyword
    #   arguments. Once we drop support for Ruby 2.x, we can reimplement
    #   the options hash as keyword arguments.
    #   See https://bugs.ruby-lang.org/issues/15753
    #
    # @api private
    def construct_document(attrs = nil, options = {})
      execute_callbacks = options.fetch(:execute_callbacks, Threaded.execute_callbacks?)

>>>>>>> 9ea27dd6
      @__parent = nil
      _building do
        prepare_to_process_attributes

        process_attributes(attrs) do
          yield(self) if block_given?
        end
        @attributes_before_type_cast = @attributes.merge(attributes_before_type_cast)

        if execute_callbacks
          apply_post_processed_defaults
          run_callbacks(:initialize) unless _initialize_callbacks.empty?
        else
          pending_callbacks << :apply_post_processed_defaults
          pending_callbacks << :initialize
        end
      end
      self
    end

    # Initializes the object state prior to attribute processing; this is
    # called only from #construct_document.
    def prepare_to_process_attributes
      @new_record = true
      @attributes ||= {}
      apply_pre_processed_defaults
      apply_default_scoping
    end

    # Returns the logger
    #
    # @return [ Logger ] The configured logger or a default Logger instance.
    def logger
      Mongoid.logger
    end

    # Get the name of the model used in caching.
    #
    # @example Get the model key.
    #   model.model_key
    #
    # @return [ String ] The model key.
    def model_key
      @model_key ||= self.class.model_name.cache_key
    end

    # Returns a hash of the attributes.
    #
    # Note this method modifies the attributes hash that already exists on the
    # class and returns it. This means that the hash returned by this method
    # refers to the same hash as calling #attributes on the instance. See
    # MONGOID-4476 for an explanation on how this is used.
    #
    # @return [ Hash ] The attributes hash.
    def as_attributes
      return attributes if frozen?

      embedded_relations.each_pair do |name, meta|
        without_autobuild do
          add_attributes_for_relation(name, meta)
        end
      end

      attributes
    end

    # Adds the attributes for the given relation to the document's attributes.
    #
    # @param name [ String | Symbol ] the name of the relation to add
    # @param meta [ Mongoid::Assocation::Relatable ] the relation object
    def add_attributes_for_relation(name, meta)
      relation, stored = send(name), meta.store_as
      return unless attributes.key?(stored) || !relation.blank?

      if relation.nil?
        attributes.delete(stored)
      else
        attributes[stored] = relation.send(:as_attributes)
      end
    end

    # Checks that the given argument is an instance of `Mongoid::Document`.
    #
    # @param klass [ Class ] The class to test.
    #
    # @raise [ ArgumentError ] if the class does not include
    #   Mongoid::Document.
    def mongoid_document_check!(klass)
      return if klass.include?(Mongoid::Document)

      raise ArgumentError, 'A class which includes Mongoid::Document is expected'
    end

    # Constructs a hash representing the internal state of this object,
    # suitable for passing to #internal_state=.
    #
    # @return [ Hash ] the map of internal state values
    def internal_state
      {
        id: _id,
        changed_attributes: changed_attributes,
        errors: errors,
        new_record: new_record?,
        destroyed: destroyed?,
        discriminator_key_was: self.class.discriminator_value
      }
    end

    # Updates the value of the discriminator_key for this object, setting its
    # previous value to `key_was`.
    #
    # @param key_was [ String ] the previous value of the discriminator key.
    def update_discriminator(key_was)
      changed_attributes[self.class.discriminator_key] = key_was
      self[self.class.discriminator_key] = self.class.discriminator_value
    end

    # Marks all embedded documents with the given "new_record" state.
    #
    # @params new_record [ true | false ] whether or not the embedded records
    #   should be flagged as new records or not.
    def mark_persisted_state_for_embedded_documents(new_record)
      embedded_relations.each_pair do |name, _meta|
        without_autobuild do
          relation = __send__(name)
          Array.wrap(relation).each do |r|
            r.instance_variable_set(:@new_record, new_record)
          end
        end
      end
    end

    # Class-level methods for Document objects.
    module ClassMethods
      # Indicate whether callbacks should be invoked by default or not,
      # within the block. Callbacks may always be explicitly invoked by passing
      # `execute_callbacks: true` where available.
      #
      # @params execute_callbacks [ true | false ] Whether callbacks should be
      #   suppressed or not.
      def with_callbacks(execute_callbacks)
        saved, Threaded.execute_callbacks =
          Threaded.execute_callbacks?, execute_callbacks
        yield
      ensure
        Threaded.execute_callbacks = saved
      end

      # Instantiate a new object, only when loaded from the database or when
      # the attributes have already been typecast.
      #
      # @example Create the document.
      #   Person.instantiate(:title => 'Sir', :age => 30)
      #
      # @param [ Hash ] attrs The hash of attributes to instantiate with.
      # @param [ Integer ] selected_fields The selected fields from the
      #   criteria.
      # @param [ true | false ] execute_callbacks Flag specifies whether callbacks
      #   should be run.
      #
      # @return [ Document ] A new document.
      def instantiate(attrs = nil, selected_fields = nil, &block)
        instantiate_document(attrs, selected_fields, &block)
      end

      # Instantiate the document.
      #
      # @param [ Hash ] attrs The hash of attributes to instantiate with.
      # @param [ Integer ] selected_fields The selected fields from the
      #   criteria.
      # @param [ Hash ] options The options to use.
      #
      # @option options [ true | false ] :execute_callbacks Flag specifies
      #   whether callbacks should be run.
      #
      # @yield [ Mongoid::Document ] If a block is given, yields the newly
      #   instantiated document to it.
      #
      # @return [ Document ] A new document.
      #
      # @note A Ruby 2.x bug prevents the options hash from being keyword
      #   arguments. Once we drop support for Ruby 2.x, we can reimplement
      #   the options hash as keyword arguments.
      #
      # @api private
<<<<<<< HEAD
      def instantiate_document(attrs = nil, selected_fields = nil,
                               execute_callbacks: Threaded.execute_callbacks?,
                               &block)
=======
      def instantiate_document(attrs = nil, selected_fields = nil, options = {})
        execute_callbacks = options.fetch(:execute_callbacks, Threaded.execute_callbacks?)
>>>>>>> 9ea27dd6
        attributes = attrs&.to_h || {}

        doc = allocate
        doc.__selected_fields = selected_fields
        doc.instance_variable_set(:@attributes, attributes)
        doc.instance_variable_set(:@attributes_before_type_cast, attributes.dup)

        doc._handle_callbacks_after_instantiation(execute_callbacks, &block)

        doc
      end

      # Allocates and constructs a document.
      #
      # @param [ Hash ] attrs The attributes to set up the document with.
      # @param [ Hash ] options The options to use.
      #
      # @option options [ true | false ] :execute_callbacks Flag specifies
      #   whether callbacks should be run.
      #
      # @note A Ruby 2.x bug prevents the options hash from being keyword
      #   arguments. Once we drop support for Ruby 2.x, we can reimplement
      #   the options hash as keyword arguments.
      #   See https://bugs.ruby-lang.org/issues/15753
      #
      # @return [ Document ] A new document.
      #
      # @api private
      def construct_document(attrs = nil, options = {})
        execute_callbacks = options.fetch(:execute_callbacks, Threaded.execute_callbacks?)
        with_callbacks(execute_callbacks) { new(attrs) }
      end

      # Returns all types to query for when using this class as the base.
      #
      # @example Get the types.
      #   document._types
      #
      # @return [ Array<Class> ] All subclasses of the current document.
      def _types
        @_types ||= (descendants + [ self ]).uniq.map(&:discriminator_value)
      end

      # Clear the @_type cache. This is generally called when changing the discriminator
      # key/value on a class.
      #
      # @example Get the types.
      #   document._mongoid_clear_types
      #
      # @api private
      def _mongoid_clear_types
        @_types = nil
        superclass._mongoid_clear_types if hereditary?
      end

      # Set the i18n scope to overwrite ActiveModel.
      #
      # @return [ Symbol ] :mongoid
      def i18n_scope
        :mongoid
      end

      # Returns the logger
      #
      # @example Get the logger.
      #   Person.logger
      #
      # @return [ Logger ] The configured logger or a default Logger instance.
      def logger
        Mongoid.logger
      end
    end
  end
end

ActiveSupport.run_load_hooks(:mongoid, Mongoid::Document)<|MERGE_RESOLUTION|>--- conflicted
+++ resolved
@@ -100,19 +100,7 @@
     #
     # @return [ Document ] A new document.
     def initialize(attrs = nil, &block)
-<<<<<<< HEAD
-      # A bug in Ruby 2.x (including 2.7.7) causes the attrs hash to be
-      # interpreted as keyword arguments, because construct_document accepts
-      # a keyword argument. Forcing an empty set of keyword arguments works
-      # around the bug. Once Ruby 2.x support is dropped, this hack can be
-      # removed.
-      # See https://bugs.ruby-lang.org/issues/15753
-      # rubocop:disable Style/RedundantParentheses
-      construct_document(attrs, **(; {}), &block)
-      # rubocop:enable Style/RedundantParentheses
-=======
       construct_document(attrs, &block)
->>>>>>> 9ea27dd6
     end
 
     # Return the model name of the document.
@@ -243,9 +231,6 @@
     #   whether callbacks should be run.
     #
     # @return [ Document ] A new document.
-<<<<<<< HEAD
-    def construct_document(attrs = nil, execute_callbacks: Threaded.execute_callbacks?)
-=======
     #
     # @note A Ruby 2.x bug prevents the options hash from being keyword
     #   arguments. Once we drop support for Ruby 2.x, we can reimplement
@@ -256,7 +241,6 @@
     def construct_document(attrs = nil, options = {})
       execute_callbacks = options.fetch(:execute_callbacks, Threaded.execute_callbacks?)
 
->>>>>>> 9ea27dd6
       @__parent = nil
       _building do
         prepare_to_process_attributes
@@ -442,14 +426,8 @@
       #   the options hash as keyword arguments.
       #
       # @api private
-<<<<<<< HEAD
-      def instantiate_document(attrs = nil, selected_fields = nil,
-                               execute_callbacks: Threaded.execute_callbacks?,
-                               &block)
-=======
-      def instantiate_document(attrs = nil, selected_fields = nil, options = {})
+      def instantiate_document(attrs = nil, selected_fields = nil, options = {}, &block)
         execute_callbacks = options.fetch(:execute_callbacks, Threaded.execute_callbacks?)
->>>>>>> 9ea27dd6
         attributes = attrs&.to_h || {}
 
         doc = allocate
