--- conflicted
+++ resolved
@@ -1,7 +1,6 @@
 # encoding: utf-8
 module Mongoid #:nodoc:
   module Document
-<<<<<<< HEAD
     extend ActiveSupport::Concern
     included do
       include Mongoid::Components
@@ -20,31 +19,7 @@
       attr_accessor :association_name, :_parent
       attr_reader :new_record
 
-      delegate :collection, :embedded, :primary_key, :to => "self.class"
-=======
-    def self.included(base)
-      base.class_eval do
-        include Components
-        include InstanceMethods
-        extend ClassMethods
-
-        cattr_accessor \
-          :_collection,
-          :collection_name,
-          :embedded,
-          :primary_key,
-          :hereditary
-
-        self.embedded = false
-        self.hereditary = false
-        self.collection_name = self.name.collectionize
-
-        attr_accessor :association_name, :_parent
-        attr_reader :new_record
-
-        delegate :collection, :db, :embedded, :primary_key, :to => "self.class"
-      end
->>>>>>> 53431ca5
+      delegate :collection, :db, :embedded, :primary_key, :to => "self.class"
     end
 
     module ClassMethods
