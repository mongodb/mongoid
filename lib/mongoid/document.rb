--- conflicted
+++ resolved
@@ -135,36 +135,6 @@
       BSON::Document.new(as_attributes)
     end
 
-<<<<<<< HEAD
-=======
-    # Calls #as_json on the document with additional, Mongoid-specific options.
-    #
-    # @note Rails 6 changes return value of as_json for non-primitive types
-    #   such as BSON::ObjectId. In Rails <= 5, as_json returned these as
-    #   instances of the class. In Rails 6, these are returned serialized to
-    #   primitive types (e.g. {'$oid'=>'5bcfc40bde340b37feda98e9'}).
-    #   See https://github.com/rails/rails/commit/2e5cb980a448e7f4ab00df6e9ad4c1cc456616aa
-    #   for more information.
-    #
-    # @example Get the document as json.
-    #   document.as_json(compact: true)
-    #
-    # @param [ Hash ] options The options.
-    #
-    # @option options [ true | false ] :compact (Deprecated) Whether to include fields
-    #   with nil values in the json document.
-    #
-    # @return [ Hash ] The document as json.
-    def as_json(options = nil)
-      rv = super
-      if options && options[:compact]
-        Mongoid::Warnings.warn_as_json_compact_deprecated
-        rv = rv.compact
-      end
-      rv
-    end
-
->>>>>>> 1c77b9d9
     # Returns an instance of the specified class with the attributes,
     # errors, and embedded documents of the current document.
     #
