--- conflicted
+++ resolved
@@ -106,13 +106,9 @@
       # around the bug. Once Ruby 2.x support is dropped, this hack can be
       # removed.
       # See https://bugs.ruby-lang.org/issues/15753
-<<<<<<< HEAD
       # rubocop:disable Style/RedundantParentheses
       construct_document(attrs, **(; {}), &block)
       # rubocop:enable Style/RedundantParentheses
-=======
-      construct_document(attrs, **(;{}), &block)
->>>>>>> 188a382f
     end
 
     # Return the model name of the document.
@@ -241,11 +237,6 @@
     #   should be run.
     #
     # @return [ Document ] A new document.
-<<<<<<< HEAD
-=======
-    #
-    # @api private
->>>>>>> 188a382f
     def construct_document(attrs = nil, execute_callbacks: Threaded.execute_callbacks?)
       @__parent = nil
       _building do
@@ -440,13 +431,9 @@
       # @return [ Document ] A new document.
       #
       # @api private
-<<<<<<< HEAD
       def instantiate_document(attrs = nil, selected_fields = nil,
                                execute_callbacks: Threaded.execute_callbacks?,
                                &block)
-=======
-      def instantiate_document(attrs = nil, selected_fields = nil, execute_callbacks: Threaded.execute_callbacks?)
->>>>>>> 188a382f
         attributes = attrs&.to_h || {}
 
         doc = allocate
