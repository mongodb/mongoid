--- conflicted
+++ resolved
@@ -309,20 +309,13 @@
 
     # Class-level methods for Document objects.
     module ClassMethods
-<<<<<<< HEAD
-=======
-
->>>>>>> 76ff6b02
       # Suppress callbacks (by default) for documents within the associated
       # block. Callbacks may still be explicitly invoked by passing
       # `execute_callbacks: true` where available.
       #
       # @params execute_callbacks [ true | false ] Whether callbacks should be
       #   suppressed or not.
-<<<<<<< HEAD
       # rubocop:disable Style/OptionalBooleanParameter
-=======
->>>>>>> 76ff6b02
       def suppress_callbacks(execute_callbacks = false)
         saved, Threaded.execute_callbacks =
           Threaded.execute_callbacks?, execute_callbacks
@@ -346,15 +339,7 @@
       #
       # @return [ Document ] A new document.
       def instantiate(attrs = nil, selected_fields = nil, &block)
-<<<<<<< HEAD
-        instantiate_document(
-          attrs, selected_fields,
-          execute_callbacks: Threaded.execute_callbacks?,
-          &block
-        )
-=======
         instantiate_document(attrs, selected_fields, &block)
->>>>>>> 76ff6b02
       end
 
       # Instantiate the document.
