--- conflicted
+++ resolved
@@ -839,12 +839,12 @@
         result
       end
 
-<<<<<<< HEAD
       def field_type_klass_for(field, type)
         klass = Fields::FieldTypes.get(type)
         return klass if klass
         raise Mongoid::Errors::InvalidFieldType.new(self.name, field, type)
-=======
+      end
+
       # Returns the type of the field if the type was not in the TYPE_MAPPINGS
       # hash.
       #
@@ -859,7 +859,6 @@
         else
           type || Object
         end
->>>>>>> 95e82f10
       end
     end
   end
