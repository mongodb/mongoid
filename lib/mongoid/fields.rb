# frozen_string_literal: true

require "mongoid/fields/standard"
require "mongoid/fields/foreign_key"
require "mongoid/fields/localized"
require "mongoid/fields/validators"
require "mongoid/fields/field_types"

module Mongoid

  # This module defines behavior for fields.
  module Fields
    extend ActiveSupport::Concern

    # @deprecated These class aliases should be removed in Mongoid 9.0.
    StringifiedSymbol = Mongoid::StringifiedSymbol
    Boolean = Mongoid::Boolean

    # Constant for all names of the _id field in a document.
    #
    # This does not include aliases of _id field.
    #
    # @api private
    IDS = [ :_id, '_id', ].freeze

    # BSON classes that are not supported as field types
    #
    # @api private
    INVALID_BSON_CLASSES = [ BSON::Decimal128, BSON::Int32, BSON::Int64 ].freeze

    module ClassMethods
      # Returns the list of id fields for this model class, as both strings
      # and symbols.
      #
      # @return [ Array<Symbol | String> ] List of id fields.
      #
      # @api private
      def id_fields
        IDS.dup.tap do |id_fields|
          aliased_fields.each do |k, v|
            if v == '_id'
              id_fields << k.to_sym
              id_fields << k
            end
          end
        end
      end

      # Extracts the id field from the specified attributes hash based on
      # aliases defined in this class.
      #
      # @param [ Hash ] attributes The attributes to inspect.
      #
      # @return [ Object ] The id value.
      #
      # @api private
      def extract_id_field(attributes)
        id_fields.each do |k|
          if v = attributes[k]
            return v
          end
        end
        nil
      end

      # Removes the _translations from the given field name. This is done only
      # when there doesn't already exist a field name or relation with the
      # same name (i.e. with the _translations suffix). This check for an
      # existing field is done recursively
      #
      # @param [ String | Symbol ] name The name of the field to cleanse.
      #
      # @return [ Field ] The field name without _translations
      def cleanse_localized_field_names(name)
        name = database_field_name(name.to_s)

        klass = self
        [].tap do |res|
          ar = name.split('.')
          ar.each_with_index do |fn, i|
            key = fn
            unless klass.fields.key?(fn) || klass.relations.key?(fn)
              if tr = fn.match(/(.*)_translations\z/)&.captures&.first
                key = tr
              else
                key = fn
              end

            end
            res.push(key)

            if klass.fields.key?(fn)
              res.push(ar.drop(i+1).join('.')) unless i == ar.length - 1
              break
            elsif klass.relations.key?(fn)
              klass = klass.relations[key].klass
            end
          end
        end.join('.')
      end
    end

    included do
      class_attribute :aliased_fields
      class_attribute :localized_fields
      class_attribute :fields
      class_attribute :pre_processed_defaults
      class_attribute :post_processed_defaults

      self.aliased_fields = { "id" => "_id" }
      self.fields = {}
      self.localized_fields = {}
      self.pre_processed_defaults = []
      self.post_processed_defaults = []

      field(
        :_id,
        default: ->{ BSON::ObjectId.new },
        pre_processed: true,
        type: BSON::ObjectId
      )

      alias_attribute(:id, :_id)
    end

    # Apply all default values to the document which are not procs.
    #
    # @example Apply all the non-proc defaults.
    #   model.apply_pre_processed_defaults
    #
    # @return [ Array<String ] The names of the non-proc defaults.
    def apply_pre_processed_defaults
      pre_processed_defaults.each do |name|
        apply_default(name)
      end
    end

    # Apply all default values to the document which are procs.
    #
    # @example Apply all the proc defaults.
    #   model.apply_post_processed_defaults
    #
    # @return [ Array<String ] The names of the proc defaults.
    def apply_post_processed_defaults
      pending_callbacks.delete(:apply_post_processed_defaults)
      post_processed_defaults.each do |name|
        apply_default(name)
      end
    end

    # Applies a single default value for the given name.
    #
    # @example Apply a single default.
    #   model.apply_default("name")
    #
    # @param [ String ] name The name of the field.
    def apply_default(name)
      unless attributes.key?(name)
        if field = fields[name]
          default = field.eval_default(self)
          unless default.nil? || field.lazy?
            attribute_will_change!(name)
            attributes[name] = default
          end
        end
      end
    end

    # Apply all the defaults at once.
    #
    # @example Apply all the defaults.
    #   model.apply_defaults
    def apply_defaults
      pending_callbacks.delete(:apply_defaults)
      apply_pre_processed_defaults
      apply_post_processed_defaults
    end

    # Returns an array of names for the attributes available on this object.
    #
    # Provides the field names in an ORM-agnostic way. Rails v3.1+ uses this
    # method to automatically wrap params in JSON requests.
    #
    # @example Get the field names
    #   document.attribute_names
    #
    # @return [ Array<String> ] The field names
    def attribute_names
      self.class.attribute_names
    end

    # Get the name of the provided field as it is stored in the database.
    # Used in determining if the field is aliased or not.
    #
    # @example Get the database field name.
    #   model.database_field_name(:authorization)
    #
    # @param [ String, Symbol ] name The name to get.
    #
    # @return [ String ] The name of the field as it's stored in the db.
    def database_field_name(name)
      self.class.database_field_name(name)
    end

    # Is the provided field a lazy evaluation?
    #
    # @example If the field is lazy settable.
    #   doc.lazy_settable?(field, nil)
    #
    # @param [ Field ] field The field.
    # @param [ Object ] value The current value.
    #
    # @return [ true, false ] If we set the field lazily.
    def lazy_settable?(field, value)
      !frozen? && value.nil? && field.lazy?
    end

    # Is the document using object ids?
    #
    # @note Refactored from using delegate for class load performance.
    #
    # @example Is the document using object ids?
    #   model.using_object_ids?
    #
    # @return [ true, false ] Using object ids.
    def using_object_ids?
      self.class.using_object_ids?
    end

    # Does this field start with a dollar sign ($) or contain a dot/period (.)?
    #
    # @api private
    #
    # @param [ String ] name The field name.
    #
    # @return [ true, false ] If this field is dotted or dollared.
    def dot_dollar_field?(name)
      n = aliased_fields[name] || name
      fields.key?(n) && (n.include?('.') || n.start_with?('$'))
    end

    # Validate whether or not the field starts with a dollar sign ($) or
    # contains a dot/period (.).
    #
    # @api private
    #
    # @raise [ InvalidDotDollarAssignment ] If contains dots or starts with a dollar.
    #
    # @param [ String ] name The field name.
    def validate_writable_field_name!(name)
      if dot_dollar_field?(name)
        raise Errors::InvalidDotDollarAssignment.new(self.class, name)
      end
    end

    class << self

      # DSL method used for configuration readability, typically in
      # an initializer.
      #
      # @example
      #   Mongoid::Fields.configure do
      #     # do configuration
      #   end
      def configure(&block)
        instance_exec(&block)
      end

      # Defines a field type mapping, for later use in field :type option.
      #
      # @example
      #   Mongoid::Fields.configure do
      #     type :point, Point
      #   end
      def type(symbol, klass)
        Fields::FieldTypes.define(symbol, klass)
      end

      # Stores the provided block to be run when the option name specified is
      # defined on a field.
      #
      # No assumptions are made about what functionality the handler might
      # perform, so it will always be called if the `option_name` key is
      # provided in the field definition -- even if it is false or nil.
      #
      # @example
      #   Mongoid::Fields.configure do
      #     option :required do |model, field, value|
      #       model.validates_presence_of field.name if value
      #     end
      #   end
      #
      # @param [ Symbol ] option_name the option name to match against
      # @param [ Proc ] block the handler to execute when the option is
      #   provided.
      def option(option_name, &block)
        options[option_name] = block
      end

      # Return a map of custom option names to their handlers.
      #
      # @example
      #   Mongoid::Fields.options
      #   # => { :required => #<Proc:0x00000100976b38> }
      #
      # @return [ Hash ] the option map
      def options
        @options ||= {}
      end

      # Traverse down the association tree and search for the field for the
      # given key. To do this, split the key by '.' and for each part (meth) of
      # the key:
      #
      # - If the meth is a field, yield the meth, field, and is_field as true.
      # - If the meth is an association, update the klass to the association's
      #   klass, and yield the meth, klass, and is_field as false.
      #
      # The next iteration will use klass's fields and associations to continue
      # traversing the tree.
      #
      # @param [ String ] key The key used to search the association tree.
      # @param [ Hash ] fields The fields to begin the search with.
      # @param [ Hash ] associations The associations to begin the search with.
      # @param [ Hash ] aliased_associations The alaised associations to begin
      #   the search with.
      # @param [ Proc ] block The block takes in three paramaters, the current
      #   meth, the field or the relation, and whether the second parameter is a
      #   field or not.
      #
      # @return [ Field ] The field found for the given key at the end of the
      #   search. This will return nil if the last thing found is an association
      #   or no field was found for the given key.
      #
      # @api private
      def traverse_association_tree(key, fields, associations, aliased_associations)
        klass = nil
        field = nil
        key.split('.').each_with_index do |meth, i|
          fs = i == 0 ? fields : klass&.fields
          rs = i == 0 ? associations : klass&.relations
          as = i == 0 ? aliased_associations : klass&.aliased_associations

          # Associations can possibly have two "keys", their name and their alias.
          # The fields name is what is used to store it in the klass's relations
          # and field hashes, and the alias is what's used to store that field
          # in the database. The key inputted to this function is the aliased
          # key. We can convert them back to their names by looking in the
          # aliased_associations hash.
          aliased = meth
          if as && a = as.fetch(meth, nil)
            aliased = a.to_s
          end

          field = nil
          klass = nil
          if fs && f = fs[aliased]
            field = f
            yield(meth, f, true) if block_given?
          elsif rs && rel = rs[aliased]
            klass = rel.klass
            yield(meth, rel, false) if block_given?
          else
            yield(meth, nil, false) if block_given?
          end
        end
        field
      end

      # Get the name of the provided field as it is stored in the database.
      # Used in determining if the field is aliased or not. Recursively
      # finds aliases for embedded documents and fields, delimited with
      # period "." character.
      #
      # Note that this method returns the name of associations as they're
      # stored in the database, whereas the `relations` hash uses their in-code
      # aliases. In order to check for membership in the relations hash, you
      # would first have to look up the string returned from this method in
      # the aliased_associations hash.
      #
      # This method will not expand the alias of a belongs_to association that
      # is not the last item. For example, if we had a School that has_many
      # Students, and the field name passed was (from the Student's perspective):
      #
      #   school._id
      #
      # The alias for a belongs_to association is that association's _id field.
      # Therefore, expanding out this association would yield:
      #
      #   school_id._id
      #
      # This is not the correct field name, because the intention here was not
      # to get a property of the _id field. The intention was to get a property
      # of the referenced document. Therefore, if a part of the name passed is
      # a belongs_to association that is not the last part of the name, we
      # won't expand its alias, and return:
      #
      #   school._id
      #
      # If the belongs_to association is the last part of the name, we will
      # pass back the _id field.
      #
      # @param [ String, Symbol ] name The name to get.
      # @param [ Hash ] relations The associations.
      # @param [ Hash ] alaiased_fields The aliased fields.
      # @param [ Hash ] alaiased_associations The aliased associations.
      #
      # @return [ String ] The name of the field as stored in the database.
      #
      # @api private
      def database_field_name(name, relations, aliased_fields, aliased_associations)
        if Mongoid.broken_alias_handling
          return nil unless name
          normalized = name.to_s
          aliased_fields[normalized] || normalized
        else
          return nil unless name.present?
          key = name.to_s
          segment, remaining = key.split('.', 2)

          # Don't get the alias for the field when a belongs_to association
          # is not the last item. Therefore, get the alias when one of the
          # following is true:
          # 1. This is the last item, i.e. there is no remaining.
          # 2. It is not an association.
          # 3. It is not a belongs association
          if !remaining || !relations.key?(segment) || !relations[segment].is_a?(Association::Referenced::BelongsTo)
            segment = aliased_fields[segment]&.dup || segment
          end

          return segment unless remaining

          relation = relations[aliased_associations[segment] || segment]
          if relation
            k = relation.klass
            "#{segment}.#{database_field_name(remaining, k.relations, k.aliased_fields, k.aliased_associations)}"
          else
            "#{segment}.#{remaining}"
          end
        end
      end
    end

    module ClassMethods

      # Returns an array of names for the attributes available on this object.
      #
      # Provides the field names in an ORM-agnostic way. Rails v3.1+ uses this
      # method to automatically wrap params in JSON requests.
      #
      # @example Get the field names
      #   Model.attribute_names
      #
      # @return [ Array<String> ] The field names
      def attribute_names
        fields.keys
      end

      # Get the name of the provided field as it is stored in the database.
      # Used in determining if the field is aliased or not.
      #
      # @param [ String, Symbol ] name The name to get.
      #
      # @return [ String ] The name of the field as it's stored in the db.
      def database_field_name(name)
        Fields.database_field_name(name, relations, aliased_fields, aliased_associations)
      end

      # Defines all the fields that are accessible on the Document
      # For each field that is defined, a getter and setter will be
      # added as an instance method to the Document.
      #
      # @example Define a field.
      #   field :score, type: Integer, default: 0
      #
      # @param [ Symbol ] name The name of the field.
      # @param [ Hash ] options The options to pass to the field.
      #
      # @option options [ Class | Symbol | String ] :type The type of the field.
      # @option options [ String ] :label The label for the field.
      # @option options [ Object | Proc ] :default The field's default.
      #
      # @return [ Field ] The generated field
      def field(name, options = {})
        named = name.to_s
        Validators::Macro.validate(self, name, options)
        added = add_field(named, options)
        descendants.each do |subclass|
          subclass.add_field(named, options)
        end
        added
      end

      # Replace a field with a new type.
      #
      # @example Replace the field.
      #   Model.replace_field("_id", String)
      #
      # @param [ String ] name The name of the field.
      # @param [ Class ] type The new type of field.
      #
      # @return [ Serializable ] The new field.
      def replace_field(name, type)
        remove_defaults(name)
        add_field(name, fields[name].options.merge(type: type))
      end

      # Convenience method for determining if we are using +BSON::ObjectIds+ as
      # our id.
      #
      # @example Does this class use object ids?
      #   person.using_object_ids?
      #
      # @return [ true, false ] If the class uses BSON::ObjectIds for the id.
      def using_object_ids?
        fields["_id"].object_id_field?
      end

      # Traverse down the association tree and search for the field for the
      # given key.
      #
      # @param [ String ] key The key used to search the association tree.
      # @param [ Proc ] block The block takes in three paramaters, the current
      #   meth, the field or the relation, and whether the second parameter is a
      #   field or not.
      #
      # @return [ Field ] The field found for the given key at the end of the
      #   search. This will return nil if the last thing found is an association
      #   or no field was found for the given key.
      #
      # @api private
      def traverse_association_tree(key, &block)
        Fields.traverse_association_tree(key, fields, relations, aliased_associations, &block)
      end

      protected

      # Add the defaults to the model. This breaks them up between ones that
      # are procs and ones that are not.
      #
      # @example Add to the defaults.
      #   Model.add_defaults(field)
      #
      # @param [ Field ] field The field to add for.
      def add_defaults(field)
        default, name = field.default_val, field.name.to_s
        remove_defaults(name)
        unless default.nil?
          if field.pre_processed?
            pre_processed_defaults.push(name)
          else
            post_processed_defaults.push(name)
          end
        end
      end

      # Define a field attribute for the +Document+.
      #
      # @example Set the field.
      #   Person.add_field(:name, :default => "Test")
      #
      # @param [ Symbol ] name The name of the field.
      # @param [ Hash ] options The hash of options.
      def add_field(name, options = {})
        aliased = options[:as]
        aliased_fields[aliased.to_s] = name if aliased
        field = field_for(name, options)
        fields[name] = field
        add_defaults(field)
        create_accessors(name, name, options)
        create_accessors(name, aliased, options) if aliased
        process_options(field)
        create_dirty_methods(name, name)
        create_dirty_methods(name, aliased) if aliased
        field
      end

      # Run through all custom options stored in Mongoid::Fields.options and
      # execute the handler if the option is provided.
      #
      # @example
      #   Mongoid::Fields.option :custom do
      #     puts "called"
      #   end
      #
      #   field = Mongoid::Fields.new(:test, :custom => true)
      #   Person.process_options(field)
      #   # => "called"
      #
      # @param [ Field ] field the field to process
      def process_options(field)
        field_options = field.options

        Fields.options.each_pair do |option_name, handler|
          if field_options.key?(option_name)
            handler.call(self, field, field_options[option_name])
          end
        end
      end

      # Create the field accessors.
      #
      # @example Generate the accessors.
      #   Person.create_accessors(:name, "name")
      #   person.name #=> returns the field
      #   person.name = "" #=> sets the field
      #   person.name? #=> Is the field present?
      #   person.name_before_type_cast #=> returns the field before type cast
      #
      # @param [ Symbol ] name The name of the field.
      # @param [ Symbol ] meth The name of the accessor.
      # @param [ Hash ] options The options.
      def create_accessors(name, meth, options = {})
        field = fields[name]

        create_field_getter(name, meth, field)
        create_field_getter_before_type_cast(name, meth)
        create_field_setter(name, meth, field)
        create_field_check(name, meth)

        if options[:localize]
          create_translations_getter(name, meth)
          create_translations_setter(name, meth, field)
          localized_fields[name] = field
        end
      end

      # Create the getter method for the provided field.
      #
      # @example Create the getter.
      #   Model.create_field_getter("name", "name", field)
      #
      # @param [ String ] name The name of the attribute.
      # @param [ String ] meth The name of the method.
      # @param [ Field ] field The field.
      def create_field_getter(name, meth, field)
        generated_methods.module_eval do
          re_define_method(meth) do
            raw = read_raw_attribute(name)
            if lazy_settable?(field, raw)
              write_attribute(name, field.eval_default(self))
            else
              # Keep this code consistent with Mongoid::Attributes#read_attribute
              value = field.demongoize(raw)
              attribute_will_change!(name) if value.resizable?
              value
            end
          end
        end
      end

      # Create the getter_before_type_cast method for the provided field. If
      # the attribute has been assigned, return the attribute before it was
      # type cast. Otherwise, delegate to the getter.
      #
      # @example Create the getter_before_type_cast.
      #   Model.create_field_getter_before_type_cast("name", "name")
      #
      # @param [ String ] name The name of the attribute.
      # @param [ String ] meth The name of the method.
      def create_field_getter_before_type_cast(name, meth)
        generated_methods.module_eval do
          re_define_method("#{meth}_before_type_cast") do
            if has_attribute_before_type_cast?(name)
              read_attribute_before_type_cast(name)
            else
              send meth
            end
          end
        end
      end

      # Create the setter method for the provided field.
      #
      # @example Create the setter.
      #   Model.create_field_setter("name", "name")
      #
      # @param [ String ] name The name of the attribute.
      # @param [ String ] meth The name of the method.
      # @param [ Field ] field The field.
      def create_field_setter(name, meth, field)
        generated_methods.module_eval do
          re_define_method("#{meth}=") do |value|
            val = write_attribute(name, value)
            if field.foreign_key?
              remove_ivar(field.association.name)
            end
            val
          end
        end
      end

      # Create the check method for the provided field.
      #
      # @example Create the check.
      #   Model.create_field_check("name", "name")
      #
      # @param [ String ] name The name of the attribute.
      # @param [ String ] meth The name of the method.
      def create_field_check(name, meth)
        generated_methods.module_eval do
          re_define_method("#{meth}?") do
            value = read_raw_attribute(name)
            lookup_attribute_presence(name, value)
          end
        end
      end

      # Create the translation getter method for the provided field.
      #
      # @example Create the translation getter.
      #   Model.create_translations_getter("name", "name")
      #
      # @param [ String ] name The name of the attribute.
      # @param [ String ] meth The name of the method.
      def create_translations_getter(name, meth)
        generated_methods.module_eval do
          re_define_method("#{meth}_translations") do
            attributes[name] ||= {}
            attributes[name].with_indifferent_access
          end
          alias_method :"#{meth}_t", :"#{meth}_translations"
        end
      end

      # Create the translation setter method for the provided field.
      #
      # @example Create the translation setter.
      #   Model.create_translations_setter("name", "name")
      #
      # @param [ String ] name The name of the attribute.
      # @param [ String ] meth The name of the method.
      # @param [ Field ] field The field.
      def create_translations_setter(name, meth, field)
        generated_methods.module_eval do
          re_define_method("#{meth}_translations=") do |value|
            attribute_will_change!(name)
            value&.transform_values! do |_value|
              field.type.mongoize(_value)
            end
            attributes[name] = value
          end
          alias_method :"#{meth}_t=", :"#{meth}_translations="
        end
      end

      # Include the field methods as a module, so they can be overridden.
      #
      # @example Include the fields.
      #   Person.generated_methods
      #
      # @return [ Module ] The module of generated methods.
      def generated_methods
        @generated_methods ||= begin
          mod = Module.new
          include(mod)
          mod
        end
      end

      # Remove the default keys for the provided name.
      #
      # @example Remove the default keys.
      #   Model.remove_defaults(name)
      #
      # @param [ String ] name The field name.
      def remove_defaults(name)
        pre_processed_defaults.delete_one(name)
        post_processed_defaults.delete_one(name)
      end

      def field_for(name, options)
        opts = options.merge(klass: self)
<<<<<<< HEAD
        opts[:type] = field_type_klass_for(name, options[:type])
=======
        type_mapping = TYPE_MAPPINGS[options[:type]]
        opts[:type] = type_mapping || unmapped_type(options)
        if !opts[:type].is_a?(Class)
          raise Errors::InvalidFieldType.new(self, name, options[:type])
        else
          if INVALID_BSON_CLASSES.include?(opts[:type])
            warn_message = "Using #{opts[:type]} as the field type is not supported. "
            if opts[:type] == BSON::Decimal128
              warn_message += "In BSON <= 4, the BSON::Decimal128 type will work as expected for both storing and querying, but will return a BigDecimal on query in BSON 5+."
            else
              warn_message += "Saving values of this type to the database will work as expected, however, querying them will return a value of the native Ruby Integer type."
            end
            Mongoid.logger.warn(warn_message)
          end
        end
>>>>>>> 4960f2fa
        return Fields::Localized.new(name, opts) if options[:localize]
        return Fields::ForeignKey.new(name, opts) if options[:identity]
        Fields::Standard.new(name, opts)
      end

      def field_type_klass_for(field, type)
        klass = Fields::FieldTypes.get(type)
        return klass if klass
        raise Mongoid::Errors::InvalidFieldType.new(self.name, field, type)
      end
    end
  end
end<|MERGE_RESOLUTION|>--- conflicted
+++ resolved
@@ -771,9 +771,6 @@
 
       def field_for(name, options)
         opts = options.merge(klass: self)
-<<<<<<< HEAD
-        opts[:type] = field_type_klass_for(name, options[:type])
-=======
         type_mapping = TYPE_MAPPINGS[options[:type]]
         opts[:type] = type_mapping || unmapped_type(options)
         if !opts[:type].is_a?(Class)
@@ -789,7 +786,6 @@
             Mongoid.logger.warn(warn_message)
           end
         end
->>>>>>> 4960f2fa
         return Fields::Localized.new(name, opts) if options[:localize]
         return Fields::ForeignKey.new(name, opts) if options[:identity]
         Fields::Standard.new(name, opts)
