# frozen_string_literal: true

require "mongoid/fields/standard"
require "mongoid/fields/foreign_key"
require "mongoid/fields/localized"
require "mongoid/fields/validators"

module Mongoid

  # This module defines behavior for fields.
  module Fields
    extend ActiveSupport::Concern

    StringifiedSymbol = Mongoid::StringifiedSymbol
    Boolean = Mongoid::Boolean

    # For fields defined with symbols use the correct class.
    TYPE_MAPPINGS = {
      array: Array,
      big_decimal: BigDecimal,
      binary: BSON::Binary,
      boolean: Mongoid::Boolean,
      date: Date,
      date_time: DateTime,
      float: Float,
      hash: Hash,
      integer: Integer,
      object_id: BSON::ObjectId,
      range: Range,
      regexp: Regexp,
      set: Set,
      string: String,
      stringified_symbol: StringifiedSymbol,
      symbol: Symbol,
      time: Time
    }.with_indifferent_access

    # Constant for all names of the _id field in a document.
    #
    # This does not include aliases of _id field.
    #
    # @api private
    IDS = [ :_id, '_id', ].freeze

    module ClassMethods
      # Returns the list of id fields for this model class, as both strings
      # and symbols.
      #
      # @return [ Array<Symbol | String> ] List of id fields.
      #
      # @api private
      def id_fields
        IDS.dup.tap do |id_fields|
          aliased_fields.each do |k, v|
            if v == '_id'
              id_fields << k.to_sym
              id_fields << k
            end
          end
        end
      end

      # Extracts the id field from the specified attributes hash based on
      # aliases defined in this class.
      #
      # @param [ Hash ] attributes The attributes to inspect.
      #
      # @return [ Object ] The id value.
      #
      # @api private
      def extract_id_field(attributes)
        id_fields.each do |k|
          if v = attributes[k]
            return v
          end
        end
        nil
      end

      # Removes the _translations from the given field name. This is done only
      # when there doesn't already exist a field name or relation with the
      # same name (i.e. with the _translations suffix). This check for an
      # existing field is done recursively
      #
      # @param [ String | Symbol ] name The name of the field to cleanse.
      #
      # @return [ Field ] The field name without _translations
      def cleanse_localized_field_names(name)
        name = database_field_name(name.to_s)

        klass = self
        [].tap do |res|
          ar = name.split('.')
          ar.each_with_index do |fn, i|
            key = fn
            unless klass.fields.key?(fn) || klass.relations.key?(fn)
              if tr = fn.match(/(.*)_translations\z/)&.captures&.first
                key = tr
              else
                key = fn
              end

            end
            res.push(key)

            if klass.fields.key?(fn)
              res.push(ar.drop(i+1).join('.')) unless i == ar.length - 1
              break
            elsif klass.relations.key?(fn)
              klass = klass.relations[key].klass
            end
          end
        end.join('.')
      end
    end

    included do
      class_attribute :aliased_fields
      class_attribute :localized_fields
      class_attribute :fields
      class_attribute :pre_processed_defaults
      class_attribute :post_processed_defaults

      self.aliased_fields = { "id" => "_id" }
      self.fields = {}
      self.localized_fields = {}
      self.pre_processed_defaults = []
      self.post_processed_defaults = []

      field(
        :_id,
        default: ->{ BSON::ObjectId.new },
        pre_processed: true,
        type: BSON::ObjectId
      )

      alias_attribute(:id, :_id)
    end

    # Apply all default values to the document which are not procs.
    #
    # @example Apply all the non-proc defaults.
    #   model.apply_pre_processed_defaults
    #
    # @return [ Array<String ] The names of the non-proc defaults.
    def apply_pre_processed_defaults
      pre_processed_defaults.each do |name|
        apply_default(name)
      end
    end

    # Apply all default values to the document which are procs.
    #
    # @example Apply all the proc defaults.
    #   model.apply_post_processed_defaults
    #
    # @return [ Array<String ] The names of the proc defaults.
    def apply_post_processed_defaults
      pending_callbacks.delete(:apply_post_processed_defaults)
      post_processed_defaults.each do |name|
        apply_default(name)
      end
    end

    # Applies a single default value for the given name.
    #
    # @example Apply a single default.
    #   model.apply_default("name")
    #
    # @param [ String ] name The name of the field.
    def apply_default(name)
      unless attributes.key?(name)
        if field = fields[name]
          default = field.eval_default(self)
          unless default.nil? || field.lazy?
            attribute_will_change!(name)
            attributes[name] = default
          end
        end
      end
    end

    # Apply all the defaults at once.
    #
    # @example Apply all the defaults.
    #   model.apply_defaults
    def apply_defaults
      pending_callbacks.delete(:apply_defaults)
      apply_pre_processed_defaults
      apply_post_processed_defaults
    end

    # Returns an array of names for the attributes available on this object.
    #
    # Provides the field names in an ORM-agnostic way. Rails v3.1+ uses this
    # method to automatically wrap params in JSON requests.
    #
    # @example Get the field names
    #   document.attribute_names
    #
    # @return [ Array<String> ] The field names
    def attribute_names
      self.class.attribute_names
    end

    # Get the name of the provided field as it is stored in the database.
    # Used in determining if the field is aliased or not.
    #
    # @example Get the database field name.
    #   model.database_field_name(:authorization)
    #
    # @param [ String, Symbol ] name The name to get.
    #
    # @return [ String ] The name of the field as it's stored in the db.
    def database_field_name(name)
      self.class.database_field_name(name)
    end

    # Is the provided field a lazy evaluation?
    #
    # @example If the field is lazy settable.
    #   doc.lazy_settable?(field, nil)
    #
    # @param [ Field ] field The field.
    # @param [ Object ] value The current value.
    #
    # @return [ true, false ] If we set the field lazily.
    def lazy_settable?(field, value)
      !frozen? && value.nil? && field.lazy?
    end

    # Is the document using object ids?
    #
    # @note Refactored from using delegate for class load performance.
    #
    # @example Is the document using object ids?
    #   model.using_object_ids?
    #
    # @return [ true, false ] Using object ids.
    def using_object_ids?
      self.class.using_object_ids?
    end

    class << self

      # Stores the provided block to be run when the option name specified is
      # defined on a field.
      #
      # No assumptions are made about what functionality the handler might
      # perform, so it will always be called if the `option_name` key is
      # provided in the field definition -- even if it is false or nil.
      #
      # @example
      #   Mongoid::Fields.option :required do |model, field, value|
      #     model.validates_presence_of field if value
      #   end
      #
      # @param [ Symbol ] option_name the option name to match against
      # @param [ Proc ] block the handler to execute when the option is
      #   provided.
      def option(option_name, &block)
        options[option_name] = block
      end

      # Return a map of custom option names to their handlers.
      #
      # @example
      #   Mongoid::Fields.options
      #   # => { :required => #<Proc:0x00000100976b38> }
      #
      # @return [ Hash ] the option map
      def options
        @options ||= {}
      end

      # Traverse down the association tree and search for the field for the
      # given key. To do this, split the key by '.' and for each part (meth) of
      # the key:
      #
      # - If the meth is a field, yield the meth, field, and is_field as true.
      # - If the meth is an association, update the klass to the association's
      #   klass, and yield the meth, klass, and is_field as false.
      #
      # The next iteration will use klass's fields and associations to continue
      # traversing the tree.
      #
      # @param [ String ] key The key used to search the association tree.
      # @param [ Hash ] fields The fields to begin the search with.
      # @param [ Hash ] associations The associations to begin the search with.
      # @param [ Hash ] aliased_associations The alaised associations to begin
      #   the search with.
      # @param [ Proc ] block The block takes in three paramaters, the current
      #   meth, the field or the relation, and whether the second parameter is a
      #   field or not.
      #
      # @return [ Field ] The field found for the given key at the end of the
      #   search. This will return nil if the last thing found is an association
      #   or no field was found for the given key.
      #
      # @api private
      def traverse_association_tree(key, fields, associations, aliased_associations)
        klass = nil
        field = nil
        key.split('.').each_with_index do |meth, i|
          fs = i == 0 ? fields : klass&.fields
          rs = i == 0 ? associations : klass&.relations
          as = i == 0 ? aliased_associations : klass&.aliased_associations

          # Associations can possibly have two "keys", their name and their alias.
          # The fields name is what is used to store it in the klass's relations
          # and field hashes, and the alias is what's used to store that field
          # in the database. The key inputted to this function is the aliased
          # key. We can convert them back to their names by looking in the
          # aliased_associations hash.
          aliased = meth
          if as && a = as.fetch(meth, nil)
            aliased = a.to_s
          end

          field = nil
          klass = nil
          if fs && f = fs[aliased]
            field = f
            yield(meth, f, true) if block_given?
          elsif rs && rel = rs[aliased]
            klass = rel.klass
            yield(meth, rel, false) if block_given?
          else
            yield(meth, nil, false) if block_given?
          end
        end
        field
      end

      # Get the name of the provided field as it is stored in the database.
      # Used in determining if the field is aliased or not. Recursively
      # finds aliases for embedded documents and fields, delimited with
      # period "." character.
      #
      # This method will not expand the alias of a belongs_to association that
      # is not the last item. For example, if we had a School that has_many
      # Students, and the field name passed was (from the Student's perspective):
      #
      #   school._id
      #
      # The alias for a belongs_to association is that association's _id field.
      # Therefore, expanding out this association would yield:
      #
      #   school_id._id
      #
      # This is not the correct field name, because the intention here was not
      # to get a property of the _id field. The intention was to get a property
      # of the referenced document. Therefore, if a part of the name passed is
      # a belongs_to association that is not the last part of the name, we
      # won't expand its alias, and return:
      #
      #   school._id
      #
      # If the belongs_to association is the last part of the name, we will
      # pass back the _id field.
      #
      # @param [ String, Symbol ] name The name to get.
      # @param [ Hash ] relations The associations.
      # @param [ Hash ] alaiased_fields The aliased fields.
      # @param [ Hash ] alaiased_associations The aliased associations.
      #
      # @return [ String ] The name of the field as stored in the database.
      #
      # @api private
      def database_field_name(name, relations, aliased_fields, aliased_associations)
        if Mongoid.broken_alias_handling
          return nil unless name
          normalized = name.to_s
          aliased_fields[normalized] || normalized
        else
          return nil unless name.present?
          key = name.to_s
          segment, remaining = key.split('.', 2)

          # Don't get the alias for the field when a belongs_to association
          # is not the last item. Therefore, get the alias when one of the
          # following is true:
          # 1. This is the last item, i.e. there is no remaining.
          # 2. It is not an association.
          # 3. It is not a belongs association
          if !remaining || !relations.key?(segment) || !relations[segment].is_a?(Association::Referenced::BelongsTo)
            segment = aliased_fields[segment]&.dup || segment
          end

          return segment unless remaining

          relation = relations[aliased_associations[segment] || segment]
          if relation
            k = relation.klass
            "#{segment}.#{database_field_name(remaining, k.relations, k.aliased_fields, k.aliased_associations)}"
          else
            "#{segment}.#{remaining}"
          end
        end
      end
    end

    module ClassMethods

      # Returns an array of names for the attributes available on this object.
      #
      # Provides the field names in an ORM-agnostic way. Rails v3.1+ uses this
      # method to automatically wrap params in JSON requests.
      #
      # @example Get the field names
      #   Model.attribute_names
      #
      # @return [ Array<String> ] The field names
      def attribute_names
        fields.keys
      end

      # Get the name of the provided field as it is stored in the database.
      # Used in determining if the field is aliased or not.
      #
      # @param [ String, Symbol ] name The name to get.
      #
      # @return [ String ] The name of the field as it's stored in the db.
      def database_field_name(name)
        Fields.database_field_name(name, relations, aliased_fields, aliased_associations)
      end

      # Defines all the fields that are accessible on the Document
      # For each field that is defined, a getter and setter will be
      # added as an instance method to the Document.
      #
      # @example Define a field.
      #   field :score, type: Integer, default: 0
      #
      # @param [ Symbol ] name The name of the field.
      # @param [ Hash ] options The options to pass to the field.
      #
      # @option options [ Class | Symbol | String ] :type The type of the field.
      # @option options [ String ] :label The label for the field.
      # @option options [ Object | Proc ] :default The field's default.
      #
      # @return [ Field ] The generated field
      def field(name, options = {})
        named = name.to_s
        Validators::Macro.validate(self, name, options)
        added = add_field(named, options)
        descendants.each do |subclass|
          subclass.add_field(named, options)
        end
        added
      end

      # Replace a field with a new type.
      #
      # @example Replace the field.
      #   Model.replace_field("_id", String)
      #
      # @param [ String ] name The name of the field.
      # @param [ Class ] type The new type of field.
      #
      # @return [ Serializable ] The new field.
      def replace_field(name, type)
        remove_defaults(name)
        add_field(name, fields[name].options.merge(type: type))
      end

      # Convenience method for determining if we are using +BSON::ObjectIds+ as
      # our id.
      #
      # @example Does this class use object ids?
      #   person.using_object_ids?
      #
      # @return [ true, false ] If the class uses BSON::ObjectIds for the id.
      def using_object_ids?
        fields["_id"].object_id_field?
      end

      # Traverse down the association tree and search for the field for the
      # given key.
      #
      # @param [ String ] key The key used to search the association tree.
      # @param [ Proc ] block The block takes in three paramaters, the current
      #   meth, the field or the relation, and whether the second parameter is a
      #   field or not.
      #
      # @return [ Field ] The field found for the given key at the end of the
      #   search. This will return nil if the last thing found is an association
      #   or no field was found for the given key.
      #
      # @api private
      def traverse_association_tree(key, &block)
        Fields.traverse_association_tree(key, fields, relations, aliased_associations, &block)
      end

      protected

      # Add the defaults to the model. This breaks them up between ones that
      # are procs and ones that are not.
      #
      # @example Add to the defaults.
      #   Model.add_defaults(field)
      #
      # @param [ Field ] field The field to add for.
      def add_defaults(field)
        default, name = field.default_val, field.name.to_s
        remove_defaults(name)
        unless default.nil?
          if field.pre_processed?
            pre_processed_defaults.push(name)
          else
            post_processed_defaults.push(name)
          end
        end
      end

      # Define a field attribute for the +Document+.
      #
      # @example Set the field.
      #   Person.add_field(:name, :default => "Test")
      #
      # @param [ Symbol ] name The name of the field.
      # @param [ Hash ] options The hash of options.
      def add_field(name, options = {})
        aliased = options[:as]
        aliased_fields[aliased.to_s] = name if aliased
        field = field_for(name, options)
        fields[name] = field
        add_defaults(field)
        create_accessors(name, name, options)
        create_accessors(name, aliased, options) if aliased
        process_options(field)
        create_dirty_methods(name, name)
        create_dirty_methods(name, aliased) if aliased
        field
      end

      # Run through all custom options stored in Mongoid::Fields.options and
      # execute the handler if the option is provided.
      #
      # @example
      #   Mongoid::Fields.option :custom do
      #     puts "called"
      #   end
      #
      #   field = Mongoid::Fields.new(:test, :custom => true)
      #   Person.process_options(field)
      #   # => "called"
      #
      # @param [ Field ] field the field to process
      def process_options(field)
        field_options = field.options

        Fields.options.each_pair do |option_name, handler|
          if field_options.key?(option_name)
            handler.call(self, field, field_options[option_name])
          end
        end
      end

      # Create the field accessors.
      #
      # @example Generate the accessors.
      #   Person.create_accessors(:name, "name")
      #   person.name #=> returns the field
      #   person.name = "" #=> sets the field
      #   person.name? #=> Is the field present?
      #   person.name_before_type_cast #=> returns the field before type cast
      #
      # @param [ Symbol ] name The name of the field.
      # @param [ Symbol ] meth The name of the accessor.
      # @param [ Hash ] options The options.
      def create_accessors(name, meth, options = {})
        field = fields[name]

        create_field_getter(name, meth, field)
        create_field_getter_before_type_cast(name, meth)
        create_field_setter(name, meth, field)
        create_field_check(name, meth)

        if options[:localize]
          create_translations_getter(name, meth)
          create_translations_setter(name, meth, field)
          localized_fields[name] = field
        end
      end

      # Create the getter method for the provided field.
      #
      # @example Create the getter.
      #   Model.create_field_getter("name", "name", field)
      #
      # @param [ String ] name The name of the attribute.
      # @param [ String ] meth The name of the method.
      # @param [ Field ] field The field.
      def create_field_getter(name, meth, field)
        generated_methods.module_eval do
          re_define_method(meth) do
            raw = read_raw_attribute(name)
            if lazy_settable?(field, raw)
              write_attribute(name, field.eval_default(self))
            else
              value = field.demongoize(raw)
              attribute_will_change!(name) if value.resizable?
              value
            end
          end
        end
      end

      # Create the getter_before_type_cast method for the provided field. If
      # the attribute has been assigned, return the attribute before it was
      # type cast. Otherwise, delegate to the getter.
      #
      # @example Create the getter_before_type_cast.
      #   Model.create_field_getter_before_type_cast("name", "name")
      #
      # @param [ String ] name The name of the attribute.
      # @param [ String ] meth The name of the method.
      def create_field_getter_before_type_cast(name, meth)
        generated_methods.module_eval do
          re_define_method("#{meth}_before_type_cast") do
            if has_attribute_before_type_cast?(name)
              read_attribute_before_type_cast(name)
            else
              send meth
            end
          end
        end
      end

      # Create the setter method for the provided field.
      #
      # @example Create the setter.
      #   Model.create_field_setter("name", "name")
      #
      # @param [ String ] name The name of the attribute.
      # @param [ String ] meth The name of the method.
      # @param [ Field ] field The field.
      def create_field_setter(name, meth, field)
        generated_methods.module_eval do
          re_define_method("#{meth}=") do |value|
            val = write_attribute(name, value)
            if field.foreign_key?
              remove_ivar(field.association.name)
            end
            val
          end
        end
      end

      # Create the check method for the provided field.
      #
      # @example Create the check.
      #   Model.create_field_check("name", "name")
      #
      # @param [ String ] name The name of the attribute.
      # @param [ String ] meth The name of the method.
      def create_field_check(name, meth)
        generated_methods.module_eval do
          re_define_method("#{meth}?") do
            value = read_raw_attribute(name)
            lookup_attribute_presence(name, value)
          end
        end
      end

      # Create the translation getter method for the provided field.
      #
      # @example Create the translation getter.
      #   Model.create_translations_getter("name", "name")
      #
      # @param [ String ] name The name of the attribute.
      # @param [ String ] meth The name of the method.
      def create_translations_getter(name, meth)
        generated_methods.module_eval do
          re_define_method("#{meth}_translations") do
            attributes[name] ||= {}
            attributes[name].with_indifferent_access
          end
          alias_method :"#{meth}_t", :"#{meth}_translations"
        end
      end

      # Create the translation setter method for the provided field.
      #
      # @example Create the translation setter.
      #   Model.create_translations_setter("name", "name")
      #
      # @param [ String ] name The name of the attribute.
      # @param [ String ] meth The name of the method.
      # @param [ Field ] field The field.
      def create_translations_setter(name, meth, field)
        generated_methods.module_eval do
          re_define_method("#{meth}_translations=") do |value|
            attribute_will_change!(name)
            value&.transform_values! do |_value|
              field.type.mongoize(_value)
            end
            attributes[name] = value
          end
          alias_method :"#{meth}_t=", :"#{meth}_translations="
        end
      end

      # Include the field methods as a module, so they can be overridden.
      #
      # @example Include the fields.
      #   Person.generated_methods
      #
      # @return [ Module ] The module of generated methods.
      def generated_methods
        @generated_methods ||= begin
          mod = Module.new
          include(mod)
          mod
        end
      end

      # Remove the default keys for the provided name.
      #
      # @example Remove the default keys.
      #   Model.remove_defaults(name)
      #
      # @param [ String ] name The field name.
      def remove_defaults(name)
        pre_processed_defaults.delete_one(name)
        post_processed_defaults.delete_one(name)
      end

      def field_for(name, options)
        opts = options.merge(klass: self)
        type_mapping = TYPE_MAPPINGS[options[:type]]
        opts[:type] = type_mapping || unmapped_type(options)
        if !opts[:type].is_a?(Class)
          raise Errors::InvalidFieldType.new(self, name, options[:type])
        else
          invalid_bson_classes = [ BSON::Decimal128, BSON::Int32, BSON::Int64 ]
          if invalid_bson_classes.include?(opts[:type])
            warn_message = "Using #{opts[:type]} as the field type is not supported. "
            if opts[:type] == BSON::Decimal128
              warn_message += "In BSON <= 4, the BSON::Decimal128 type will work as expected for both storing and querying, but will return a BigDecimal on query in BSON 5+."
            else
<<<<<<< HEAD
              warn_message += "Saving values of type #{opts[:type]} to the database will work as expected, however, querying them will return a value of the native Ruby Integer type."
=======
              warn_message += "Saving this type to the database will work as expected, however, querying them will return the corresponding native Ruby types."
>>>>>>> 09acb1b9
            end
            Mongoid.logger.warn(warn_message)
          end
        end
        return Fields::Localized.new(name, opts) if options[:localize]
        return Fields::ForeignKey.new(name, opts) if options[:identity]
        Fields::Standard.new(name, opts)
      end

      def unmapped_type(options)
        if "Boolean" == options[:type].to_s
          Mongoid::Boolean
        else
          options[:type] || Object
        end
      end
    end
  end
end<|MERGE_RESOLUTION|>--- conflicted
+++ resolved
@@ -740,11 +740,7 @@
             if opts[:type] == BSON::Decimal128
               warn_message += "In BSON <= 4, the BSON::Decimal128 type will work as expected for both storing and querying, but will return a BigDecimal on query in BSON 5+."
             else
-<<<<<<< HEAD
               warn_message += "Saving values of type #{opts[:type]} to the database will work as expected, however, querying them will return a value of the native Ruby Integer type."
-=======
-              warn_message += "Saving this type to the database will work as expected, however, querying them will return the corresponding native Ruby types."
->>>>>>> 09acb1b9
             end
             Mongoid.logger.warn(warn_message)
           end
