# frozen_string_literal: true

require "mongoid/fields/standard"
require "mongoid/fields/foreign_key"
require "mongoid/fields/localized"
require "mongoid/fields/validators"
require "mongoid/fields/field_types"

module Mongoid

  # This module defines behavior for fields.
  module Fields
    extend ActiveSupport::Concern

    # @deprecated Remove class aliases in Mongoid 8.0.
    StringifiedSymbol = Mongoid::StringifiedSymbol
    Boolean = Mongoid::Boolean

    # Constant for all names of the _id field in a document.
    #
    # This does not include aliases of _id field.
    #
    # @api private
    IDS = [ :_id, '_id', ].freeze

    module ClassMethods
      # Returns the list of id fields for this model class, as both strings
      # and symbols.
      #
      # @return [ Array<Symbol | String> ] List of id fields.
      #
      # @api private
      def id_fields
        IDS.dup.tap do |id_fields|
          aliased_fields.each do |k, v|
            if v == '_id'
              id_fields << k.to_sym
              id_fields << k
            end
          end
        end
      end

      # Extracts the id field from the specified attributes hash based on
      # aliases defined in this class.
      #
      # @param [ Hash ] attributes The attributes to inspect.
      #
      # @return [ Object ] The id value.
      #
      # @api private
      def extract_id_field(attributes)
        id_fields.each do |k|
          if v = attributes[k]
            return v
          end
        end
        nil
      end

      # Removes the _translations from the given field name. This is done only
      # when there doesn't already exist a field name or relation with the
      # same name (i.e. with the _translations suffix). This check for an
      # existing field is done recursively
      #
      # @param [ String | Symbol ] name The name of the field to cleanse.
      #
      # @return [ Field ] The field name without _translations
      def cleanse_localized_field_names(name)
        name = database_field_name(name.to_s)

        klass = self
        [].tap do |res|
          ar = name.split('.')
          ar.each_with_index do |fn, i|
            key = fn
            unless klass.fields.key?(fn) || klass.relations.key?(fn)
              if tr = fn.match(/(.*)_translations\z/)&.captures&.first
                key = tr
              else
                key = fn
              end

            end
            res.push(key)

            if klass.fields.key?(fn)
              res.push(ar.drop(i+1).join('.')) unless i == ar.length - 1
              break
            elsif klass.relations.key?(fn)
              klass = klass.relations[key].klass
            end
          end
        end.join('.')
      end
    end

    included do
      class_attribute :aliased_fields
      class_attribute :localized_fields
      class_attribute :fields
      class_attribute :pre_processed_defaults
      class_attribute :post_processed_defaults

      self.aliased_fields = { "id" => "_id" }
      self.fields = {}
      self.localized_fields = {}
      self.pre_processed_defaults = []
      self.post_processed_defaults = []

      field(
        :_id,
        default: ->{ BSON::ObjectId.new },
        pre_processed: true,
        type: BSON::ObjectId
      )

      alias_attribute(:id, :_id)
    end

    # Apply all default values to the document which are not procs.
    #
    # @example Apply all the non-proc defaults.
    #   model.apply_pre_processed_defaults
    #
    # @return [ Array<String ] The names of the non-proc defaults.
    def apply_pre_processed_defaults
      pre_processed_defaults.each do |name|
        apply_default(name)
      end
    end

    # Apply all default values to the document which are procs.
    #
    # @example Apply all the proc defaults.
    #   model.apply_post_processed_defaults
    #
    # @return [ Array<String ] The names of the proc defaults.
    def apply_post_processed_defaults
      pending_callbacks.delete(:apply_post_processed_defaults)
      post_processed_defaults.each do |name|
        apply_default(name)
      end
    end

    # Applies a single default value for the given name.
    #
    # @example Apply a single default.
    #   model.apply_default("name")
    #
    # @param [ String ] name The name of the field.
    def apply_default(name)
      unless attributes.key?(name)
        if field = fields[name]
          default = field.eval_default(self)
          unless default.nil? || field.lazy?
            attribute_will_change!(name)
            attributes[name] = default
          end
        end
      end
    end

    # Apply all the defaults at once.
    #
    # @example Apply all the defaults.
    #   model.apply_defaults
    def apply_defaults
      pending_callbacks.delete(:apply_defaults)
      apply_pre_processed_defaults
      apply_post_processed_defaults
    end

    # Returns an array of names for the attributes available on this object.
    #
    # Provides the field names in an ORM-agnostic way. Rails v3.1+ uses this
    # method to automatically wrap params in JSON requests.
    #
    # @example Get the field names
    #   document.attribute_names
    #
    # @return [ Array<String> ] The field names
    def attribute_names
      self.class.attribute_names
    end

    # Get the name of the provided field as it is stored in the database.
    # Used in determining if the field is aliased or not.
    #
    # @example Get the database field name.
    #   model.database_field_name(:authorization)
    #
    # @param [ String, Symbol ] name The name to get.
    #
    # @return [ String ] The name of the field as it's stored in the db.
    def database_field_name(name)
      self.class.database_field_name(name)
    end

    # Is the provided field a lazy evaluation?
    #
    # @example If the field is lazy settable.
    #   doc.lazy_settable?(field, nil)
    #
    # @param [ Field ] field The field.
    # @param [ Object ] value The current value.
    #
    # @return [ true, false ] If we set the field lazily.
    def lazy_settable?(field, value)
      !frozen? && value.nil? && field.lazy?
    end

    # Is the document using object ids?
    #
    # @note Refactored from using delegate for class load performance.
    #
    # @example Is the document using object ids?
    #   model.using_object_ids?
    #
    # @return [ true, false ] Using object ids.
    def using_object_ids?
      self.class.using_object_ids?
    end

    class << self

      # DSL method used for configuration readability, typically in
      # an initializer.
      #
      # @example
      #   Mongoid::Fields.configure do
      #     # do configuration
      #   end
      def configure(&block)
        instance_exec(&block)
      end

      # Defines a field type mapping, for later use in field :type option.
      #
      # @example
      #   Mongoid::Fields.configure do
      #     type :point, Point
      #   end
      def type(symbol, klass)
        Fields::FieldTypes.define(symbol, klass)
      end

      # Stores the provided block to be run when the option name specified is
      # defined on a field.
      #
      # No assumptions are made about what functionality the handler might
      # perform, so it will always be called if the `option_name` key is
      # provided in the field definition -- even if it is false or nil.
      #
      # @example
      #   Mongoid::Fields.configure do
      #     option :required do |model, field, value|
      #       model.validates_presence_of field.name if value
      #     end
      #   end
      #
      # @param [ Symbol ] option_name the option name to match against
      # @param [ Proc ] block the handler to execute when the option is
      #   provided.
      def option(option_name, &block)
        options[option_name] = block
      end

      # Return a map of custom option names to their handlers.
      #
      # @example
      #   Mongoid::Fields.options
      #   # => { :required => #<Proc:0x00000100976b38> }
      #
      # @return [ Hash ] the option map
      def options
        @options ||= {}
      end

      # Traverse down the association tree and search for the field for the
      # given key. To do this, split the key by '.' and for each part (meth) of
      # the key:
      #
      # - If the meth is a field, yield the meth, field, and is_field as true.
      # - If the meth is an association, update the klass to the association's
      #   klass, and yield the meth, klass, and is_field as false.
      #
      # The next iteration will use klass's fields and associations to continue
      # traversing the tree.
      #
      # @param [ String ] key The key used to search the association tree.
      # @param [ Hash ] fields The fields to begin the search with.
      # @param [ Hash ] associations The associations to begin the search with.
      # @param [ Hash ] aliased_associations The alaised associations to begin
      #   the search with.
      # @param [ Proc ] block The block takes in three paramaters, the current
      #   meth, the field or the relation, and whether the second parameter is a
      #   field or not.
      #
      # @return [ Field ] The field found for the given key at the end of the
      #   search. This will return nil if the last thing found is an association
      #   or no field was found for the given key.
      #
      # @api private
      def traverse_association_tree(key, fields, associations, aliased_associations)
        klass = nil
        field = nil
        key.split('.').each_with_index do |meth, i|
          fs = i == 0 ? fields : klass&.fields
          rs = i == 0 ? associations : klass&.relations
          as = i == 0 ? aliased_associations : klass&.aliased_associations

          # Associations can possibly have two "keys", their name and their alias.
          # The fields name is what is used to store it in the klass's relations
          # and field hashes, and the alias is what's used to store that field
          # in the database. The key inputted to this function is the aliased
          # key. We can convert them back to their names by looking in the
          # aliased_associations hash.
          aliased = meth
          if as && a = as.fetch(meth, nil)
            aliased = a.to_s
          end

          field = nil
          klass = nil
          if fs && f = fs[aliased]
            field = f
            yield(meth, f, true) if block_given?
          elsif rs && rel = rs[aliased]
            klass = rel.klass
            yield(meth, rel, false) if block_given?
          else
            yield(meth, nil, false) if block_given?
          end
        end
        field
      end

      # Get the name of the provided field as it is stored in the database.
      # Used in determining if the field is aliased or not. Recursively
      # finds aliases for embedded documents and fields, delimited with
      # period "." character.
      #
      # This method will not expand the alias of a belongs_to association that
      # is not the last item. For example, if we had a School that has_many
      # Students, and the field name passed was (from the Student's perspective):
      #
      #   school._id
      #
      # The alias for a belongs_to association is that association's _id field.
      # Therefore, expanding out this association would yield:
      #
      #   school_id._id
      #
      # This is not the correct field name, because the intention here was not
      # to get a property of the _id field. The intention was to get a property
      # of the referenced document. Therefore, if a part of the name passed is
      # a belongs_to association that is not the last part of the name, we
      # won't expand its alias, and return:
      #
      #   school._id
      #
      # If the belongs_to association is the last part of the name, we will
      # pass back the _id field.
      #
      # @param [ String, Symbol ] name The name to get.
      # @param [ Hash ] relations The associations.
      # @param [ Hash ] alaiased_fields The aliased fields.
      # @param [ Hash ] alaiased_associations The aliased associations.
      #
      # @return [ String ] The name of the field as stored in the database.
      #
      # @api private
      def database_field_name(name, relations, aliased_fields, aliased_associations)
        if Mongoid.broken_alias_handling
          return nil unless name
          normalized = name.to_s
          aliased_fields[normalized] || normalized
        else
          return nil unless name.present?
          key = name.to_s
          segment, remaining = key.split('.', 2)

          # Don't get the alias for the field when a belongs_to association
          # is not the last item. Therefore, get the alias when one of the
          # following is true:
          # 1. This is the last item, i.e. there is no remaining.
          # 2. It is not an association.
          # 3. It is not a belongs association
          if !remaining || !relations.key?(segment) || !relations[segment].is_a?(Association::Referenced::BelongsTo)
            segment = aliased_fields[segment]&.dup || segment
          end

          return segment unless remaining

          relation = relations[aliased_associations[segment] || segment]
          if relation
            k = relation.klass
            "#{segment}.#{database_field_name(remaining, k.relations, k.aliased_fields, k.aliased_associations)}"
          else
            "#{segment}.#{remaining}"
          end
        end
      end
    end

    module ClassMethods

      # Returns an array of names for the attributes available on this object.
      #
      # Provides the field names in an ORM-agnostic way. Rails v3.1+ uses this
      # method to automatically wrap params in JSON requests.
      #
      # @example Get the field names
      #   Model.attribute_names
      #
      # @return [ Array<String> ] The field names
      def attribute_names
        fields.keys
      end

      # Get the name of the provided field as it is stored in the database.
      # Used in determining if the field is aliased or not.
      #
      # @param [ String, Symbol ] name The name to get.
      #
      # @return [ String ] The name of the field as it's stored in the db.
      def database_field_name(name)
        Fields.database_field_name(name, relations, aliased_fields, aliased_associations)
      end

      # Defines all the fields that are accessible on the Document
      # For each field that is defined, a getter and setter will be
      # added as an instance method to the Document.
      #
      # @example Define a field.
      #   field :score, type: Integer, default: 0
      #
      # @param [ Symbol ] name The name of the field.
      # @param [ Hash ] options The options to pass to the field.
      #
      # @option options [ Class | Symbol | String ] :type The type of the field.
      # @option options [ String ] :label The label for the field.
      # @option options [ Object | Proc ] :default The field's default.
      #
      # @return [ Field ] The generated field
      def field(name, options = {})
        named = name.to_s
        Validators::Macro.validate(self, name, options)
        added = add_field(named, options)
        descendants.each do |subclass|
          subclass.add_field(named, options)
        end
        added
      end

      # Replace a field with a new type.
      #
      # @example Replace the field.
      #   Model.replace_field("_id", String)
      #
      # @param [ String ] name The name of the field.
      # @param [ Class ] type The new type of field.
      #
      # @return [ Serializable ] The new field.
      def replace_field(name, type)
        remove_defaults(name)
        add_field(name, fields[name].options.merge(type: type))
      end

      # Convenience method for determining if we are using +BSON::ObjectIds+ as
      # our id.
      #
      # @example Does this class use object ids?
      #   person.using_object_ids?
      #
      # @return [ true, false ] If the class uses BSON::ObjectIds for the id.
      def using_object_ids?
        fields["_id"].object_id_field?
      end

      # Traverse down the association tree and search for the field for the
      # given key.
      #
      # @param [ String ] key The key used to search the association tree.
      # @param [ Proc ] block The block takes in three paramaters, the current
      #   meth, the field or the relation, and whether the second parameter is a
      #   field or not.
      #
      # @return [ Field ] The field found for the given key at the end of the
      #   search. This will return nil if the last thing found is an association
      #   or no field was found for the given key.
      #
      # @api private
      def traverse_association_tree(key, &block)
        Fields.traverse_association_tree(key, fields, relations, aliased_associations, &block)
      end

      protected

      # Add the defaults to the model. This breaks them up between ones that
      # are procs and ones that are not.
      #
      # @example Add to the defaults.
      #   Model.add_defaults(field)
      #
      # @param [ Field ] field The field to add for.
      def add_defaults(field)
        default, name = field.default_val, field.name.to_s
        remove_defaults(name)
        unless default.nil?
          if field.pre_processed?
            pre_processed_defaults.push(name)
          else
            post_processed_defaults.push(name)
          end
        end
      end

      # Define a field attribute for the +Document+.
      #
      # @example Set the field.
      #   Person.add_field(:name, :default => "Test")
      #
      # @param [ Symbol ] name The name of the field.
      # @param [ Hash ] options The hash of options.
      def add_field(name, options = {})
        aliased = options[:as]
        aliased_fields[aliased.to_s] = name if aliased
        field = field_for(name, options)
        fields[name] = field
        add_defaults(field)
        create_accessors(name, name, options)
        create_accessors(name, aliased, options) if aliased
        process_options(field)
        create_dirty_methods(name, name)
        create_dirty_methods(name, aliased) if aliased
        field
      end

      # Run through all custom options stored in Mongoid::Fields.options and
      # execute the handler if the option is provided.
      #
      # @example
      #   Mongoid::Fields.option :custom do
      #     puts "called"
      #   end
      #
      #   field = Mongoid::Fields.new(:test, :custom => true)
      #   Person.process_options(field)
      #   # => "called"
      #
      # @param [ Field ] field the field to process
      def process_options(field)
        field_options = field.options

        Fields.options.each_pair do |option_name, handler|
          if field_options.key?(option_name)
            handler.call(self, field, field_options[option_name])
          end
        end
      end

      # Create the field accessors.
      #
      # @example Generate the accessors.
      #   Person.create_accessors(:name, "name")
      #   person.name #=> returns the field
      #   person.name = "" #=> sets the field
      #   person.name? #=> Is the field present?
      #   person.name_before_type_cast #=> returns the field before type cast
      #
      # @param [ Symbol ] name The name of the field.
      # @param [ Symbol ] meth The name of the accessor.
      # @param [ Hash ] options The options.
      def create_accessors(name, meth, options = {})
        field = fields[name]

        create_field_getter(name, meth, field)
        create_field_getter_before_type_cast(name, meth)
        create_field_setter(name, meth, field)
        create_field_check(name, meth)

        if options[:localize]
          create_translations_getter(name, meth)
          create_translations_setter(name, meth, field)
          localized_fields[name] = field
        end
      end

      # Create the getter method for the provided field.
      #
      # @example Create the getter.
      #   Model.create_field_getter("name", "name", field)
      #
      # @param [ String ] name The name of the attribute.
      # @param [ String ] meth The name of the method.
      # @param [ Field ] field The field.
      def create_field_getter(name, meth, field)
        generated_methods.module_eval do
          re_define_method(meth) do
            raw = read_raw_attribute(name)
            if lazy_settable?(field, raw)
              write_attribute(name, field.eval_default(self))
            else
              value = field.demongoize(raw)
              attribute_will_change!(name) if value.resizable?
              value
            end
          end
        end
      end

      # Create the getter_before_type_cast method for the provided field. If
      # the attribute has been assigned, return the attribute before it was
      # type cast. Otherwise, delegate to the getter.
      #
      # @example Create the getter_before_type_cast.
      #   Model.create_field_getter_before_type_cast("name", "name")
      #
      # @param [ String ] name The name of the attribute.
      # @param [ String ] meth The name of the method.
      def create_field_getter_before_type_cast(name, meth)
        generated_methods.module_eval do
          re_define_method("#{meth}_before_type_cast") do
            if has_attribute_before_type_cast?(name)
              read_attribute_before_type_cast(name)
            else
              send meth
            end
          end
        end
      end

      # Create the setter method for the provided field.
      #
      # @example Create the setter.
      #   Model.create_field_setter("name", "name")
      #
      # @param [ String ] name The name of the attribute.
      # @param [ String ] meth The name of the method.
      # @param [ Field ] field The field.
      def create_field_setter(name, meth, field)
        generated_methods.module_eval do
          re_define_method("#{meth}=") do |value|
            val = write_attribute(name, value)
            if field.foreign_key?
              remove_ivar(field.association.name)
            end
            val
          end
        end
      end

      # Create the check method for the provided field.
      #
      # @example Create the check.
      #   Model.create_field_check("name", "name")
      #
      # @param [ String ] name The name of the attribute.
      # @param [ String ] meth The name of the method.
      def create_field_check(name, meth)
        generated_methods.module_eval do
          re_define_method("#{meth}?") do
            value = read_raw_attribute(name)
            lookup_attribute_presence(name, value)
          end
        end
      end

      # Create the translation getter method for the provided field.
      #
      # @example Create the translation getter.
      #   Model.create_translations_getter("name", "name")
      #
      # @param [ String ] name The name of the attribute.
      # @param [ String ] meth The name of the method.
      def create_translations_getter(name, meth)
        generated_methods.module_eval do
          re_define_method("#{meth}_translations") do
            attributes[name] ||= {}
            attributes[name].with_indifferent_access
          end
          alias_method :"#{meth}_t", :"#{meth}_translations"
        end
      end

      # Create the translation setter method for the provided field.
      #
      # @example Create the translation setter.
      #   Model.create_translations_setter("name", "name")
      #
      # @param [ String ] name The name of the attribute.
      # @param [ String ] meth The name of the method.
      # @param [ Field ] field The field.
      def create_translations_setter(name, meth, field)
        generated_methods.module_eval do
          re_define_method("#{meth}_translations=") do |value|
            attribute_will_change!(name)
            if value
              value.update_values do |_value|
                field.type.mongoize(_value)
              end
            end
            attributes[name] = value
          end
          alias_method :"#{meth}_t=", :"#{meth}_translations="
        end
      end

      # Include the field methods as a module, so they can be overridden.
      #
      # @example Include the fields.
      #   Person.generated_methods
      #
      # @return [ Module ] The module of generated methods.
      def generated_methods
        @generated_methods ||= begin
          mod = Module.new
          include(mod)
          mod
        end
      end

      # Remove the default keys for the provided name.
      #
      # @example Remove the default keys.
      #   Model.remove_defaults(name)
      #
      # @param [ String ] name The field name.
      def remove_defaults(name)
        pre_processed_defaults.delete_one(name)
        post_processed_defaults.delete_one(name)
      end

      def field_for(name, options)
        opts = options.merge(klass: self)
<<<<<<< HEAD
        opts[:type] = field_type_klass_for(name, options[:type])
=======
        type_mapping = TYPE_MAPPINGS[options[:type]]
        opts[:type] = type_mapping || unmapped_type(options)
        unless opts[:type].is_a?(Class)
          raise Errors::InvalidFieldType.new(self, name, options[:type])
        end
>>>>>>> 2384b482
        return Fields::Localized.new(name, opts) if options[:localize]
        return Fields::ForeignKey.new(name, opts) if options[:identity]
        Fields::Standard.new(name, opts)
      end

      def field_type_klass_for(field, type)
        klass = Fields::FieldTypes.get(type)
        return klass if klass
        raise Mongoid::Errors::InvalidFieldType.new(self.name, field, type)
      end
    end
  end
end<|MERGE_RESOLUTION|>--- conflicted
+++ resolved
@@ -735,15 +735,7 @@
 
       def field_for(name, options)
         opts = options.merge(klass: self)
-<<<<<<< HEAD
         opts[:type] = field_type_klass_for(name, options[:type])
-=======
-        type_mapping = TYPE_MAPPINGS[options[:type]]
-        opts[:type] = type_mapping || unmapped_type(options)
-        unless opts[:type].is_a?(Class)
-          raise Errors::InvalidFieldType.new(self, name, options[:type])
-        end
->>>>>>> 2384b482
         return Fields::Localized.new(name, opts) if options[:localize]
         return Fields::ForeignKey.new(name, opts) if options[:identity]
         Fields::Standard.new(name, opts)
