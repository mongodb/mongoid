# frozen_string_literal: true

require "mongoid/fields/standard"
require "mongoid/fields/foreign_key"
require "mongoid/fields/localized"
require "mongoid/fields/validators"

module Mongoid

  # This module defines behavior for fields.
  module Fields
    extend ActiveSupport::Concern

    StringifiedSymbol = Mongoid::StringifiedSymbol
    Boolean = Mongoid::Boolean

    # For fields defined with symbols use the correct class.
    TYPE_MAPPINGS = {
      array: Array,
      big_decimal: BigDecimal,
      binary: BSON::Binary,
      boolean: Mongoid::Boolean,
      date: Date,
      date_time: DateTime,
      float: Float,
      hash: Hash,
      integer: Integer,
      object_id: BSON::ObjectId,
      range: Range,
      regexp: Regexp,
      set: Set,
      string: String,
      stringified_symbol: StringifiedSymbol,
      symbol: Symbol,
      time: Time
    }.with_indifferent_access

    # Constant for all names of the _id field in a document.
    #
    # This does not include aliases of _id field.
    #
    # @api private
    IDS = [ :_id, '_id', ].freeze

    # BSON classes that are not supported as field types
    #
    # @api private
    INVALID_BSON_CLASSES = [ BSON::Decimal128, BSON::Int32, BSON::Int64 ].freeze

    module ClassMethods
      # Returns the list of id fields for this model class, as both strings
      # and symbols.
      #
      # @return [ Array<Symbol | String> ] List of id fields.
      #
      # @api private
      def id_fields
        IDS.dup.tap do |id_fields|
          aliased_fields.each do |k, v|
            if v == '_id'
              id_fields << k.to_sym
              id_fields << k
            end
          end
        end
      end

      # Extracts the id field from the specified attributes hash based on
      # aliases defined in this class.
      #
      # @param [ Hash ] attributes The attributes to inspect.
      #
      # @return [ Object ] The id value.
      #
      # @api private
      def extract_id_field(attributes)
        id_fields.each do |k|
          if v = attributes[k]
            return v
          end
        end
        nil
      end

      # Removes the _translations from the given field name. This is done only
      # when there doesn't already exist a field name or relation with the
      # same name (i.e. with the _translations suffix). This check for an
      # existing field is done recursively
      #
      # @param [ String | Symbol ] name The name of the field to cleanse.
      #
      # @return [ Field ] The field name without _translations
      def cleanse_localized_field_names(name)
        name = database_field_name(name.to_s)

        klass = self
        [].tap do |res|
          ar = name.split('.')
          ar.each_with_index do |fn, i|
            key = fn
            unless klass.fields.key?(fn) || klass.relations.key?(fn)
              if tr = fn.match(/(.*)_translations\z/)&.captures&.first
                key = tr
              else
                key = fn
              end

            end
            res.push(key)

            if klass.fields.key?(fn)
              res.push(ar.drop(i+1).join('.')) unless i == ar.length - 1
              break
            elsif klass.relations.key?(fn)
              klass = klass.relations[key].klass
            end
          end
        end.join('.')
      end
    end

    included do
      class_attribute :aliased_fields
      class_attribute :localized_fields
      class_attribute :fields
      class_attribute :pre_processed_defaults
      class_attribute :post_processed_defaults

      self.aliased_fields = { "id" => "_id" }
      self.fields = {}
      self.localized_fields = {}
      self.pre_processed_defaults = []
      self.post_processed_defaults = []

      field(
        :_id,
        default: ->{ BSON::ObjectId.new },
        pre_processed: true,
        type: BSON::ObjectId
      )

      alias_attribute(:id, :_id)
    end

    # Apply all default values to the document which are not procs.
    #
    # @example Apply all the non-proc defaults.
    #   model.apply_pre_processed_defaults
    #
    # @return [ Array<String> ] The names of the non-proc defaults.
    def apply_pre_processed_defaults
      pre_processed_defaults.each do |name|
        apply_default(name)
      end
    end

    # Apply all default values to the document which are procs.
    #
    # @example Apply all the proc defaults.
    #   model.apply_post_processed_defaults
    #
    # @return [ Array<String> ] The names of the proc defaults.
    def apply_post_processed_defaults
      pending_callbacks.delete(:apply_post_processed_defaults)
      post_processed_defaults.each do |name|
        apply_default(name)
      end
    end

    # Applies a single default value for the given name.
    #
    # @example Apply a single default.
    #   model.apply_default("name")
    #
    # @param [ String ] name The name of the field.
    def apply_default(name)
      unless attributes.key?(name)
        if field = fields[name]
          default = field.eval_default(self)
          unless default.nil? || field.lazy?
            attribute_will_change!(name)
            attributes[name] = default
          end
        end
      end
    end

    # Apply all the defaults at once.
    #
    # @example Apply all the defaults.
    #   model.apply_defaults
    def apply_defaults
      pending_callbacks.delete(:apply_defaults)
      apply_pre_processed_defaults
      apply_post_processed_defaults
    end

    # Returns an array of names for the attributes available on this object.
    #
    # Provides the field names in an ORM-agnostic way. Rails v3.1+ uses this
    # method to automatically wrap params in JSON requests.
    #
    # @example Get the field names
    #   document.attribute_names
    #
    # @return [ Array<String> ] The field names
    def attribute_names
      self.class.attribute_names
    end

    # Get the name of the provided field as it is stored in the database.
    # Used in determining if the field is aliased or not.
    #
    # @example Get the database field name.
    #   model.database_field_name(:authorization)
    #
    # @param [ String | Symbol ] name The name to get.
    #
    # @return [ String ] The name of the field as it's stored in the db.
    def database_field_name(name)
      self.class.database_field_name(name)
    end

    # Is the provided field a lazy evaluation?
    #
    # @example If the field is lazy settable.
    #   doc.lazy_settable?(field, nil)
    #
    # @param [ Field ] field The field.
    # @param [ Object ] value The current value.
    #
    # @return [ true | false ] If we set the field lazily.
    def lazy_settable?(field, value)
      !frozen? && value.nil? && field.lazy?
    end

    # Is the document using object ids?
    #
    # @note Refactored from using delegate for class load performance.
    #
    # @example Is the document using object ids?
    #   model.using_object_ids?
    #
    # @return [ true | false ] Using object ids.
    def using_object_ids?
      self.class.using_object_ids?
    end

    # Does this field start with a dollar sign ($) or contain a dot/period (.)?
    #
    # @api private
    #
    # @param [ String ] name The field name.
    #
    # @return [ true | false ] If this field is dotted or dollared.
    def dot_dollar_field?(name)
      n = aliased_fields[name] || name
      fields.key?(n) && (n.include?('.') || n.start_with?('$'))
    end

    # Validate whether or not the field starts with a dollar sign ($) or
    # contains a dot/period (.).
    #
    # @api private
    #
    # @raise [ InvalidDotDollarAssignment ] If contains dots or starts with a dollar.
    #
    # @param [ String ] name The field name.
    def validate_writable_field_name!(name)
      if dot_dollar_field?(name)
        raise Errors::InvalidDotDollarAssignment.new(self.class, name)
      end
    end

    class << self

      # Stores the provided block to be run when the option name specified is
      # defined on a field.
      #
      # No assumptions are made about what functionality the handler might
      # perform, so it will always be called if the `option_name` key is
      # provided in the field definition -- even if it is false or nil.
      #
      # @example
      #   Mongoid::Fields.option :required do |model, field, value|
      #     model.validates_presence_of field if value
      #   end
      #
      # @param [ Symbol ] option_name the option name to match against
      # @param [ Proc ] block the handler to execute when the option is
      #   provided.
      def option(option_name, &block)
        options[option_name] = block
      end

      # Return a map of custom option names to their handlers.
      #
      # @example
      #   Mongoid::Fields.options
      #   # => { :required => #<Proc:0x00000100976b38> }
      #
      # @return [ Hash ] the option map
      def options
        @options ||= {}
      end

      # Traverse down the association tree and search for the field for the
      # given key. To do this, split the key by '.' and for each part (meth) of
      # the key:
      #
      # - If the meth is a field, yield the meth, field, and is_field as true.
      # - If the meth is an association, update the klass to the association's
      #   klass, and yield the meth, klass, and is_field as false.
      #
      # The next iteration will use klass's fields and associations to continue
      # traversing the tree.
      #
      # @param [ String ] key The key used to search the association tree.
      # @param [ Hash ] fields The fields to begin the search with.
      # @param [ Hash ] associations The associations to begin the search with.
      # @param [ Hash ] aliased_associations The alaised associations to begin
      #   the search with.
      # @param [ Proc ] block The block takes in three paramaters, the current
      #   meth, the field or the relation, and whether the second parameter is a
      #   field or not.
      #
      # @return [ Field ] The field found for the given key at the end of the
      #   search. This will return nil if the last thing found is an association
      #   or no field was found for the given key.
      #
      # @api private
      def traverse_association_tree(key, fields, associations, aliased_associations)
        klass = nil
        field = nil
        key.split('.').each_with_index do |meth, i|
          fs = i == 0 ? fields : klass&.fields
          rs = i == 0 ? associations : klass&.relations
          as = i == 0 ? aliased_associations : klass&.aliased_associations

          # Associations can possibly have two "keys", their name and their alias.
          # The fields name is what is used to store it in the klass's relations
          # and field hashes, and the alias is what's used to store that field
          # in the database. The key inputted to this function is the aliased
          # key. We can convert them back to their names by looking in the
          # aliased_associations hash.
          aliased = meth
          if as && a = as.fetch(meth, nil)
            aliased = a.to_s
          end

          field = nil
          klass = nil
          if fs && f = fs[aliased]
            field = f
            yield(meth, f, true) if block_given?
          elsif rs && rel = rs[aliased]
            klass = rel.klass
            yield(meth, rel, false) if block_given?
          else
            yield(meth, nil, false) if block_given?
          end
        end
        field
      end

      # Get the name of the provided field as it is stored in the database.
      # Used in determining if the field is aliased or not. Recursively
      # finds aliases for embedded documents and fields, delimited with
      # period "." character.
      #
      # Note that this method returns the name of associations as they're
      # stored in the database, whereas the `relations` hash uses their in-code
      # aliases. In order to check for membership in the relations hash, you
      # would first have to look up the string returned from this method in
      # the aliased_associations hash.
      #
      # This method will not expand the alias of a belongs_to association that
      # is not the last item. For example, if we had a School that has_many
      # Students, and the field name passed was (from the Student's perspective):
      #
      #   school._id
      #
      # The alias for a belongs_to association is that association's _id field.
      # Therefore, expanding out this association would yield:
      #
      #   school_id._id
      #
      # This is not the correct field name, because the intention here was not
      # to get a property of the _id field. The intention was to get a property
      # of the referenced document. Therefore, if a part of the name passed is
      # a belongs_to association that is not the last part of the name, we
      # won't expand its alias, and return:
      #
      #   school._id
      #
      # If the belongs_to association is the last part of the name, we will
      # pass back the _id field.
      #
      # @param [ String | Symbol ] name The name to get.
      # @param [ Hash ] relations The associations.
      # @param [ Hash ] alaiased_fields The aliased fields.
      # @param [ Hash ] alaiased_associations The aliased associations.
      #
      # @return [ String ] The name of the field as stored in the database.
      #
      # @api private
      def database_field_name(name, relations, aliased_fields, aliased_associations)
        if Mongoid.broken_alias_handling
          return nil unless name
          normalized = name.to_s
          aliased_fields[normalized] || normalized
        else
          return nil unless name.present?
          key = name.to_s
          segment, remaining = key.split('.', 2)

          # Don't get the alias for the field when a belongs_to association
          # is not the last item. Therefore, get the alias when one of the
          # following is true:
          # 1. This is the last item, i.e. there is no remaining.
          # 2. It is not an association.
          # 3. It is not a belongs association
          if !remaining || !relations.key?(segment) || !relations[segment].is_a?(Association::Referenced::BelongsTo)
            segment = aliased_fields[segment]&.dup || segment
          end

          return segment unless remaining

          relation = relations[aliased_associations[segment] || segment]
          if relation
            k = relation.klass
            "#{segment}.#{database_field_name(remaining, k.relations, k.aliased_fields, k.aliased_associations)}"
          else
            "#{segment}.#{remaining}"
          end
        end
      end
    end

    module ClassMethods

      # Returns an array of names for the attributes available on this object.
      #
      # Provides the field names in an ORM-agnostic way. Rails v3.1+ uses this
      # method to automatically wrap params in JSON requests.
      #
      # @example Get the field names
      #   Model.attribute_names
      #
      # @return [ Array<String> ] The field names
      def attribute_names
        fields.keys
      end

      # Get the name of the provided field as it is stored in the database.
      # Used in determining if the field is aliased or not.
      #
      # @param [ String | Symbol ] name The name to get.
      #
      # @return [ String ] The name of the field as it's stored in the db.
      def database_field_name(name)
        Fields.database_field_name(name, relations, aliased_fields, aliased_associations)
      end

      # Defines all the fields that are accessible on the Document
      # For each field that is defined, a getter and setter will be
      # added as an instance method to the Document.
      #
      # @example Define a field.
      #   field :score, type: Integer, default: 0
      #
      # @param [ Symbol ] name The name of the field.
      # @param [ Hash ] options The options to pass to the field.
      #
      # @option options [ Class | Symbol | String ] :type The type of the field.
      # @option options [ String ] :label The label for the field.
      # @option options [ Object | Proc ] :default The field's default.
      #
      # @return [ Field ] The generated field
      def field(name, options = {})
        named = name.to_s
        Validators::Macro.validate(self, name, options)
        added = add_field(named, options)
        descendants.each do |subclass|
          subclass.add_field(named, options)
        end
        added
      end

      # Replace a field with a new type.
      #
      # @example Replace the field.
      #   Model.replace_field("_id", String)
      #
      # @param [ String ] name The name of the field.
      # @param [ Class ] type The new type of field.
      #
      # @return [ Serializable ] The new field.
      def replace_field(name, type)
        remove_defaults(name)
        add_field(name, fields[name].options.merge(type: type))
      end

      # Convenience method for determining if we are using +BSON::ObjectIds+ as
      # our id.
      #
      # @example Does this class use object ids?
      #   person.using_object_ids?
      #
      # @return [ true | false ] If the class uses BSON::ObjectIds for the id.
      def using_object_ids?
        fields["_id"].object_id_field?
      end

      # Traverse down the association tree and search for the field for the
      # given key.
      #
      # @param [ String ] key The key used to search the association tree.
      # @param [ Proc ] block The block takes in three paramaters, the current
      #   meth, the field or the relation, and whether the second parameter is a
      #   field or not.
      #
      # @return [ Field ] The field found for the given key at the end of the
      #   search. This will return nil if the last thing found is an association
      #   or no field was found for the given key.
      #
      # @api private
      def traverse_association_tree(key, &block)
        Fields.traverse_association_tree(key, fields, relations, aliased_associations, &block)
      end

      protected

      # Add the defaults to the model. This breaks them up between ones that
      # are procs and ones that are not.
      #
      # @example Add to the defaults.
      #   Model.add_defaults(field)
      #
      # @param [ Field ] field The field to add for.
      #
      # @api private
      def add_defaults(field)
        default, name = field.default_val, field.name.to_s
        remove_defaults(name)
        unless default.nil?
          if field.pre_processed?
            pre_processed_defaults.push(name)
          else
            post_processed_defaults.push(name)
          end
        end
      end

      # Define a field attribute for the +Document+.
      #
      # @example Set the field.
      #   Person.add_field(:name, :default => "Test")
      #
      # @param [ Symbol ] name The name of the field.
      # @param [ Hash ] options The hash of options.
      #
      # @api private
      def add_field(name, options = {})
        aliased = options[:as]
        aliased_fields[aliased.to_s] = name if aliased
        field = field_for(name, options)
        fields[name] = field
        add_defaults(field)
        create_accessors(name, name, options)
        create_accessors(name, aliased, options) if aliased
        process_options(field)
        create_dirty_methods(name, name)
        create_dirty_methods(name, aliased) if aliased
        field
      end

      # Run through all custom options stored in Mongoid::Fields.options and
      # execute the handler if the option is provided.
      #
      # @example
      #   Mongoid::Fields.option :custom do
      #     puts "called"
      #   end
      #
      #   field = Mongoid::Fields.new(:test, :custom => true)
      #   Person.process_options(field)
      #   # => "called"
      #
      # @param [ Field ] field the field to process
      #
      # @api private
      def process_options(field)
        field_options = field.options

        Fields.options.each_pair do |option_name, handler|
          if field_options.key?(option_name)
            handler.call(self, field, field_options[option_name])
          end
        end
      end

      # Create the field accessors.
      #
      # @example Generate the accessors.
      #   Person.create_accessors(:name, "name")
      #   person.name #=> returns the field
      #   person.name = "" #=> sets the field
      #   person.name? #=> Is the field present?
      #   person.name_before_type_cast #=> returns the field before type cast
      #
      # @param [ Symbol ] name The name of the field.
      # @param [ Symbol ] meth The name of the accessor.
      # @param [ Hash ] options The options.
      #
      # @api private
      def create_accessors(name, meth, options = {})
        field = fields[name]

        create_field_getter(name, meth, field)
        create_field_getter_before_type_cast(name, meth)
        create_field_setter(name, meth, field)
        create_field_check(name, meth)

        if options[:localize]
          create_translations_getter(name, meth)
          create_translations_setter(name, meth, field)
          localized_fields[name] = field
        end
      end

      # Create the getter method for the provided field.
      #
      # @example Create the getter.
      #   Model.create_field_getter("name", "name", field)
      #
      # @param [ String ] name The name of the attribute.
      # @param [ String ] meth The name of the method.
      # @param [ Field ] field The field.
      #
      # @api private
      def create_field_getter(name, meth, field)
        generated_methods.module_eval do
          re_define_method(meth) do
            raw = read_raw_attribute(name)
            if lazy_settable?(field, raw)
              write_attribute(name, field.eval_default(self))
            else
              process_raw_attribute(name.to_s, raw, field)
            end
          end
        end
      end

      # Create the getter_before_type_cast method for the provided field. If
      # the attribute has been assigned, return the attribute before it was
      # type cast. Otherwise, delegate to the getter.
      #
      # @example Create the getter_before_type_cast.
      #   Model.create_field_getter_before_type_cast("name", "name")
      #
      # @param [ String ] name The name of the attribute.
      # @param [ String ] meth The name of the method.
      #
      # @api private
      def create_field_getter_before_type_cast(name, meth)
        generated_methods.module_eval do
          re_define_method("#{meth}_before_type_cast") do
            if has_attribute_before_type_cast?(name)
              read_attribute_before_type_cast(name)
            else
              send meth
            end
          end
        end
      end

      # Create the setter method for the provided field.
      #
      # @example Create the setter.
      #   Model.create_field_setter("name", "name")
      #
      # @param [ String ] name The name of the attribute.
      # @param [ String ] meth The name of the method.
      # @param [ Field ] field The field.
      #
      # @api private
      def create_field_setter(name, meth, field)
        generated_methods.module_eval do
          re_define_method("#{meth}=") do |value|
            val = write_attribute(name, value)
            if field.foreign_key?
              remove_ivar(field.association.name)
            end
            val
          end
        end
      end

      # Create the check method for the provided field.
      #
      # @example Create the check.
      #   Model.create_field_check("name", "name")
      #
      # @param [ String ] name The name of the attribute.
      # @param [ String ] meth The name of the method.
      #
      # @api private
      def create_field_check(name, meth)
        generated_methods.module_eval do
          re_define_method("#{meth}?") do
            value = read_raw_attribute(name)
            lookup_attribute_presence(name, value)
          end
        end
      end

      # Create the translation getter method for the provided field.
      #
      # @example Create the translation getter.
      #   Model.create_translations_getter("name", "name")
      #
      # @param [ String ] name The name of the attribute.
      # @param [ String ] meth The name of the method.
      #
      # @api private
      def create_translations_getter(name, meth)
        generated_methods.module_eval do
          re_define_method("#{meth}_translations") do
            attributes[name] ||= {}
            attributes[name].with_indifferent_access
          end
          alias_method :"#{meth}_t", :"#{meth}_translations"
        end
      end

      # Create the translation setter method for the provided field.
      #
      # @example Create the translation setter.
      #   Model.create_translations_setter("name", "name")
      #
      # @param [ String ] name The name of the attribute.
      # @param [ String ] meth The name of the method.
      # @param [ Field ] field The field.
      #
      # @api private
      def create_translations_setter(name, meth, field)
        generated_methods.module_eval do
          re_define_method("#{meth}_translations=") do |value|
            attribute_will_change!(name)
<<<<<<< HEAD
            if value
              value = Hash.evolve(value.dup).update_values do |_value|
                field.type.mongoize(_value)
              end
=======
            value&.transform_values! do |_value|
              field.type.mongoize(_value)
>>>>>>> 94fdc7d0
            end
            attributes[name] = value
          end
          alias_method :"#{meth}_t=", :"#{meth}_translations="
        end
      end

      # Include the field methods as a module, so they can be overridden.
      #
      # @example Include the fields.
      #   Person.generated_methods
      #
      # @return [ Module ] The module of generated methods.
      #
      # @api private
      def generated_methods
        @generated_methods ||= begin
          mod = Module.new
          include(mod)
          mod
        end
      end

      # Remove the default keys for the provided name.
      #
      # @example Remove the default keys.
      #   Model.remove_defaults(name)
      #
      # @param [ String ] name The field name.
      #
      # @api private
      def remove_defaults(name)
        pre_processed_defaults.delete_one(name)
        post_processed_defaults.delete_one(name)
      end

      # Create a field for the given name and options.
      #
      # @param [ Symbol ] name The name of the field.
      # @param [ Hash ] options The hash of options.
      #
      # @return [ Field ] The created field.
      #
      # @api private
      def field_for(name, options)
        opts = options.merge(klass: self)
        opts[:type] = retrieve_and_validate_type(name, options[:type])
        return Fields::Localized.new(name, opts) if options[:localize]
        return Fields::ForeignKey.new(name, opts) if options[:identity]
        Fields::Standard.new(name, opts)
      end

      # Get the class for the given type.
      #
      # @param [ Symbol ] name The name of the field.
      # @param [ Symbol | Class ] type The type of the field.
      #
      # @return [ Class ] The type of the field.
      #
      # @raises [ Mongoid::Errors::InvalidFieldType ] if given an invalid field
      #   type.
      #
      # @api private
      def retrieve_and_validate_type(name, type)
        type_mapping = TYPE_MAPPINGS[type]
        result = type_mapping || unmapped_type(type)
        if !result.is_a?(Class)
          raise Errors::InvalidFieldType.new(self, name, type)
        else
          if INVALID_BSON_CLASSES.include?(result)
            warn_message = "Using #{result} as the field type is not supported. "
            if result == BSON::Decimal128
              warn_message += "In BSON <= 4, the BSON::Decimal128 type will work as expected for both storing and querying, but will return a BigDecimal on query in BSON 5+."
            else
              warn_message += "Saving values of this type to the database will work as expected, however, querying them will return a value of the native Ruby Integer type."
            end
            Mongoid.logger.warn(warn_message)
          end
        end
        result
      end

      # Returns the type of the field if the type was not in the TYPE_MAPPINGS
      # hash.
      #
      # @param [ Symbol | Class ] type The type of the field.
      #
      # @return [ Class ] The type of the field.
      #
      # @api private
      def unmapped_type(type)
        if "Boolean" == type.to_s
          Mongoid::Boolean
        else
          type || Object
        end
      end
    end
  end
end<|MERGE_RESOLUTION|>--- conflicted
+++ resolved
@@ -748,15 +748,8 @@
         generated_methods.module_eval do
           re_define_method("#{meth}_translations=") do |value|
             attribute_will_change!(name)
-<<<<<<< HEAD
-            if value
-              value = Hash.evolve(value.dup).update_values do |_value|
-                field.type.mongoize(_value)
-              end
-=======
             value&.transform_values! do |_value|
               field.type.mongoize(_value)
->>>>>>> 94fdc7d0
             end
             attributes[name] = value
           end
