# frozen_string_literal: true

require "mongoid/fields/standard"
require "mongoid/fields/foreign_key"
require "mongoid/fields/localized"
require "mongoid/fields/validators"
require "mongoid/fields/field_types"

module Mongoid

  # This module defines behavior for fields.
  module Fields
    extend ActiveSupport::Concern

<<<<<<< HEAD
    # @deprecated Remove class aliases in Mongoid 8.0.
=======
    # @deprecated These class aliases should be removed in Mongoid 9.0.
>>>>>>> f7923cfd
    StringifiedSymbol = Mongoid::StringifiedSymbol
    Boolean = Mongoid::Boolean

    # Constant for all names of the _id field in a document.
    #
    # This does not include aliases of _id field.
    #
    # @api private
    IDS = [ :_id, '_id', ].freeze

    module ClassMethods
      # Returns the list of id fields for this model class, as both strings
      # and symbols.
      #
      # @return [ Array<Symbol | String> ] List of id fields.
      #
      # @api private
      def id_fields
        IDS.dup.tap do |id_fields|
          aliased_fields.each do |k, v|
            if v == '_id'
              id_fields << k.to_sym
              id_fields << k
            end
          end
        end
      end

      # Extracts the id field from the specified attributes hash based on
      # aliases defined in this class.
      #
      # @param [ Hash ] attributes The attributes to inspect.
      #
      # @return [ Object ] The id value.
      #
      # @api private
      def extract_id_field(attributes)
        id_fields.each do |k|
          if v = attributes[k]
            return v
          end
        end
        nil
      end

      # Removes the _translations from the given field name. This is done only
      # when there doesn't already exist a field name or relation with the
      # same name (i.e. with the _translations suffix). This check for an
      # existing field is done recursively
      #
      # @param [ String | Symbol ] name The name of the field to cleanse.
      #
      # @return [ Field ] The field name without _translations
      def cleanse_localized_field_names(name)
        name = database_field_name(name.to_s)

        klass = self
        [].tap do |res|
          ar = name.split('.')
          ar.each_with_index do |fn, i|
            key = fn
            unless klass.fields.key?(fn) || klass.relations.key?(fn)
              if tr = fn.match(/(.*)_translations\z/)&.captures&.first
                key = tr
              else
                key = fn
              end

            end
            res.push(key)

            if klass.fields.key?(fn)
              res.push(ar.drop(i+1).join('.')) unless i == ar.length - 1
              break
            elsif klass.relations.key?(fn)
              klass = klass.relations[key].klass
            end
          end
        end.join('.')
      end
    end

    included do
      class_attribute :aliased_fields
      class_attribute :localized_fields
      class_attribute :fields
      class_attribute :pre_processed_defaults
      class_attribute :post_processed_defaults

      self.aliased_fields = { "id" => "_id" }
      self.fields = {}
      self.localized_fields = {}
      self.pre_processed_defaults = []
      self.post_processed_defaults = []

      field(
        :_id,
        default: ->{ BSON::ObjectId.new },
        pre_processed: true,
        type: :object_id
      )

      alias_attribute(:id, :_id)
    end

    # Apply all default values to the document which are not procs.
    #
    # @example Apply all the non-proc defaults.
    #   model.apply_pre_processed_defaults
    #
    # @return [ Array<String ] The names of the non-proc defaults.
    def apply_pre_processed_defaults
      pre_processed_defaults.each do |name|
        apply_default(name)
      end
    end

    # Apply all default values to the document which are procs.
    #
    # @example Apply all the proc defaults.
    #   model.apply_post_processed_defaults
    #
    # @return [ Array<String ] The names of the proc defaults.
    def apply_post_processed_defaults
      pending_callbacks.delete(:apply_post_processed_defaults)
      post_processed_defaults.each do |name|
        apply_default(name)
      end
    end

    # Applies a single default value for the given name.
    #
    # @example Apply a single default.
    #   model.apply_default("name")
    #
    # @param [ String ] name The name of the field.
    def apply_default(name)
      unless attributes.key?(name)
        if field = fields[name]
          default = field.eval_default(self)
          unless default.nil? || field.lazy?
            attribute_will_change!(name)
            attributes[name] = default
          end
        end
      end
    end

    # Apply all the defaults at once.
    #
    # @example Apply all the defaults.
    #   model.apply_defaults
    def apply_defaults
      pending_callbacks.delete(:apply_defaults)
      apply_pre_processed_defaults
      apply_post_processed_defaults
    end

    # Returns an array of names for the attributes available on this object.
    #
    # Provides the field names in an ORM-agnostic way. Rails v3.1+ uses this
    # method to automatically wrap params in JSON requests.
    #
    # @example Get the field names
    #   document.attribute_names
    #
    # @return [ Array<String> ] The field names
    def attribute_names
      self.class.attribute_names
    end

    # Get the name of the provided field as it is stored in the database.
    # Used in determining if the field is aliased or not.
    #
    # @example Get the database field name.
    #   model.database_field_name(:authorization)
    #
    # @param [ String, Symbol ] name The name to get.
    #
    # @return [ String ] The name of the field as it's stored in the db.
    def database_field_name(name)
      self.class.database_field_name(name)
    end

    # Is the provided field a lazy evaluation?
    #
    # @example If the field is lazy settable.
    #   doc.lazy_settable?(field, nil)
    #
    # @param [ Field ] field The field.
    # @param [ Object ] value The current value.
    #
    # @return [ true, false ] If we set the field lazily.
    def lazy_settable?(field, value)
      !frozen? && value.nil? && field.lazy?
    end

    # Is the document using object ids?
    #
    # @note Refactored from using delegate for class load performance.
    #
    # @example Is the document using object ids?
    #   model.using_object_ids?
    #
    # @return [ true, false ] Using object ids.
    def using_object_ids?
      self.class.using_object_ids?
    end

    class << self

      # DSL method used for configuration readability, typically in
      # an initializer.
      #
      # @example
      #   Mongoid::Fields.configure do
      #     # do configuration
      #   end
      def configure(&block)
        instance_exec(&block)
      end

      # Defines a field type mapping, for later use in field :type option.
      #
      # @example
      #   Mongoid::Fields.configure do
      #     type :point, Point
      #   end
      def type(symbol, klass)
        Fields::FieldTypes.define(symbol, klass)
      end

      # Stores the provided block to be run when the option name specified is
      # defined on a field.
      #
      # No assumptions are made about what functionality the handler might
      # perform, so it will always be called if the `option_name` key is
      # provided in the field definition -- even if it is false or nil.
      #
      # @example
      #   Mongoid::Fields.configure do
      #     option :required do |model, field, value|
<<<<<<< HEAD
      #       model.validates_presence_of field if value
=======
      #       model.validates_presence_of field.name if value
>>>>>>> f7923cfd
      #     end
      #   end
      #
      # @param [ Symbol ] option_name the option name to match against
      # @param [ Proc ] block the handler to execute when the option is
      #   provided.
      def option(option_name, &block)
        options[option_name] = block
      end

      # Return a map of custom option names to their handlers.
      #
      # @example
      #   Mongoid::Fields.options
      #   # => { :required => #<Proc:0x00000100976b38> }
      #
      # @return [ Hash ] the option map
      def options
        @options ||= {}
      end

      # Traverse down the association tree and search for the field for the
      # given key. To do this, split the key by '.' and for each part (meth) of
      # the key:
      #
      # - If the meth is a field, yield the meth, field, and is_field as true.
      # - If the meth is an association, update the klass to the association's
      #   klass, and yield the meth, klass, and is_field as false.
      #
      # The next iteration will use klass's fields and associations to continue
      # traversing the tree.
      #
      # @param [ String ] key The key used to search the association tree.
      # @param [ Hash ] fields The fields to begin the search with.
      # @param [ Hash ] associations The associations to begin the search with.
      # @param [ Hash ] aliased_associations The alaised associations to begin
      #   the search with.
      # @param [ Proc ] block The block takes in three paramaters, the current
      #   meth, the field or the relation, and whether the second parameter is a
      #   field or not.
      #
      # @return [ Field ] The field found for the given key at the end of the
      #   search. This will return nil if the last thing found is an association
      #   or no field was found for the given key.
      #
      # @api private
      def traverse_association_tree(key, fields, associations, aliased_associations)
        klass = nil
        field = nil
        key.split('.').each_with_index do |meth, i|
          fs = i == 0 ? fields : klass&.fields
          rs = i == 0 ? associations : klass&.relations
          as = i == 0 ? aliased_associations : klass&.aliased_associations

          # Associations can possibly have two "keys", their name and their alias.
          # The fields name is what is used to store it in the klass's relations
          # and field hashes, and the alias is what's used to store that field
          # in the database. The key inputted to this function is the aliased
          # key. We can convert them back to their names by looking in the
          # aliased_associations hash.
          aliased = meth
          if as && a = as.fetch(meth, nil)
            aliased = a.to_s
          end

          field = nil
          klass = nil
          if fs && f = fs[aliased]
            field = f
            yield(meth, f, true) if block_given?
          elsif rs && rel = rs[aliased]
            klass = rel.klass
            yield(meth, rel, false) if block_given?
          else
            yield(meth, nil, false) if block_given?
          end
        end
        field
      end

      # Get the name of the provided field as it is stored in the database.
      # Used in determining if the field is aliased or not. Recursively
      # finds aliases for embedded documents and fields, delimited with
      # period "." character.
      #
      # This method will not expand the alias of a belongs_to association that
      # is not the last item. For example, if we had a School that has_many
      # Students, and the field name passed was (from the Student's perspective):
      #
      #   school._id
      #
      # The alias for a belongs_to association is that association's _id field.
      # Therefore, expanding out this association would yield:
      #
      #   school_id._id
      #
      # This is not the correct field name, because the intention here was not
      # to get a property of the _id field. The intention was to get a property
      # of the referenced document. Therefore, if a part of the name passed is
      # a belongs_to association that is not the last part of the name, we
      # won't expand its alias, and return:
      #
      #   school._id
      #
      # If the belongs_to association is the last part of the name, we will
      # pass back the _id field.
      #
      # @param [ String, Symbol ] name The name to get.
      # @param [ Hash ] relations The associations.
      # @param [ Hash ] alaiased_fields The aliased fields.
      # @param [ Hash ] alaiased_associations The aliased associations.
      #
      # @return [ String ] The name of the field as stored in the database.
      #
      # @api private
      def database_field_name(name, relations, aliased_fields, aliased_associations)
        if Mongoid.broken_alias_handling
          return nil unless name
          normalized = name.to_s
          aliased_fields[normalized] || normalized
        else
          return nil unless name.present?
          key = name.to_s
          segment, remaining = key.split('.', 2)

          # Don't get the alias for the field when a belongs_to association
          # is not the last item. Therefore, get the alias when one of the
          # following is true:
          # 1. This is the last item, i.e. there is no remaining.
          # 2. It is not an association.
          # 3. It is not a belongs association
          if !remaining || !relations.key?(segment) || !relations[segment].is_a?(Association::Referenced::BelongsTo)
            segment = aliased_fields[segment]&.dup || segment
          end

          return segment unless remaining

          relation = relations[aliased_associations[segment] || segment]
          if relation
            k = relation.klass
            "#{segment}.#{database_field_name(remaining, k.relations, k.aliased_fields, k.aliased_associations)}"
          else
            "#{segment}.#{remaining}"
          end
        end
      end
    end

    module ClassMethods

      # Returns an array of names for the attributes available on this object.
      #
      # Provides the field names in an ORM-agnostic way. Rails v3.1+ uses this
      # method to automatically wrap params in JSON requests.
      #
      # @example Get the field names
      #   Model.attribute_names
      #
      # @return [ Array<String> ] The field names
      def attribute_names
        fields.keys
      end

      # Get the name of the provided field as it is stored in the database.
      # Used in determining if the field is aliased or not.
      #
      # @param [ String, Symbol ] name The name to get.
      #
      # @return [ String ] The name of the field as it's stored in the db.
      def database_field_name(name)
        Fields.database_field_name(name, relations, aliased_fields, aliased_associations)
      end

      # Defines all the fields that are accessible on the Document
      # For each field that is defined, a getter and setter will be
      # added as an instance method to the Document.
      #
      # @example Define a field.
      #   field :score, type: Integer, default: 0
      #
      # @param [ Symbol ] name The name of the field.
      # @param [ Hash ] options The options to pass to the field.
      #
      # @option options [ Class | Symbol | String ] :type The type of the field.
      # @option options [ String ] :label The label for the field.
      # @option options [ Object | Proc ] :default The field's default.
      #
      # @return [ Field ] The generated field
      def field(name, options = {})
        named = name.to_s
        Validators::Macro.validate(self, name, options)
        added = add_field(named, options)
        descendants.each do |subclass|
          subclass.add_field(named, options)
        end
        added
      end

      # Replace a field with a new type.
      #
      # @example Replace the field.
      #   Model.replace_field("_id", String)
      #
      # @param [ String ] name The name of the field.
      # @param [ Class ] type The new type of field.
      #
      # @return [ Serializable ] The new field.
      def replace_field(name, type)
        remove_defaults(name)
        add_field(name, fields[name].options.merge(type: type))
      end

      # Convenience method for determining if we are using +BSON::ObjectIds+ as
      # our id.
      #
      # @example Does this class use object ids?
      #   person.using_object_ids?
      #
      # @return [ true, false ] If the class uses BSON::ObjectIds for the id.
      def using_object_ids?
        fields["_id"].object_id_field?
      end

      # Traverse down the association tree and search for the field for the
      # given key.
      #
      # @param [ String ] key The key used to search the association tree.
      # @param [ Proc ] block The block takes in three paramaters, the current
      #   meth, the field or the relation, and whether the second parameter is a
      #   field or not.
      #
      # @return [ Field ] The field found for the given key at the end of the
      #   search. This will return nil if the last thing found is an association
      #   or no field was found for the given key.
      #
      # @api private
      def traverse_association_tree(key, &block)
        Fields.traverse_association_tree(key, fields, relations, aliased_associations, &block)
      end

      protected

      # Add the defaults to the model. This breaks them up between ones that
      # are procs and ones that are not.
      #
      # @example Add to the defaults.
      #   Model.add_defaults(field)
      #
      # @param [ Field ] field The field to add for.
      def add_defaults(field)
        default, name = field.default_val, field.name.to_s
        remove_defaults(name)
        unless default.nil?
          if field.pre_processed?
            pre_processed_defaults.push(name)
          else
            post_processed_defaults.push(name)
          end
        end
      end

      # Define a field attribute for the +Document+.
      #
      # @example Set the field.
      #   Person.add_field(:name, :default => "Test")
      #
      # @param [ Symbol ] name The name of the field.
      # @param [ Hash ] options The hash of options.
      def add_field(name, options = {})
        aliased = options[:as]
        aliased_fields[aliased.to_s] = name if aliased
        field = field_for(name, options)
        fields[name] = field
        add_defaults(field)
        create_accessors(name, name, options)
        create_accessors(name, aliased, options) if aliased
        process_options(field)
        create_dirty_methods(name, name)
        create_dirty_methods(name, aliased) if aliased
        field
      end

      # Run through all custom options stored in Mongoid::Fields.options and
      # execute the handler if the option is provided.
      #
      # @example
      #   Mongoid::Fields.option :custom do
      #     puts "called"
      #   end
      #
      #   field = Mongoid::Fields.new(:test, :custom => true)
      #   Person.process_options(field)
      #   # => "called"
      #
      # @param [ Field ] field the field to process
      def process_options(field)
        field_options = field.options

        Fields.options.each_pair do |option_name, handler|
          if field_options.key?(option_name)
            handler.call(self, field, field_options[option_name])
          end
        end
      end

      # Create the field accessors.
      #
      # @example Generate the accessors.
      #   Person.create_accessors(:name, "name")
      #   person.name #=> returns the field
      #   person.name = "" #=> sets the field
      #   person.name? #=> Is the field present?
      #   person.name_before_type_cast #=> returns the field before type cast
      #
      # @param [ Symbol ] name The name of the field.
      # @param [ Symbol ] meth The name of the accessor.
      # @param [ Hash ] options The options.
      def create_accessors(name, meth, options = {})
        field = fields[name]

        create_field_getter(name, meth, field)
        create_field_getter_before_type_cast(name, meth)
        create_field_setter(name, meth, field)
        create_field_check(name, meth)

        if options[:localize]
          create_translations_getter(name, meth)
          create_translations_setter(name, meth, field)
          localized_fields[name] = field
        end
      end

      # Create the getter method for the provided field.
      #
      # @example Create the getter.
      #   Model.create_field_getter("name", "name", field)
      #
      # @param [ String ] name The name of the attribute.
      # @param [ String ] meth The name of the method.
      # @param [ Field ] field The field.
      def create_field_getter(name, meth, field)
        generated_methods.module_eval do
          re_define_method(meth) do
            raw = read_raw_attribute(name)
            if lazy_settable?(field, raw)
              write_attribute(name, field.eval_default(self))
            else
              value = field.demongoize(raw)
              attribute_will_change!(name) if value.resizable?
              value
            end
          end
        end
      end

      # Create the getter_before_type_cast method for the provided field. If
      # the attribute has been assigned, return the attribute before it was
      # type cast. Otherwise, delegate to the getter.
      #
      # @example Create the getter_before_type_cast.
      #   Model.create_field_getter_before_type_cast("name", "name")
      #
      # @param [ String ] name The name of the attribute.
      # @param [ String ] meth The name of the method.
      def create_field_getter_before_type_cast(name, meth)
        generated_methods.module_eval do
          re_define_method("#{meth}_before_type_cast") do
            if has_attribute_before_type_cast?(name)
              read_attribute_before_type_cast(name)
            else
              send meth
            end
          end
        end
      end

      # Create the setter method for the provided field.
      #
      # @example Create the setter.
      #   Model.create_field_setter("name", "name")
      #
      # @param [ String ] name The name of the attribute.
      # @param [ String ] meth The name of the method.
      # @param [ Field ] field The field.
      def create_field_setter(name, meth, field)
        generated_methods.module_eval do
          re_define_method("#{meth}=") do |value|
            val = write_attribute(name, value)
            if field.foreign_key?
              remove_ivar(field.association.name)
            end
            val
          end
        end
      end

      # Create the check method for the provided field.
      #
      # @example Create the check.
      #   Model.create_field_check("name", "name")
      #
      # @param [ String ] name The name of the attribute.
      # @param [ String ] meth The name of the method.
      def create_field_check(name, meth)
        generated_methods.module_eval do
          re_define_method("#{meth}?") do
            value = read_raw_attribute(name)
            lookup_attribute_presence(name, value)
          end
        end
      end

      # Create the translation getter method for the provided field.
      #
      # @example Create the translation getter.
      #   Model.create_translations_getter("name", "name")
      #
      # @param [ String ] name The name of the attribute.
      # @param [ String ] meth The name of the method.
      def create_translations_getter(name, meth)
        generated_methods.module_eval do
          re_define_method("#{meth}_translations") do
            attributes[name] ||= {}
            attributes[name].with_indifferent_access
          end
          alias_method :"#{meth}_t", :"#{meth}_translations"
        end
      end

      # Create the translation setter method for the provided field.
      #
      # @example Create the translation setter.
      #   Model.create_translations_setter("name", "name")
      #
      # @param [ String ] name The name of the attribute.
      # @param [ String ] meth The name of the method.
      # @param [ Field ] field The field.
      def create_translations_setter(name, meth, field)
        generated_methods.module_eval do
          re_define_method("#{meth}_translations=") do |value|
            attribute_will_change!(name)
            if value
              value.update_values do |_value|
                field.type.mongoize(_value)
              end
            end
            attributes[name] = value
          end
          alias_method :"#{meth}_t=", :"#{meth}_translations="
        end
      end

      # Include the field methods as a module, so they can be overridden.
      #
      # @example Include the fields.
      #   Person.generated_methods
      #
      # @return [ Module ] The module of generated methods.
      def generated_methods
        @generated_methods ||= begin
          mod = Module.new
          include(mod)
          mod
        end
      end

      # Remove the default keys for the provided name.
      #
      # @example Remove the default keys.
      #   Model.remove_defaults(name)
      #
      # @param [ String ] name The field name.
      def remove_defaults(name)
        pre_processed_defaults.delete_one(name)
        post_processed_defaults.delete_one(name)
      end

      def field_for(name, options)
        opts = options.merge(klass: self)
        opts[:type] = field_type_klass_for(name, options[:type])
        return Fields::Localized.new(name, opts) if options[:localize]
        return Fields::ForeignKey.new(name, opts) if options[:identity]
        Fields::Standard.new(name, opts)
      end

      def field_type_klass_for(field, type)
        klass = Fields::FieldTypes.get(type)
        return klass if klass
        raise Mongoid::Errors::InvalidFieldType.new(self.name, field, type)
      end
    end
  end
end<|MERGE_RESOLUTION|>--- conflicted
+++ resolved
@@ -12,11 +12,7 @@
   module Fields
     extend ActiveSupport::Concern
 
-<<<<<<< HEAD
-    # @deprecated Remove class aliases in Mongoid 8.0.
-=======
     # @deprecated These class aliases should be removed in Mongoid 9.0.
->>>>>>> f7923cfd
     StringifiedSymbol = Mongoid::StringifiedSymbol
     Boolean = Mongoid::Boolean
 
@@ -259,11 +255,7 @@
       # @example
       #   Mongoid::Fields.configure do
       #     option :required do |model, field, value|
-<<<<<<< HEAD
-      #       model.validates_presence_of field if value
-=======
       #       model.validates_presence_of field.name if value
->>>>>>> f7923cfd
       #     end
       #   end
       #
