# frozen_string_literal: true

require 'mongoid/threaded/lifecycle'

module Mongoid
  # This module contains logic for easy access to objects that have a lifecycle
  # on the current thread.
  module Threaded
    DATABASE_OVERRIDE_KEY = '[mongoid]:db-override'

    # Constant for the key to store clients.
    CLIENTS_KEY = '[mongoid]:clients'

    # The key to override the client.
    CLIENT_OVERRIDE_KEY = '[mongoid]:client-override'

    # The key for the current thread's scope stack.
    CURRENT_SCOPE_KEY = '[mongoid]:current-scope'

    AUTOSAVES_KEY = '[mongoid]:autosaves'
    VALIDATIONS_KEY = '[mongoid]:validations'

    STACK_KEYS = Hash.new do |hash, key|
      hash[key] = "[mongoid]:#{key}-stack"
    end

    # The key for the current thread's sessions.
    SESSIONS_KEY = '[mongoid]:sessions'

    # The key for storing documents modified inside transactions.
    MODIFIED_DOCUMENTS_KEY = '[mongoid]:modified-documents'

    # The key storing the default value for whether or not callbacks are
    # executed on documents.
    EXECUTE_CALLBACKS = '[mongoid]:execute-callbacks'

    extend self

    # Begin entry into a named thread local stack.
    #
    # @example Begin entry into the stack.
    #   Threaded.begin_execution(:create)
    #
    # @param [ String ] name The name of the stack
    #
    # @return [ true ] True.
    def begin_execution(name)
      stack(name).push(true)
    end

    # Get the global database override.
    #
    # @example Get the global database override.
    #   Threaded.database_override
    #
    # @return [ String | Symbol ] The override.
    def database_override
      Thread.current[DATABASE_OVERRIDE_KEY]
    end

    # Set the global database override.
    #
    # @example Set the global database override.
    #   Threaded.database_override = :testing
    #
    # @param [ String | Symbol ] name The global override name.
    #
    # @return [ String | Symbol ] The override.
    def database_override=(name)
      Thread.current[DATABASE_OVERRIDE_KEY] = name
    end

    # Are in the middle of executing the named stack
    #
    # @example Are we in the stack execution?
    #   Threaded.executing?(:create)
    #
    # @param [ Symbol ] name The name of the stack
    #
    # @return [ true ] If the stack is being executed.
    def executing?(name)
      !stack(name).empty?
    end

    # Exit from a named thread local stack.
    #
    # @example Exit from the stack.
    #   Threaded.exit_execution(:create)
    #
    # @param [ Symbol ] name The name of the stack
    #
    # @return [ true ] True.
    def exit_execution(name)
      stack(name).pop
    end

    # Get the named stack.
    #
    # @example Get a stack by name
    #   Threaded.stack(:create)
    #
    # @param [ Symbol ] name The name of the stack
    #
    # @return [ Array ] The stack.
    def stack(name)
      Thread.current[STACK_KEYS[name]] ||= []
    end

    # Begin autosaving a document on the current thread.
    #
    # @example Begin autosave.
    #   Threaded.begin_autosave(doc)
    #
    # @param [ Document ] document The document to autosave.
    def begin_autosave(document)
      autosaves_for(document.class).push(document._id)
    end

    # Begin validating a document on the current thread.
    #
    # @example Begin validation.
    #   Threaded.begin_validate(doc)
    #
    # @param [ Document ] document The document to validate.
    def begin_validate(document)
      validations_for(document.class).push(document._id)
    end

    # Exit autosaving a document on the current thread.
    #
    # @example Exit autosave.
    #   Threaded.exit_autosave(doc)
    #
    # @param [ Document ] document The document to autosave.
    def exit_autosave(document)
      autosaves_for(document.class).delete_one(document._id)
    end

    # Exit validating a document on the current thread.
    #
    # @example Exit validation.
    #   Threaded.exit_validate(doc)
    #
    # @param [ Document ] document The document to validate.
    def exit_validate(document)
      validations_for(document.class).delete_one(document._id)
    end

    # Begin suppressing default scopes for given model on the current thread.
    #
    # @example Begin without default scope stack.
    #   Threaded.begin_without_default_scope(klass)
    #
    # @param [ Class ] klass The model to suppress default scoping on.
    #
    # @api private
    def begin_without_default_scope(klass)
      stack(:without_default_scope).push(klass)
    end

    # Exit suppressing default scopes for given model on the current thread.
    #
    # @example Exit without default scope stack.
    #   Threaded.exit_without_default_scope(klass)
    #
    # @param [ Class ] klass The model to unsuppress default scoping on.
    #
    # @api private
    def exit_without_default_scope(klass)
      stack(:without_default_scope).delete(klass)
    end

    # Get the global client override.
    #
    # @example Get the global client override.
    #   Threaded.client_override
    #
    # @return [ String | Symbol ] The override.
    def client_override
      Thread.current[CLIENT_OVERRIDE_KEY]
    end

    # Set the global client override.
    #
    # @example Set the global client override.
    #   Threaded.client_override = :testing
    #
    # @param [ String | Symbol ] name The global override name.
    #
    # @return [ String | Symbol ] The override.
    def client_override=(name)
      Thread.current[CLIENT_OVERRIDE_KEY] = name
    end

    # Get the current Mongoid scope.
    #
    # @example Get the scope.
    #   Threaded.current_scope(klass)
    #   Threaded.current_scope
    #
    # @param [ Klass ] klass The class type of the scope.
    #
    # @return [ Criteria ] The scope.
    def current_scope(klass = nil)
      if klass && Thread.current[CURRENT_SCOPE_KEY].respond_to?(:keys)
        Thread.current[CURRENT_SCOPE_KEY][
            Thread.current[CURRENT_SCOPE_KEY].keys.find { |k| k <= klass }
        ]
      else
        Thread.current[CURRENT_SCOPE_KEY]
      end
    end

    # Set the current Mongoid scope.
    #
    # @example Set the scope.
    #   Threaded.current_scope = scope
    #
    # @param [ Criteria ] scope The current scope.
    #
    # @return [ Criteria ] The scope.
    def current_scope=(scope)
      Thread.current[CURRENT_SCOPE_KEY] = scope
    end

    # Set the current Mongoid scope. Safe for multi-model scope chaining.
    #
    # @example Set the scope.
    #   Threaded.current_scope(scope, klass)
    #
    # @param [ Criteria ] scope The current scope.
    # @param [ Class ] klass The current model class.
    #
    # @return [ Criteria ] The scope.
    def set_current_scope(scope, klass)
      if scope.nil?
        unset_current_scope(klass)
      else
        Thread.current[CURRENT_SCOPE_KEY] ||= {}
        Thread.current[CURRENT_SCOPE_KEY][klass] = scope
      end
    end

    # Is the given klass' default scope suppressed on the current thread?
    #
    # @example Is the given klass' default scope suppressed?
    #   Threaded.without_default_scope?(klass)
    #
    # @param [ Class ] klass The model to check for default scope suppression.
    #
    # @api private
    def without_default_scope?(klass)
      stack(:without_default_scope).include?(klass)
    end

    # Is the document autosaved on the current thread?
    #
    # @example Is the document autosaved?
    #   Threaded.autosaved?(doc)
    #
    # @param [ Document ] document The document to check.
    #
    # @return [ true | false ] If the document is autosaved.
    def autosaved?(document)
      autosaves_for(document.class).include?(document._id)
    end

    # Is the document validated on the current thread?
    #
    # @example Is the document validated?
    #   Threaded.validated?(doc)
    #
    # @param [ Document ] document The document to check.
    #
    # @return [ true | false ] If the document is validated.
    def validated?(document)
      validations_for(document.class).include?(document._id)
    end

    # Get all autosaves on the current thread.
    #
    # @example Get all autosaves.
    #   Threaded.autosaves
    #
    # @return [ Hash ] The current autosaves.
    def autosaves
      Thread.current[AUTOSAVES_KEY] ||= {}
    end

    # Get all validations on the current thread.
    #
    # @example Get all validations.
    #   Threaded.validations
    #
    # @return [ Hash ] The current validations.
    def validations
      Thread.current[VALIDATIONS_KEY] ||= {}
    end

    # Get all autosaves on the current thread for the class.
    #
    # @example Get all autosaves.
    #   Threaded.autosaves_for(Person)
    #
    # @param [ Class ] klass The class to check.
    #
    # @return [ Array ] The current autosaves.
    def autosaves_for(klass)
      autosaves[klass] ||= []
    end

    # Get all validations on the current thread for the class.
    #
    # @example Get all validations.
    #   Threaded.validations_for(Person)
    #
    # @param [ Class ] klass The class to check.
    #
    # @return [ Array ] The current validations.
    def validations_for(klass)
      validations[klass] ||= []
    end

    # Cache a session for this thread for a client.
    #
    # @note For backward compatibility it is allowed to call this method without
    # specifying `client` parameter.
    #
    # @param [ Mongo::Session ] session The session to save.
    # @param [ Mongo::Client | nil ] client The client to cache the session for.
    def set_session(session, client: nil)
      sessions[client] = session
    end

    # Get the cached session for this thread for a client.
    #
    # @note For backward compatibility it is allowed to call this method without
    # specifying `client` parameter.
    #
    # @param [ Mongo::Client | nil ] client The client to cache the session for.
    #
    # @return [ Mongo::Session | nil ] The session cached on this thread or nil.
    def get_session(client: nil)
      sessions[client]
    end

    # Clear the cached session for this thread for a client.
    #
    # @note For backward compatibility it is allowed to call this method without
    # specifying `client` parameter.
    #
    # @param [ Mongo::Client | nil ] client The client to clear the session for.
    #
    # @return [ nil ]
    def clear_session(client: nil)
      sessions.delete(client)&.end_session
    end

    # Store a reference to the document that was modified inside a transaction
    # associated with the session.
    #
    # @param [ Mongo::Session ] session Session in scope of which the document
    #   was modified.
    # @param [ Mongoid::Document ] document Mongoid document that was modified.
    def add_modified_document(session, document)
      return unless session&.in_transaction?

      modified_documents[session] << document
    end

    # Clears the set of modified documents for the given session, and return the
    # content of the set before the clearance.
    # @param [ Mongo::Session ] session Session for which the modified documents
    #   set should be cleared.
    #
    # @return [ Set<Mongoid::Document> ] Collection of modified documents before
    #   it was cleared.
    def clear_modified_documents(session)
      modified_documents[session].dup
    ensure
      modified_documents[session].clear
    end

<<<<<<< HEAD
    # Returns the thread store of sessions.
    #
    # @return [ Hash<Integer, Set> ] The sessions indexed by client object ID.
    #
=======
    # Queries whether document callbacks should be executed by default for the
    # current thread.
    #
    # Unless otherwise indicated (by #execute_callbacks=), this will return
    # true.
    #
    # @return [ true | false ] Whether or not document callbacks should be
    #   executed by default.
    def execute_callbacks?
      if Thread.current.key?(EXECUTE_CALLBACKS)
        Thread.current[EXECUTE_CALLBACKS]
      else
        true
      end
    end

    # Indicates whether document callbacks should be invoked by default for
    # the current thread. Individual documents may further override the
    # callback behavior, but this will be used for the default behavior.
    #
    # @param flag [ true | false ] Whether or not document callbacks should be
    #   executed by default.
    def execute_callbacks=(flag)
      Thread.current[EXECUTE_CALLBACKS] = flag
    end

>>>>>>> 4381cfdd
    # @api private
    def sessions
      Thread.current[SESSIONS_KEY] ||= {}.compare_by_identity
    end

    # Returns the thread store of modified documents.
    #
    # @return [ Hash<Mongo::Session, Set<Mongoid::Document>> ] The modified
    #   documents indexed by session.
    #
    # @api private
    def modified_documents
      Thread.current[MODIFIED_DOCUMENTS_KEY] ||= Hash.new do |h, k|
        h[k] = Set.new
      end
    end

    private

    # Removes the given klass from the current scope, and tidies the current
    # scope list.
    #
    # @param klass [ Class ] the class to remove from the current scope.
    def unset_current_scope(klass)
      return unless Thread.current[CURRENT_SCOPE_KEY]

      Thread.current[CURRENT_SCOPE_KEY].delete(klass)
      Thread.current[CURRENT_SCOPE_KEY] = nil if Thread.current[CURRENT_SCOPE_KEY].empty?
    end
  end
end<|MERGE_RESOLUTION|>--- conflicted
+++ resolved
@@ -381,12 +381,6 @@
       modified_documents[session].clear
     end
 
-<<<<<<< HEAD
-    # Returns the thread store of sessions.
-    #
-    # @return [ Hash<Integer, Set> ] The sessions indexed by client object ID.
-    #
-=======
     # Queries whether document callbacks should be executed by default for the
     # current thread.
     #
@@ -413,7 +407,10 @@
       Thread.current[EXECUTE_CALLBACKS] = flag
     end
 
->>>>>>> 4381cfdd
+    # Returns the thread store of sessions.
+    #
+    # @return [ Hash<Integer, Set> ] The sessions indexed by client object ID.
+    #
     # @api private
     def sessions
       Thread.current[SESSIONS_KEY] ||= {}.compare_by_identity
