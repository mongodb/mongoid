# frozen_string_literal: true

module Mongoid
  class Criteria
    module Queryable
      module Extensions

        # This module contains additional range behavior.
        module Range

          # Get the range as an array.
          #
          # @example Get the range as an array.
          #   1...3.__array__
          #
          # @return [ Array ] The range as an array.
          def __array__
            to_a
          end

          # Convert the range to a $gte/$lte mongo friendly query for dates.
          #
          # @example Evolve the range.
          #   (11231312..213123131).__evolve_date__
          #
<<<<<<< HEAD
          # @return [ Hash ] The $gte/$lte range query with times at UTC midnight.
          #
          # @since 1.0.0
=======
          # @return [ Hash ] The min/max range query with times at midnight.
>>>>>>> eaa6d264
          def __evolve_date__
            __evolve_range_naive__.transform_values! {|v| v&.__evolve_date__ }
          end

          # Convert the range to a $gte/$lte mongo friendly query for times.
          #
          # @example Evolve the range.
          #   (11231312..213123131).__evolve_date__
          #
<<<<<<< HEAD
          # @return [ Hash ] The $gte/$lte range query with times in UTC.
          #
          # @since 1.0.0
=======
          # @return [ Hash ] The min/max range query with times.
>>>>>>> eaa6d264
          def __evolve_time__
            __evolve_range_naive__.transform_values! {|v| v&.__evolve_time__ }
          end

          # Convert the range to a $gte/$lte mongo friendly query.
          #
          # @example Evolve the range.
          #   (11231312..213123131).__evolve_range__
          #
          # @return [ Hash ] The $gte/$lte range query.
          def __evolve_range__
            __evolve_range_naive__.transform_values! do |value|
              case value
              when Time, DateTime then value.__evolve_time__
              when Date then value.__evolve_date__
              else value
              end
            end
          end

          private

          def __evolve_range_naive__
            hash = {}
            hash['$gte'] = self.begin if self.begin
            hash[exclude_end? ? "$lt" : "$lte"] = self.end if self.end
            hash
          end

          module ClassMethods

            # Evolve the range. This will transform it into a $gte/$lte selection.
            # Endless and beginning-less ranges will use only $gte or $lte respectively.
            # End-excluded ranges (...) will use $lt selector instead of $lte.
            #
            # @example Evolve the range.
            #   Range.evolve(1..3)
            #
            # @param [ Range ] object The range to evolve.
            #
            # @return [ Hash ] The range as a gte/lte criteria.
            def evolve(object)
              return object unless object.is_a?(::Range)
              object.__evolve_range__
            end
          end
        end
      end
    end
  end
end

::Range.__send__(:include, Mongoid::Criteria::Queryable::Extensions::Range)
::Range.__send__(:extend, Mongoid::Criteria::Queryable::Extensions::Range::ClassMethods)<|MERGE_RESOLUTION|>--- conflicted
+++ resolved
@@ -23,13 +23,7 @@
           # @example Evolve the range.
           #   (11231312..213123131).__evolve_date__
           #
-<<<<<<< HEAD
           # @return [ Hash ] The $gte/$lte range query with times at UTC midnight.
-          #
-          # @since 1.0.0
-=======
-          # @return [ Hash ] The min/max range query with times at midnight.
->>>>>>> eaa6d264
           def __evolve_date__
             __evolve_range_naive__.transform_values! {|v| v&.__evolve_date__ }
           end
@@ -39,13 +33,7 @@
           # @example Evolve the range.
           #   (11231312..213123131).__evolve_date__
           #
-<<<<<<< HEAD
           # @return [ Hash ] The $gte/$lte range query with times in UTC.
-          #
-          # @since 1.0.0
-=======
-          # @return [ Hash ] The min/max range query with times.
->>>>>>> eaa6d264
           def __evolve_time__
             __evolve_range_naive__.transform_values! {|v| v&.__evolve_time__ }
           end
