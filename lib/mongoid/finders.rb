# encoding: utf-8
module Mongoid #:nodoc:
  module Finders #:nodoc:

    # Delegate to the criteria methods that are natural for creating a new
    # criteria.
    [ :all_in, :any_in, :any_of, :asc, :ascending, :avg, :desc, :descending,
<<<<<<< HEAD
      :excludes, :includes, :limit, :max, :min, :not_in, :only, :order_by,
      :skip, :sum, :where, :near ].each do |name|
=======
      :excludes, :limit, :max, :min, :not_in, :only, :order_by,
      :skip, :sum, :where, :update, :update_all, :near ].each do |name|
>>>>>>> 0dbba7e4
      define_method(name) do |*args|
        criteria.send(name, *args)
      end
    end

    # Find +Documents+ given the conditions.
    #
    # Options:
    #
    # args: A +Hash+ with a conditions key and other options
    #
    # <tt>Person.all(:conditions => { :attribute => "value" })</tt>
    def all(*args)
      find(:all, *args)
    end

    # Returns a count of matching records in the database based on the
    # provided arguments.
    #
    # <tt>Person.count(:conditions => { :attribute => "value" })</tt>
    def count(*args)
      Criteria.translate(self, false, *args).count
    end

    # Returns true if there are on document in database based on the
    # provided arguments.
    #
    # <tt>Person.exists?(:conditions => { :attribute => "value" })</tt>
    def exists?(*args)
      Criteria.translate(self, false, *args).limit(1).count == 1
    end

    # Helper to initialize a new +Criteria+ object for this class, or return
    # the currently scoped +Criteria+ object.
    #
    # Example:
    #
    # <tt>Person.criteria</tt>
    def criteria(embedded = false)
      scope_stack.last || Criteria.new(self, embedded)
    end

    # Find a +Document+ in several different ways.
    #
    # If a +String+ is provided, it will be assumed that it is a
    # representation of a Mongo::ObjectID and will attempt to find a single
    # +Document+ based on that id. If a +Symbol+ and +Hash+ is provided then
    # it will attempt to find either a single +Document+ or multiples based
    # on the conditions provided and the first parameter.
    #
    # Example:
    #
    # <tt>Person.find(:first, :conditions => { :attribute => "value" })</tt>
    # <tt>Person.find(:all, :conditions => { :attribute => "value" })</tt>
    # <tt>Person.find(BSON::ObjectId)</tt>
    #
    # Options:
    #
    # args: An assortment of finder options.
    #
    # Returns:
    #
    # A document or criteria.
    def find(*args)
      raise Errors::InvalidOptions.new(
        :calling_document_find_with_nil_is_invalid, {}
      ) if args[0].nil?
      type, criteria = Criteria.parse!(self, false, *args)
      case type
      when :first then return criteria.one
      when :last then return criteria.last
      else
        return criteria
      end
    end

    # Find the first +Document+ given the conditions, or creates a new document
    # with the conditions that were supplied
    #
    # Options:
    #
    # args: A +Hash+ of attributes
    #
    # <tt>Person.find_or_create_by(:attribute => "value")</tt>
    def find_or_create_by(attrs = {})
      find_or(:create, attrs)
    end

    # Find the first +Document+ given the conditions, or instantiates a new document
    # with the conditions that were supplied
    #
    # Options:
    #
    # args: A +Hash+ of attributes
    #
    # <tt>Person.find_or_initialize_by(:attribute => "value")</tt>
    def find_or_initialize_by(attrs = {})
      find_or(:new, attrs)
    end

    # Find the first +Document+ given the conditions.
    #
    # Options:
    #
    # args: A +Hash+ with a conditions key and other options
    #
    # <tt>Person.first(:conditions => { :attribute => "value" })</tt>
    def first(*args)
      find(:first, *args)
    end

    # Find the last +Document+ given the conditions.
    #
    # Options:
    #
    # args: A +Hash+ with a conditions key and other options
    #
    # <tt>Person.last(:conditions => { :attribute => "value" })</tt>
    def last(*args)
      find(:last, *args)
    end

    # Find all documents in paginated fashion given the supplied arguments.
    # If no parameters are passed just default to offset 0 and limit 20.
    #
    # Options:
    #
    # params: A +Hash+ of params to pass to the Criteria API.
    #
    # Example:
    #
    # <tt>Person.paginate(:conditions => { :field => "Test" }, :page => 1,
    # :per_page => 20)</tt>
    #
    # Returns paginated array of docs.
    def paginate(params = {})
      Criteria.translate(self, false, params).paginate
    end

    protected
    # Find the first object or create/initialize it.
    def find_or(method, attrs = {})
      first(:conditions => attrs) || send(method, attrs)
    end

    # Initializes and returns the current scope stack.
    def scope_stack
      scope_stack_for = Thread.current[:mongoid_scope_stack] ||= {}
      scope_stack_for[object_id] ||= []
    end

    # Pushes the provided criteria onto the scope stack, and removes it after the
    # provided block is yielded.
    def with_scope(criteria)
      scope_stack = self.scope_stack
      scope_stack << criteria
      begin
        yield criteria
      ensure
        scope_stack.pop
      end
    end
  end
end<|MERGE_RESOLUTION|>--- conflicted
+++ resolved
@@ -5,13 +5,8 @@
     # Delegate to the criteria methods that are natural for creating a new
     # criteria.
     [ :all_in, :any_in, :any_of, :asc, :ascending, :avg, :desc, :descending,
-<<<<<<< HEAD
       :excludes, :includes, :limit, :max, :min, :not_in, :only, :order_by,
-      :skip, :sum, :where, :near ].each do |name|
-=======
-      :excludes, :limit, :max, :min, :not_in, :only, :order_by,
       :skip, :sum, :where, :update, :update_all, :near ].each do |name|
->>>>>>> 0dbba7e4
       define_method(name) do |*args|
         criteria.send(name, *args)
       end
