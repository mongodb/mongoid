# frozen_string_literal: true
# rubocop:todo all

module Mongoid
  module Extensions
    # Adds type-casting behavior to Object class.
    module Object
      def self.included(base)
        base.extend(ClassMethods)
      end

      # Evolve a plain object into an object id.
      #
      # @example Evolve the object.
      #   object.__evolve_object_id__
      #
      # @return [ Object ] self.
      def __evolve_object_id__
        self
      end
      alias :__mongoize_object_id__ :__evolve_object_id__

      # Convert the object to args for a find query.
      #
      # @example Convert the object to args.
      #   object.__find_args__
      #
      # @return [ Object ] self.
      # @deprecated
      def __find_args__
        self
      end
      Mongoid.deprecate(self, :__find_args__)

      # Mongoize a plain object into a time.
      #
      # @note This method should not be used, because it does not
      #   return correct results for non-Time objects. Override
      #   __mongoize_time__ in classes that are time-like to return an
      #   instance of Time or ActiveSupport::TimeWithZone.
      #
      # @example Mongoize the object.
      #   object.__mongoize_time__
      #
      # @return [ Object ] self.
      # @deprecated
      def __mongoize_time__
        self
      end

      # Try to form a setter from this object.
      #
      # @example Try to form a setter.
      #   object.__setter__
      #
      # @return [ String ] The object as a string plus =.
      # @deprecated
      def __setter__
        "#{self}="
      end
      Mongoid.deprecate(self, :__setter__)

      # Get the value of the object as a mongo friendly sort value.
      #
      # @example Get the object as sort criteria.
      #   object.__sortable__
      #
      # @return [ Object ] self.
      # @deprecated
      def __sortable__
        self
      end
      Mongoid.deprecate(self, :__sortable__)

      # Conversion of an object to an $inc-able value.
      #
      # @example Convert the object.
      #   1.__to_inc__
      #
      # @return [ Object ] The object.
      # @deprecated
      def __to_inc__
        self
      end
      Mongoid.deprecate(self, :__to_inc__)

<<<<<<< HEAD
=======
      # Checks whether conditions given in this object are known to be
      # unsatisfiable, i.e., querying with this object will always return no
      # documents.
      #
      # This method is deprecated. Mongoid now uses
      # +_mongoid_unsatisfiable_criteria?+ internally; this method is retained
      # for backwards compatibility only. It always returns false.
      #
      # @return [ false ] Always false.
      # @deprecated
      def blank_criteria?
        false
      end
      Mongoid.deprecate(self, :blank_criteria?)

>>>>>>> fc98ff0f
      # Do or do not, there is no try. -- Yoda.
      #
      # @example Do or do not.
      #   object.do_or_do_not(:use, "The Force")
      #
      # @param [ String | Symbol ] name The method name.
      # @param [ Object... ] *args The arguments.
      #
      # @return [ Object | nil ] The result of the method call or nil if the
      #   method does not exist.
      def do_or_do_not(name, *args)
        send(name, *args) if name && respond_to?(name)
      end

      # Get the value for an instance variable or false if it doesn't exist.
      #
      # @example Get the value for an instance var.
      #   document.ivar("person")
      #
      # @param [ String ] name The name of the variable.
      #
      # @return [ Object | false ] The value or false.
      def ivar(name)
        var_name = "@_#{name}"
        if instance_variable_defined?(var_name)
          return instance_variable_get(var_name)
        else
          false
        end
      end

      # Turn the object from the ruby type we deal with to a Mongo friendly
      # type.
      #
      # @example Mongoize the object.
      #   object.mongoize
      #
      # @return [ Object ] The object.
      def mongoize
        self
      end

      # Is the object multi args.
      #
      # @example Is the object multi args?
      #   object.multi_arged?
      #
      # @return [ false ] false.
      # @deprecated
      def multi_arged?
        false
      end
      Mongoid.deprecate(self, :multi_arged?)

      # Is the object a number?
      #
      # @example Is the object a number?.
      #   object.numeric?
      #
      # @return [ false ] Always false.
      def numeric?
        false
      end

      # Remove the instance variable for the provided name.
      #
      # @example Remove the instance variable
      #   document.remove_ivar("person")
      #
      # @param [ String ] name The name of the variable.
      #
      # @return [ true | false ] If the variable was defined.
      def remove_ivar(name)
        if instance_variable_defined?("@_#{name}")
          return remove_instance_variable("@_#{name}")
        else
          false
        end
      end

      # Is the object's size changable? Only returns true for arrays and hashes
      # currently.
      #
      # @example Is the object resizable?
      #   object.resizable?
      #
      # @return [ false ] false.
      def resizable?
        false
      end

      # Get the substitutable version of an object.
      #
      # @example Get the substitutable.
      #   object.substitutable
      #
      # @return [ Object ] self.
      def substitutable
        self
      end

      # You must unlearn what you have learned. -- Yoda
      #
      # @example You must perform this execution.
      #   object.you_must(:use, "The Force")
      #
      # @param [ String | Symbol ] name The method name.
      # @param [ Object... ] *args The arguments.
      #
      # @return [ Object | nil ] The result of the method call or nil if the
      #   method does not exist. Nil if the object is frozen.
      def you_must(name, *args)
        frozen? ? nil : do_or_do_not(name, *args)
      end

      module ClassMethods
        # Convert the provided object to a foreign key, given the metadata key
        # contstraint.
        #
        # @example Convert the object to a fk.
        #   Object.__mongoize_fk__(association, object)
        #
        # @param [ Mongoid::Association::Relatable ] association The association metadata.
        # @param [ Object ] object The object to convert.
        #
        # @return [ Object ] The converted object.
        def __mongoize_fk__(association, object)
          return nil if !object || object == ""
          association.convert_to_foreign_key(object)
        end

        # Convert the object from its mongo friendly ruby type to this type.
        #
        # @example Demongoize the object.
        #   Object.demongoize(object)
        #
        # @param [ Object ] object The object to demongoize.
        #
        # @return [ Object ] The object.
        def demongoize(object)
          object
        end

        # Turn the object from the ruby type we deal with to a Mongo friendly
        # type.
        #
        # @example Mongoize the object.
        #   Object.mongoize("123.11")
        #
        # @param [ Object ] object The object to mongoize.
        #
        # @return [ Object ] The object mongoized.
        def mongoize(object)
          object.mongoize
        end
      end
    end
  end
end

<<<<<<< HEAD
::Object.__send__(:include, Mongoid::Extensions::Object)
::Object.extend(Mongoid::Extensions::Object::ClassMethods)
=======
Object.include Mongoid::Extensions::Object
>>>>>>> fc98ff0f
<|MERGE_RESOLUTION|>--- conflicted
+++ resolved
@@ -84,24 +84,6 @@
       end
       Mongoid.deprecate(self, :__to_inc__)
 
-<<<<<<< HEAD
-=======
-      # Checks whether conditions given in this object are known to be
-      # unsatisfiable, i.e., querying with this object will always return no
-      # documents.
-      #
-      # This method is deprecated. Mongoid now uses
-      # +_mongoid_unsatisfiable_criteria?+ internally; this method is retained
-      # for backwards compatibility only. It always returns false.
-      #
-      # @return [ false ] Always false.
-      # @deprecated
-      def blank_criteria?
-        false
-      end
-      Mongoid.deprecate(self, :blank_criteria?)
-
->>>>>>> fc98ff0f
       # Do or do not, there is no try. -- Yoda.
       #
       # @example Do or do not.
@@ -262,9 +244,4 @@
   end
 end
 
-<<<<<<< HEAD
-::Object.__send__(:include, Mongoid::Extensions::Object)
-::Object.extend(Mongoid::Extensions::Object::ClassMethods)
-=======
-Object.include Mongoid::Extensions::Object
->>>>>>> fc98ff0f
+Object.include Mongoid::Extensions::Object