--- conflicted
+++ resolved
@@ -70,34 +70,23 @@
         # @return [ Time | nil ] The object mongoized or nil.
         def mongoize(object)
           return if object.blank?
-          begin
-<<<<<<< HEAD
-            time = object.__mongoize_time__
-            if time.acts_like?(:time)
-              if object.respond_to?(:sec_fraction)
-                return ::Time.at(time.to_i, object.sec_fraction * 10**6).utc
-              elsif time.respond_to?(:subsec)
-                return ::Time.at(time.to_i, time.subsec * 10**6).utc
-              else
-                return ::Time.at(time.to_i, time.usec).utc
+          
+          if object.respond_to?(:__mongoize_time__)
+            begin
+              time = object.__mongoize_time__
+              if time.acts_like?(:time)
+                if object.respond_to?(:sec_fraction)
+                  return ::Time.at(time.to_i, object.sec_fraction * 10**6).utc
+                elsif time.respond_to?(:subsec)
+                  return ::Time.at(time.to_i, time.subsec * 10**6).utc
+                else
+                  return ::Time.at(time.to_i, time.usec).utc
+                end
               end
-=======
-            time = object.respond_to?(:__mongoize_time__) ? object.__mongoize_time__ : nil
-          rescue ArgumentError
-            return
+            rescue ArgumentError
+            end
           end
 
-          if time.acts_like?(:time)
-            if object.respond_to?(:sec_fraction)
-              ::Time.at(time.to_i, object.sec_fraction * 10**6).utc
-            elsif time.respond_to?(:subsec)
-              ::Time.at(time.to_i, time.subsec * 10**6).utc
-            else
-              ::Time.at(time.to_i, time.usec).utc
->>>>>>> 8c5b58fe
-            end
-          rescue ArgumentError
-          end
           Mongoid::RawValue.new(object, 'Time')
         end
       end
