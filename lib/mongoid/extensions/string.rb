# frozen_string_literal: true
# rubocop:todo all

module Mongoid
  module Extensions

    # Adds type-casting behavior to String class.
    module String

      # @attribute [rw] unconvertable_to_bson If the document is unconvertable.
      # @deprecated
      attr_accessor :unconvertable_to_bson
      Mongoid.deprecate(self, :unconvertable_to_bson, :unconvertable_to_bson=)

      # Evolve the string into an object id if possible.
      #
      # @example Evolve the string.
      #   "test".__evolve_object_id__
      #
      # @return [ String | BSON::ObjectId ] The evolved string.
      def __evolve_object_id__
        convert_to_object_id
      end

      # Mongoize the string into an object id if possible.
      #
      # @example Evolve the string.
      #   "test".__mongoize_object_id__
      #
      # @return [ String | BSON::ObjectId | nil ] The mongoized string.
      def __mongoize_object_id__
        convert_to_object_id unless blank?
      end

      # Mongoize the string for storage.
      #
      # @note Returns a local time in the default time zone.
      #
      # @example Mongoize the string.
      #   "2012-01-01".__mongoize_time__
      #   # => 2012-01-01 00:00:00 -0500
      #
      # @raise [ ArgumentError ] The string is not a valid time string.
      #
      # @return [ Time | ActiveSupport::TimeWithZone ] Local time in the
      #   configured default time zone corresponding to this string.
      def __mongoize_time__
        # This extra Time.parse is required to raise an error if the string
        # is not a valid time string. ActiveSupport::TimeZone does not
        # perform this check.
        ::Time.parse(self)

        ::Time.zone.parse(self)
      end

      # Convert the string to a collection friendly name.
      #
      # @example Collectionize the string.
      #   "namespace/model".collectionize
      #
      # @return [ String ] The string in collection friendly form.
      def collectionize
        tableize.gsub("/", "_")
      end

      # Is the string a valid value for a Mongoid id?
      #
      # @example Is the string an id value?
      #   "_id".mongoid_id?
      #
      # @return [ true | false ] If the string is id or _id.
      # @deprecated
      def mongoid_id?
        self =~ /\A(|_)id\z/
      end
      Mongoid.deprecate(self, :mongoid_id?)

      # Is the string a number? The literals "NaN", "Infinity", and "-Infinity"
      # are counted as numbers.
      #
      # @example Is the string a number.
      #   "1234.23".numeric?
      #
      # @return [ true | false ] If the string is a number.
      def numeric?
        !!Float(self)
      rescue ArgumentError
        (self =~ /\A(?:NaN|-?Infinity)\z/) == 0
      end

<<<<<<< HEAD
=======
      # Get the string as a getter string.
      #
      # @example Get the reader/getter
      #   "model=".reader
      #
      # @return [ String ] The string stripped of "=".
      def reader
        delete("=").sub(/\_before\_type\_cast\z/, '')
      end

      # Is this string a writer?
      #
      # @example Is the string a setter method?
      #   "model=".writer?
      #
      # @return [ true | false ] If the string contains "=".
      def writer?
        include?("=")
      end

      # Is this string a valid_method_name?
      #
      # @example Is the string a valid Ruby identifier for use as a method name
      #   "model=".valid_method_name?
      #
      # @return [ true | false ] If the string contains a valid Ruby identifier.
      def valid_method_name?
        /[@$"-]/ !~ self
      end

      # Does the string end with _before_type_cast?
      #
      # @example Is the string a setter method?
      #   "price_before_type_cast".before_type_cast?
      #
      # @return [ true | false ] If the string ends with "_before_type_cast"
      def before_type_cast?
        ends_with?("_before_type_cast")
      end


>>>>>>> 19cbfa2d
      # Is the object not to be converted to bson on criteria creation?
      #
      # @example Is the object unconvertable?
      #   object.unconvertable_to_bson?
      #
      # @return [ true | false ] If the object is unconvertable.
      # @deprecated
      def unconvertable_to_bson?
        @unconvertable_to_bson ||= false
      end
      Mongoid.deprecate(self, :unconvertable_to_bson?)

      private

      # If the string is a legal object id, convert it.
      #
      # @api private
      #
      # @example Convert to the object id.
      #   string.convert_to_object_id
      #
      # @return [ String | BSON::ObjectId ] The string or the id.
      def convert_to_object_id
        BSON::ObjectId.legal?(self) ? BSON::ObjectId.from_string(self) : self
      end

      module ClassMethods

        # Turn the object from the ruby type we deal with to a Mongo friendly
        # type.
        #
        # @example Mongoize the object.
        #   String.mongoize("123.11")
        #
        # @param [ Object ] object The object to mongoize.
        #
        # @return [ String ] The object mongoized.
        def mongoize(object)
          object.try(:to_s)
        end
        alias :demongoize :mongoize
      end
    end
  end
end

::String.__send__(:include, Mongoid::Extensions::String)
::String.extend(Mongoid::Extensions::String::ClassMethods)<|MERGE_RESOLUTION|>--- conflicted
+++ resolved
@@ -88,50 +88,6 @@
         (self =~ /\A(?:NaN|-?Infinity)\z/) == 0
       end
 
-<<<<<<< HEAD
-=======
-      # Get the string as a getter string.
-      #
-      # @example Get the reader/getter
-      #   "model=".reader
-      #
-      # @return [ String ] The string stripped of "=".
-      def reader
-        delete("=").sub(/\_before\_type\_cast\z/, '')
-      end
-
-      # Is this string a writer?
-      #
-      # @example Is the string a setter method?
-      #   "model=".writer?
-      #
-      # @return [ true | false ] If the string contains "=".
-      def writer?
-        include?("=")
-      end
-
-      # Is this string a valid_method_name?
-      #
-      # @example Is the string a valid Ruby identifier for use as a method name
-      #   "model=".valid_method_name?
-      #
-      # @return [ true | false ] If the string contains a valid Ruby identifier.
-      def valid_method_name?
-        /[@$"-]/ !~ self
-      end
-
-      # Does the string end with _before_type_cast?
-      #
-      # @example Is the string a setter method?
-      #   "price_before_type_cast".before_type_cast?
-      #
-      # @return [ true | false ] If the string ends with "_before_type_cast"
-      def before_type_cast?
-        ends_with?("_before_type_cast")
-      end
-
-
->>>>>>> 19cbfa2d
       # Is the object not to be converted to bson on criteria creation?
       #
       # @example Is the object unconvertable?
