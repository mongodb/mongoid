--- conflicted
+++ resolved
@@ -23,26 +23,6 @@
   end
 end
 
-<<<<<<< HEAD
-# Deprecated patch for BSON::Document to be removed in MONGOID-5562.
-#
-# @deprecated
-class BSON::Document
-
-  # We need to override this as ActiveSupport creates a new Object, instead of a new Hash.
-  # See: https://github.com/rails/rails/commit/f1bad130d0c9bd77c94e43b696adca56c46a66aa
-  def transform_keys
-    return enum_for(:transform_keys) unless block_given?
-    result = {}
-    each_key do |key|
-      result[yield(key)] = self[key]
-    end
-    result
-  end
-end
-
-=======
->>>>>>> a5e5cd6c
 require "mongoid/extensions/array"
 require "mongoid/extensions/big_decimal"
 require "mongoid/extensions/binary"
