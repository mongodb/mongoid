--- conflicted
+++ resolved
@@ -407,14 +407,7 @@
       # @example Pluck a field.
       #   context.pluck(:_id)
       #
-<<<<<<< HEAD
-      # @note This method will return the raw db values - it performs no custom
-      #   serialization.
-      #
       # @param [ String | Symbol ] *fields Field(s) to pluck.
-=======
-      # @param [ String, Symbol, Array ] fields Fields to pluck.
->>>>>>> a07173b1
       #
       # @return [ Array<Object> | Array<Array<Object>> ] The plucked values.
       def pluck(*fields)
@@ -451,9 +444,9 @@
       # @example Pick a field.
       #   context.pick(:_id)
       #
-      # @param [ String, Symbol, Array ] fields Fields to pick.
-      #
-      # @return [ Object, Array<Object> ] The picked values.
+      # @param [ String | Symbol ] *fields Field(s) to pick.
+      #
+      # @return [ Object | Array<Object> ] The picked values.
       def pick(*fields)
         limit(1).pluck(*fields).first
       end
