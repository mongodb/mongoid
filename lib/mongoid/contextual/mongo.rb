# frozen_string_literal: true

require "mongoid/contextual/atomic"
require "mongoid/contextual/aggregable/mongo"
require "mongoid/contextual/command"
require "mongoid/contextual/geo_near"
require "mongoid/contextual/map_reduce"
require "mongoid/contextual/mongo/pluck_enumerator"
require "mongoid/association/eager_loadable"

module Mongoid
  module Contextual
    class Mongo
      extend Forwardable
      include Enumerable
      include Aggregable::Mongo
      include Atomic
      include Association::EagerLoadable
      include Queryable

      Mongoid.deprecate(self, :geo_near)

      # Options constant.
      OPTIONS = [ :hint,
                  :limit,
                  :skip,
                  :sort,
                  :batch_size,
                  :max_scan,
                  :max_time_ms,
                  :snapshot,
                  :comment,
                  :read,
                  :cursor_type,
                  :collation
                ].freeze

      # @attribute [r] view The Mongo collection view.
      attr_reader :view

      # Is the context cached?
      #
      # @example Is the context cached?
      #   context.cached?
      #
      # @return [ true, false ] If the context is cached.
      def cached?
        !!@cache
      end

      # Get the number of documents matching the query.
      #
      # @example Get the number of matching documents.
      #   context.count
      #
      # @example Get the count of documents with the provided options.
      #   context.count(limit: 1)
      #
      # @example Get the count for where the provided block is true.
      #   context.count do |doc|
      #     doc.likes > 1
      #   end
      #
      # @param [ Hash ] options The options, such as skip and limit to be factored
      #   into the count.
      #
      # @return [ Integer ] The number of matches.
      def count(options = {}, &block)
        return super(&block) if block_given?
        try_cache(:count) { view.count_documents(options) }
      end

      # Get the estimated number of documents matching the query.
      #
      # Unlike count, estimated_count does not take a block because it is not
      # traditionally defined (with a block) on Enumarable like count is.
      #
      # @example Get the estimated number of matching documents.
      #   context.estimated_count
      #
      # @param [ Hash ] options The options, such as maxTimeMS to be factored
      #   into the count.
      #
      # @return [ Integer ] The number of matches.
      def estimated_count(options = {})
        unless self.criteria.selector.empty?
          raise Mongoid::Errors::InvalidEstimatedCountCriteria.new(self.klass)
        end
        try_cache(:estimated_count) { view.estimated_document_count(options) }
      end

      # Delete all documents in the database that match the selector.
      #
      # @example Delete all the documents.
      #   context.delete
      #
      # @return [ nil ] Nil.
      def delete
        view.delete_many.deleted_count
      end
      alias :delete_all :delete

      # Destroy all documents in the database that match the selector.
      #
      # @example Destroy all the documents.
      #   context.destroy
      #
      # @return [ nil ] Nil.
      def destroy
        each.inject(0) do |count, doc|
          doc.destroy
          count += 1 if acknowledged_write?
          count
        end
      end
      alias :destroy_all :destroy

      # Get the distinct values in the db for the provided field.
      #
      # @example Get the distinct values.
      #   context.distinct(:name)
      #
      # @param [ String, Symbol ] field The name of the field.
      #
      # @return [ Array<Object> ] The distinct values for the field.
      def distinct(field)
        name = if Mongoid.legacy_pluck_distinct
          klass.database_field_name(field)
        else
          klass.cleanse_localized_field_names(field)
        end

        view.distinct(name).map do |value|
          if Mongoid.legacy_pluck_distinct
            value.class.demongoize(value)
          else
            is_translation = "#{name}_translations" == field.to_s
            recursive_demongoize(name, value, is_translation)
          end
        end
      end

      # Iterate over the context. If provided a block, yield to a Mongoid
      # document for each, otherwise return an enum.
      #
      # @example Iterate over the context.
      #   context.each do |doc|
      #     puts doc.name
      #   end
      #
      # @return [ Enumerator ] The enumerator.
      def each(&block)
        if block_given?
          documents_for_iteration.each do |doc|
            yield_document(doc, &block)
          end
          @cache_loaded = true
          self
        else
          to_enum
        end
      end

      # Do any documents exist for the context.
      #
      # @example Do any documents exist for the context.
      #   context.exists?
      #
      # @note We don't use count here since Mongo does not use counted
      #   b-tree indexes, unless a count is already cached then that is
      #   used to determine the value.
      #
      # @return [ true, false ] If the count is more than zero.
      def exists?
        return !documents.empty? if cached? && cache_loaded?
        return @count > 0 if instance_variable_defined?(:@count)

        try_cache(:exists) do
          !!(view.projection(_id: 1).limit(1).first)
        end
      end

      # Run an explain on the criteria.
      #
      # @example Explain the criteria.
      #   Band.where(name: "Depeche Mode").explain
      #
      # @return [ Hash ] The explain result.
      def explain
        view.explain
      end

      # Execute the find and modify command, used for MongoDB's
      # $findAndModify.
      #
      # @example Execute the command.
      #   context.find_one_and_update({ "$inc" => { likes: 1 }})
      #
      # @param [ Hash ] update The updates.
      # @param [ Hash ] options The command options.
      #
      # @option options [ :before, :after ] :return_document Return the updated document
      #   from before or after update.
      # @option options [ true, false ] :upsert Create the document if it doesn't exist.
      #
      # @return [ Document ] The result of the command.
      def find_one_and_update(update, options = {})
        if doc = view.find_one_and_update(update, options)
          Factory.from_db(klass, doc)
        end
      end

      # Execute the find and modify command, used for MongoDB's
      # $findAndModify.
      #
      # @example Execute the command.
      #   context.find_one_and_update({ likes: 1 })
      #
      # @param [ Hash ] replacement The replacement.
      # @param [ Hash ] options The command options.
      #
      # @option options [ :before, :after ] :return_document Return the updated document
      #   from before or after update.
      # @option options [ true, false ] :upsert Create the document if it doesn't exist.
      #
      # @return [ Document ] The result of the command.
      def find_one_and_replace(replacement, options = {})
        if doc = view.find_one_and_replace(replacement, options)
          Factory.from_db(klass, doc)
        end
      end

      # Execute the find and modify command, used for MongoDB's
      # $findAndModify. This deletes the found document.
      #
      # @example Execute the command.
      #   context.find_one_and_delete
      #
      # @return [ Document ] The result of the command.
      def find_one_and_delete
        if doc = view.find_one_and_delete
          Factory.from_db(klass, doc)
        end
      end

      # Get the first document in the database for the criteria's selector.
      #
      # @example Get the first document.
      #   context.first
      #
      # @note Automatically adding a sort on _id when no other sort is
      #   defined on the criteria has the potential to cause bad performance issues.
      #   If you experience unexpected poor performance when using #first or #last
      #   and have no sort defined on the criteria, use the option { id_sort: :none }.
      #   Be aware that #first/#last won't guarantee order in this case.
      #
      # @param [ Integer | Hash ] limit_or_opts The number of documents to
      #   return, or a hash of options.
      #
      # @option limit_or_opts [ :none ] :id_sort This option is deprecated.
      #   Don't apply a sort on _id if no other sort is defined on the criteria.
      #
      # @return [ Document ] The first document.
      def first(limit_or_opts = nil)
        limit = limit_or_opts unless limit_or_opts.is_a?(Hash)
        if cached? && cache_loaded?
          return limit ? documents.first(limit) : documents.first
        end
        try_numbered_cache(:first, limit) do
          if limit_or_opts.try(:key?, :id_sort)
            Mongoid::Warnings.warn_id_sort_deprecated
          end
          sorted_view = view
          if sort = view.sort || ({ _id: 1 } unless limit_or_opts.try(:fetch, :id_sort) == :none)
            sorted_view = view.sort(sort)
          end
          if raw_docs = sorted_view.limit(limit || 1).to_a
            process_raw_docs(raw_docs, limit)
          end
        end
      end
      alias :one :first

      # Return the first result without applying sort
      #
      # @api private
      def find_first
        return documents.first if cached? && cache_loaded?
        if raw_doc = view.first
          doc = Factory.from_db(klass, raw_doc, criteria)
          eager_load([doc]).first
        end
      end

      # Execute a $geoNear command against the database.
      #
      # @example Find documents close to 10, 10.
      #   context.geo_near([ 10, 10 ])
      #
      # @example Find with spherical distance.
      #   context.geo_near([ 10, 10 ]).spherical
      #
      # @example Find with a max distance.
      #   context.geo_near([ 10, 10 ]).max_distance(0.5)
      #
      # @example Provide a distance multiplier.
      #   context.geo_near([ 10, 10 ]).distance_multiplier(1133)
      #
      # @param [ Array<Float> ] coordinates The coordinates.
      #
      # @return [ GeoNear ] The GeoNear command.
      #
      # @deprecated
      def geo_near(coordinates)
        GeoNear.new(collection, criteria, coordinates)
      end

      # Invoke the block for each element of Contextual. Create a new array
      # containing the values returned by the block.
      #
      # If the symbol field name is passed instead of the block, additional
      # optimizations would be used.
      #
      # @example Map by some field.
      #   context.map(:field1)
      #
      # @example Map with block.
      #   context.map(&:field1)
      #
      # @param [ Symbol ] field The field name.
      #
      # @return [ Array ] The result of mapping.
      def map(field = nil, &block)
        if block_given?
          super(&block)
        else
          criteria.pluck(field)
        end
      end

      # Create the new Mongo context. This delegates operations to the
      # underlying driver.
      #
      # @example Create the new context.
      #   Mongo.new(criteria)
      #
      # @param [ Criteria ] criteria The criteria.
      def initialize(criteria)
        @criteria, @klass, @cache = criteria, criteria.klass, criteria.options[:cache]
        @collection = @klass.collection
        criteria.send(:merge_type_selection)
        @view = collection.find(criteria.selector, session: _session)
        apply_options
      end

      def_delegator :@klass, :database_field_name

      # Get the last document in the database for the criteria's selector.
      #
      # @example Get the last document.
      #   context.last
      #
      # @note Automatically adding a sort on _id when no other sort is
      #   defined on the criteria has the potential to cause bad performance issues.
      #   If you experience unexpected poor performance when using #first or #last
      #   and have no sort defined on the criteria, use the option { id_sort: :none }.
      #   Be aware that #first/#last won't guarantee order in this case.
      #
      # @param [ Integer | Hash ] limit_or_opts The number of documents to
      #   return, or a hash of options.
      #
      # @option limit_or_opts [ :none ] :id_sort This option is deprecated.
      #   Don't apply a sort on _id if no other sort is defined on the criteria.
      #
      # @return [ Document ] The last document.
      def last(limit_or_opts = nil)
        limit = limit_or_opts unless limit_or_opts.is_a?(Hash)
        if cached? && cache_loaded?
          return limit ? documents.last(limit) : documents.last
        end
        res = try_numbered_cache(:last, limit) do
          with_inverse_sorting(limit_or_opts) do
            if raw_docs = view.limit(limit || 1).to_a
              process_raw_docs(raw_docs, limit)
            end
          end
        end
        res.is_a?(Array) ? res.reverse : res
      end

      # Returns the number of documents in the database matching
      # the query selector.
      #
      # @example Get the length.
      #   context.length
      #
      # @return [ Integer ] The number of documents.
      def length
        @length ||= self.count
      end
      alias :size :length

      # Limits the number of documents that are returned from the database.
      #
      # @example Limit the documents.
      #   context.limit(20)
      #
      # @param [ Integer ] value The number of documents to return.
      #
      # @return [ Mongo ] The context.
      def limit(value)
        @view = view.limit(value) and self
      end

      # Take the given number of documents from the database.
      #
      # @example Take 10 documents
      #   context.take(10)
      #
      # @param [ Integer | nil ] limit The number of documents to return or nil.
      #
      # @return [ Document | Array<Document> ] The list of documents, or one
      #   document if no value was given.
      def take(limit = nil)
        if limit
          limit(limit).to_a
        else
          # Do to_a first so that the Mongo#first method is not used and the
          # result is not sorted.
          limit(1).to_a.first
        end
      end

      # Take one document from the database and raise an error if there are none.
      #
      # @example Take a document
      #   context.take!
      #
      # @return [ Document ] The document.
      #
      # @raises [ Mongoid::Errors::DocumentNotFound ] raises when there are no
      #   documents to take.
      def take!
        # Do to_a first so that the Mongo#first method is not used and the
        # result is not sorted.
        if fst = limit(1).to_a.first
          fst
        else
          raise Errors::DocumentNotFound.new(klass, nil, nil)
        end
      end

      # Initiate a map/reduce operation from the context.
      #
      # @example Initiate a map/reduce.
      #   context.map_reduce(map, reduce)
      #
      # @param [ String ] map The map js function.
      # @param [ String ] reduce The reduce js function.
      #
      # @return [ MapReduce ] The map/reduce lazy wrapper.
      def map_reduce(map, reduce)
        MapReduce.new(collection, criteria, map, reduce)
      end

      # Pluck the field value(s) from the database. Returns one
      # result for each document found in the database for
      # the context. The results are normalized according to their
      # Mongoid field types. Note that the results may include
      # duplicates and nil values.
      #
      # @example Pluck a field.
      #   context.pluck(:_id)
      #
      # @param [ String, Symbol ] *fields Field(s) to pluck,
      #   which may include nested fields using dot-notation.
      #
      # @return [ Array<Object, Array> ] The plucked values.
      #   If the *fields arg contains a single value, each result
      #   in the array will be a single value. Otherwise, each
      #   result in the array will be an array of values.
      def pluck(*fields)
        pluck_each(*fields).to_a
      end

      # Iterate through plucked field value(s) from the database
      # for the context. Yields result values progressively as they are
      # read from the database. The yielded results are normalized
      # according to their Mongoid field types.
      #
      # @example Iterate through the plucked values from the database.
      #   context.pluck_each(:name) { |name| puts name }
      #
      # @param [ String, Symbol ] *fields Field(s) to pluck,
      #   which may include nested fields using dot-notation.
      # @param [ Proc ] block The block to call once for each plucked
      #   result.
      #
      # @return [ Enumerator, Mongo ] The enumerator, or the context
      #   if a block was given.
      def pluck_each(*fields, &block)
        enum = PluckEnumerator.new(klass, view, fields).each(&block)
        block_given? ? self : enum
      end

      # Pick the field value(s) from the first result in the database.
      #
      # @example Get the first value in the database.
      #   context.pick(:name)
      #
      # @param [ String, Symbol ] *fields Field(s) to pick from
      #   the first result in the database.
      #
      # @return [ Object, Array ] The picked value.
      #   If the *fields arg contains multiple values,
      #   an array will be returned with one value per field.
      def pick(*fields)
        PluckEnumerator.new(klass, view.limit(1), fields).first
      end

      # Get a hash of counts for the values of a single field. For example,
      # if the following documents were in the database:
      #
      #   { _id: 1, age: 21 }
      #   { _id: 2, age: 21 }
      #   { _id: 3, age: 22 }
      #
      #   Model.tally("age")
      #
      # would yield the following result:
      #
      #   { 21 => 2, 22 => 1 }
      #
      # When tallying a field inside an array or embeds_many association:
      #
      #   { _id: 1, array: [ { x: 1 }, { x: 2 } ] }
      #   { _id: 2, array: [ { x: 1 }, { x: 2 } ] }
      #   { _id: 3, array: [ { x: 1 }, { x: 3 } ] }
      #
      #   Model.tally("array.x")
      #
      # The keys of the resulting hash are arrays:
      #
      #   { [ 1, 2 ] => 2, [ 1, 3 ] => 1 }
      #
      # Note that if tallying an element in an array of hashes, and the key
      # doesn't exist in some of the hashes, tally will not include those
      # nil keys in the resulting hash:
      #
      #   { _id: 1, array: [ { x: 1 }, { x: 2 }, { y: 3 } ] }
      #
      #   Model.tally("array.x")
      #   # => { [ 1, 2 ] => 1 }
      #
      # @param [ String | Symbol ] field The field name.
      #
      # @return [ Hash ] The hash of counts.
      def tally(field)
        name = klass.cleanse_localized_field_names(field)

        fld = klass.traverse_association_tree(name)
        pipeline = [ { "$group" => { _id: "$#{name}", counts: { "$sum": 1 } } } ]
        pipeline.unshift("$match" => view.filter) unless view.filter.blank?

        collection.aggregate(pipeline).reduce({}) do |tallies, doc|
          is_translation = "#{name}_translations" == field.to_s
          val = doc["_id"]

          key = if val.is_a?(Array)
            val.map do |v|
              demongoize_with_field(fld, v, is_translation)
            end
          else
            demongoize_with_field(fld, val, is_translation)
          end

          # The only time where a key will already exist in the tallies hash
          # is when the values are stored differently in the database, but
          # demongoize to the same value. A good example of when this happens
          # is when using localized fields. While the server query won't group
          # together hashes that have other values in different languages, the
          # demongoized value is just the translation in the current locale,
          # which can be the same across multiple of those unequal hashes.
          tallies[key] ||= 0
          tallies[key] += doc["counts"]
          tallies
        end
      end

      # Skips the provided number of documents.
      #
      # @example Skip the documents.
      #   context.skip(20)
      #
      # @param [ Integer ] value The number of documents to skip.
      #
      # @return [ Mongo ] The context.
      def skip(value)
        @view = view.skip(value) and self
      end

      # Sorts the documents by the provided spec.
      #
      # @example Sort the documents.
      #   context.sort(name: -1, title: 1)
      #
      # @param [ Hash ] values The sorting values as field/direction(1/-1)
      #   pairs.
      #
      # @return [ Mongo ] The context.
      def sort(values = nil, &block)
        if block_given?
          super(&block)
        else
          # update the criteria
          @criteria = criteria.order_by(values)
          apply_option(:sort)
          self
        end
      end

      # Update the first matching document atomically.
      #
      # @example Update the first matching document.
      #   context.update({ "$set" => { name: "Smiths" }})
      #
      # @param [ Hash ] attributes The new attributes for the document.
      # @param [ Hash ] opts The update operation options.
      #
      # @option opts [ Array ] :array_filters A set of filters specifying to which array elements
      #   an update should apply.
      #
      # @return [ nil, false ] False if no attributes were provided.
      def update(attributes = nil, opts = {})
        update_documents(attributes, :update_one, opts)
      end

      # Update all the matching documents atomically.
      #
      # @example Update all the matching documents.
      #   context.update_all({ "$set" => { name: "Smiths" }})
      #
      # @param [ Hash ] attributes The new attributes for each document.
      # @param [ Hash ] opts The update operation options.
      #
      # @option opts [ Array ] :array_filters A set of filters specifying to which array elements
      #   an update should apply.
      #
      # @return [ nil, false ] False if no attributes were provided.
      def update_all(attributes = nil, opts = {})
        update_documents(attributes, :update_many, opts)
      end

      private

      # yield the block given or return the cached value
      #
      # @param [ String, Symbol ] key The instance variable name
      #
      # @return the result of the block
      def try_cache(key, &block)
        unless cached?
          yield
        else
          unless ret = instance_variable_get("@#{key}")
            instance_variable_set("@#{key}", ret = yield)
          end
          ret
        end
      end

      # yield the block given or return the cached value
      #
      # @param [ String, Symbol ] key The instance variable name
      # @param [ Integer | nil ] n The number of documents requested or nil
      #   if none is requested.
      #
      # @return [ Object ] The result of the block.
      def try_numbered_cache(key, n, &block)
        unless cached?
          yield if block_given?
        else
          len = n || 1
          ret = instance_variable_get("@#{key}")
          if !ret || ret.length < len
            instance_variable_set("@#{key}", ret = Array.wrap(yield))
          elsif !n
            ret.is_a?(Array) ? ret.first : ret
          elsif ret.length > len
            ret.first(n)
          else
            ret
          end
        end
      end

      # Update the documents for the provided method.
      #
      # @api private
      #
      # @example Update the documents.
      #   context.update_documents(attrs)
      #
      # @param [ Hash ] attributes The updates.
      # @param [ Symbol ] method The method to use.
      #
      # @return [ true, false ] If the update succeeded.
      def update_documents(attributes, method = :update_one, opts = {})
        return false unless attributes
        attributes = Hash[attributes.map { |k, v| [klass.database_field_name(k.to_s), v] }]
        view.send(method, attributes.__consolidate__(klass), opts)
      end

      # Apply the field limitations.
      #
      # @api private
      #
      # @example Apply the field limitations.
      #   context.apply_fields
      def apply_fields
        if spec = criteria.options[:fields]
          @view = view.projection(spec)
        end
      end

      # Apply the options.
      #
      # @api private
      #
      # @example Apply all options.
      #   context.apply_options
      def apply_options
        apply_fields
        OPTIONS.each do |name|
          apply_option(name)
        end
        if criteria.options[:timeout] == false
          @view = view.no_cursor_timeout
        end
      end

      # Apply an option.
      #
      # @api private
      #
      # @example Apply the skip option.
      #   context.apply_option(:skip)
      def apply_option(name)
        if spec = criteria.options[name]
          @view = view.send(name, spec)
        end
      end

      # Map the inverse sort symbols to the correct MongoDB values.
      #
      # @api private
      #
      # @example Apply the inverse sorting params to the given block
      #   context.with_inverse_sorting
      def with_inverse_sorting(opts = {})
        Mongoid::Warnings.warn_id_sort_deprecated if opts.try(:key?, :id_sort)

        begin
          if sort = criteria.options[:sort] || ( { _id: 1 } unless opts.try(:fetch, :id_sort) == :none )
            @view = view.sort(Hash[sort.map{|k, v| [k, -1*v]}])
          end
          yield
        ensure
          apply_option(:sort)
        end
      end

      # Is the cache able to be added to?
      #
      # @api private
      #
      # @example Is the context cacheable?
      #   context.cacheable?
      #
      # @return [ true, false ] If caching, and the cache isn't loaded.
      def cacheable?
        cached? && !cache_loaded?
      end

      # Is the cache fully loaded? Will be true if caching after one full
      # iteration.
      #
      # @api private
      #
      # @example Is the cache loaded?
      #   context.cache_loaded?
      #
      # @return [ true, false ] If the cache is loaded.
      def cache_loaded?
        !!@cache_loaded
      end

      # Get the documents for cached queries.
      #
      # @api private
      #
      # @example Get the cached documents.
      #   context.documents
      #
      # @return [ Array<Document> ] The documents.
      def documents
        @documents ||= []
      end

      # Get the documents the context should iterate. This follows 3 rules:
      #
      # 1. If the query is cached, and we already have documents loaded, use
      #   them.
      # 2. If we are eager loading, then eager load the documents and use
      #   those.
      # 3. Use the query.
      #
      # @api private
      #
      # @example Get the documents for iteration.
      #   context.documents_for_iteration
      #
      # @return [ Array<Document>, Mongo::Collection::View ] The docs to iterate.
      def documents_for_iteration
        return documents if cached? && !documents.empty?
        return view unless eager_loadable?
        docs = view.map{ |doc| Factory.from_db(klass, doc, criteria) }
        eager_load(docs)
      end

      # Yield to the document.
      #
      # @api private
      #
      # @example Yield the document.
      #   context.yield_document(doc) do |doc|
      #     ...
      #   end
      #
      # @param [ Document ] document The document to yield to.
      def yield_document(document, &block)
        doc = document.respond_to?(:_id) ?
            document : Factory.from_db(klass, document, criteria)
        yield(doc)
        documents.push(doc) if cacheable?
      end

      private

      def _session
        @criteria.send(:_session)
      end

      def acknowledged_write?
        collection.write_concern.nil? || collection.write_concern.acknowledged?
      end

<<<<<<< HEAD
=======
      # Fetch the element from the given hash and demongoize it using the
      # given field. If the obj is an array, map over it and call this method
      # on all of its elements.
      #
      # @param [ Hash | Array<Hash> ] obj The hash or array of hashes to fetch from.
      # @param [ String ] meth The key to fetch from the hash.
      # @param [ Field ] field The field to use for demongoization.
      #
      # @return [ Object ] The demongoized value.
      #
      # @api private
      def fetch_and_demongoize(obj, meth, field)
        if obj.is_a?(Array)
          obj.map { |doc| fetch_and_demongoize(doc, meth, field) }
        else
          res = obj.try(:fetch, meth, nil)
          field ? field.demongoize(res) : res.class.demongoize(res)
        end
      end

      # Extracts the value for the given field name from the given attribute
      # hash.
      #
      # @param [ Hash ] attrs The attributes hash.
      # @param [ String ] field_name The name of the field to extract.
      #
      # @param [ Object ] The value for the given field name
      def extract_value(attrs, field_name)
        i = 1
        num_meths = field_name.count('.') + 1
        curr = attrs.dup

        klass.traverse_association_tree(field_name) do |meth, obj, is_field|
          field = obj if is_field
          is_translation = false
          # If no association or field was found, check if the meth is an
          # _translations field.
          if obj.nil? & tr = meth.match(/(.*)_translations\z/)&.captures&.first
            is_translation = true
            meth = tr
          end

          # 1. If curr is an array fetch from all elements in the array.
          # 2. If the field is localized, and is not an _translations field
          #    (_translations fields don't show up in the fields hash).
          #    - If this is the end of the methods, return the translation for
          #      the current locale.
          #    - Otherwise, return the whole translations hash so the next method
          #      can select the language it wants.
          # 3. If the meth is an _translations field, do not demongoize the
          #    value so the full hash is returned.
          # 4. Otherwise, fetch and demongoize the value for the key meth.
          curr = if curr.is_a? Array
            res = fetch_and_demongoize(curr, meth, field)
            res.empty? ? nil : res
          elsif !is_translation && field&.localized?
            if i < num_meths
              curr.try(:fetch, meth, nil)
            else
              fetch_and_demongoize(curr, meth, field)
            end
          elsif is_translation
            curr.try(:fetch, meth, nil)
          else
            fetch_and_demongoize(curr, meth, field)
          end

          i += 1
        end
        curr
      end

>>>>>>> cb8418c9
      # Recursively demongoize the given value. This method recursively traverses
      # the class tree to find the correct field to use to demongoize the value.
      #
      # @param [ String ] field_name The name of the field to demongoize.
      # @param [ Object ] value The value to demongoize.
      # @param [ Boolean ] is_translation The field we are retrieving is an
      #   _translations field.
      #
      # @return [ Object ] The demongoized value.
      def recursive_demongoize(field_name, value, is_translation)
        field = klass.traverse_association_tree(field_name)
        demongoize_with_field(field, value, is_translation)
      end

      # Demongoize the value for the given field. If the field is nil or the
      # field is a translations field, the value is demongoized using its class.
      #
      # @param [ Field ] field The field to use to demongoize.
      # @param [ Object ] value The value to demongoize.
      # @param [ Boolean ] is_translation The field we are retrieving is an
      #   _translations field.
      #
      # @return [ Object ] The demongoized value.
      #
      # @api private
      def demongoize_with_field(field, value, is_translation)
        if field
          # If it's a localized field that's not a hash, don't demongoize
          # again, we already have the translation. If it's an _translations
          # field, don't demongoize, we want the full hash not just a
          # specific translation.
          # If it is a hash, and it's not a translations field, we need to
          # demongoize to get the correct translation.
          if field.localized? && (!value.is_a?(Hash) || is_translation)
            value.class.demongoize(value)
          else
            field.demongoize(value)
          end
        else
          value.class.demongoize(value)
        end
      end

      # Process the raw documents retrieved for #first/#last.
      #
      # @return [ Array<Document> | Document ] The list of documents or a
      #   single document.
      def process_raw_docs(raw_docs, limit)
        docs = raw_docs.map do |d|
          Factory.from_db(klass, d, criteria)
        end
        docs = eager_load(docs)
        limit ? docs : docs.first
      end
    end
  end
end<|MERGE_RESOLUTION|>--- conflicted
+++ resolved
@@ -855,81 +855,6 @@
         collection.write_concern.nil? || collection.write_concern.acknowledged?
       end
 
-<<<<<<< HEAD
-=======
-      # Fetch the element from the given hash and demongoize it using the
-      # given field. If the obj is an array, map over it and call this method
-      # on all of its elements.
-      #
-      # @param [ Hash | Array<Hash> ] obj The hash or array of hashes to fetch from.
-      # @param [ String ] meth The key to fetch from the hash.
-      # @param [ Field ] field The field to use for demongoization.
-      #
-      # @return [ Object ] The demongoized value.
-      #
-      # @api private
-      def fetch_and_demongoize(obj, meth, field)
-        if obj.is_a?(Array)
-          obj.map { |doc| fetch_and_demongoize(doc, meth, field) }
-        else
-          res = obj.try(:fetch, meth, nil)
-          field ? field.demongoize(res) : res.class.demongoize(res)
-        end
-      end
-
-      # Extracts the value for the given field name from the given attribute
-      # hash.
-      #
-      # @param [ Hash ] attrs The attributes hash.
-      # @param [ String ] field_name The name of the field to extract.
-      #
-      # @param [ Object ] The value for the given field name
-      def extract_value(attrs, field_name)
-        i = 1
-        num_meths = field_name.count('.') + 1
-        curr = attrs.dup
-
-        klass.traverse_association_tree(field_name) do |meth, obj, is_field|
-          field = obj if is_field
-          is_translation = false
-          # If no association or field was found, check if the meth is an
-          # _translations field.
-          if obj.nil? & tr = meth.match(/(.*)_translations\z/)&.captures&.first
-            is_translation = true
-            meth = tr
-          end
-
-          # 1. If curr is an array fetch from all elements in the array.
-          # 2. If the field is localized, and is not an _translations field
-          #    (_translations fields don't show up in the fields hash).
-          #    - If this is the end of the methods, return the translation for
-          #      the current locale.
-          #    - Otherwise, return the whole translations hash so the next method
-          #      can select the language it wants.
-          # 3. If the meth is an _translations field, do not demongoize the
-          #    value so the full hash is returned.
-          # 4. Otherwise, fetch and demongoize the value for the key meth.
-          curr = if curr.is_a? Array
-            res = fetch_and_demongoize(curr, meth, field)
-            res.empty? ? nil : res
-          elsif !is_translation && field&.localized?
-            if i < num_meths
-              curr.try(:fetch, meth, nil)
-            else
-              fetch_and_demongoize(curr, meth, field)
-            end
-          elsif is_translation
-            curr.try(:fetch, meth, nil)
-          else
-            fetch_and_demongoize(curr, meth, field)
-          end
-
-          i += 1
-        end
-        curr
-      end
-
->>>>>>> cb8418c9
       # Recursively demongoize the given value. This method recursively traverses
       # the class tree to find the correct field to use to demongoize the value.
       #
