# frozen_string_literal: true

module Mongoid
  module Contextual
    module Aggregable
      # Contains behavior for aggregating values in memory.
      module Memory

        # Get all the aggregate values for the provided field.
        # Provided for interface consistency with Aggregable::Mongo.
        #
        # @param [ String | Symbol ] field The field name.
        #
        # @return [ Hash ] A Hash containing the aggregate values.
        #   If no documents are present, then returned Hash will have
        #   count, sum of 0 and max, min, avg of nil.
        def aggregates(field)
          %w(count sum avg min max).each_with_object({}) do |method, hash|
            hash[method] = send(method, field)
          end
        end

        # Get the average value of the provided field.
        #
        # @example Get the average of a single field.
        #   aggregable.avg(:likes)
        #
        # @param [ Symbol ] field The field to average.
        #
        # @return [ Numeric ] The average.
        def avg(field)
          total = count { |doc| !doc.send(field).nil? }
          return nil unless total > 0

          total = total.to_f if total.is_a?(Integer)
          sum(field) / total
        end

        # Get the max value of the provided field. If provided a block, will
        # return the Document with the greatest value for the field, in
        # accordance with Ruby's enumerable API.
        #
        # @example Get the max of a single field.
        #   aggregable.max(:likes)
        #
        # @example Get the document with the max value.
        #   aggregable.max do |a, b|
        #     a.likes <=> b.likes
        #   end
        #
        # @param [ Symbol ] field The field to max.
        #
<<<<<<< HEAD
        # @return [ Float | Document ] The max value or document with the max
=======
        # @return [ Numeric | Document ] The max value or document with the max
>>>>>>> 0603c552
        #   value.
        def max(field = nil)
          return super() if block_given?

          aggregate_by(field, :max)
        end

        # Get the min value of the provided field. If provided a block, will
        # return the Document with the smallest value for the field, in
        # accordance with Ruby's enumerable API.
        #
        # @example Get the min of a single field.
        #   aggregable.min(:likes)
        #
        # @example Get the document with the min value.
        #   aggregable.min do |a, b|
        #     a.likes <=> b.likes
        #   end
        #
        # @param [ Symbol ] field The field to min.
        #
<<<<<<< HEAD
        # @return [ Float | Document ] The min value or document with the min
=======
        # @return [ Numeric | Document ] The min value or document with the min
>>>>>>> 0603c552
        #   value.
        def min(field = nil)
          return super() if block_given?

          aggregate_by(field, :min)
        end

        # Get the sum value of the provided field. If provided a block, will
        # return the sum in accordance with Ruby's enumerable API.
        #
        # @example Get the sum of a single field.
        #   aggregable.sum(:likes)
        #
        # @example Get the sum for the provided block.
        #   aggregable.sum(&:likes)
        #
        # @param [ Symbol ] field The field to sum.
        #
        # @return [ Numeric ] The sum value.
        def sum(field = nil)
          return super() if block_given?

          aggregate_by(field, :sum) || 0
        end

        private

        # Aggregate by the provided field and method.
        #
        # @api private
        #
        # @example Aggregate by the field and method.
        #   aggregable.aggregate_by(:likes, :min_by)
        #
        # @param [ Symbol ] field The field to aggregate on.
        # @param [ Symbol ] method The method (min_by or max_by).
        #
        # @return [ Numeric | nil ] The aggregate.
        def aggregate_by(field, method)
          return nil unless any?

          map { |doc| doc.public_send(field) }.compact.public_send(method)
        end
      end
    end
  end
end<|MERGE_RESOLUTION|>--- conflicted
+++ resolved
@@ -50,11 +50,7 @@
         #
         # @param [ Symbol ] field The field to max.
         #
-<<<<<<< HEAD
-        # @return [ Float | Document ] The max value or document with the max
-=======
         # @return [ Numeric | Document ] The max value or document with the max
->>>>>>> 0603c552
         #   value.
         def max(field = nil)
           return super() if block_given?
@@ -76,11 +72,7 @@
         #
         # @param [ Symbol ] field The field to min.
         #
-<<<<<<< HEAD
-        # @return [ Float | Document ] The min value or document with the min
-=======
         # @return [ Numeric | Document ] The min value or document with the min
->>>>>>> 0603c552
         #   value.
         def min(field = nil)
           return super() if block_given?
