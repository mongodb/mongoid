# frozen_string_literal: true

require "mongoid/contextual/aggregable/memory"
require "mongoid/association/eager_loadable"

module Mongoid
  module Contextual
    class Memory
      include Enumerable
      include Aggregable::Memory
      include Association::EagerLoadable
      include Queryable
      include Positional

      # @attribute [r] root The root document.
      # @attribute [r] path The atomic path.
      # @attribute [r] selector The root document selector.
      # @attribute [r] matching The in memory documents that match the selector.
      attr_reader :documents, :path, :root, :selector

      # Check if the context is equal to the other object.
      #
      # @example Check equality.
      #   context == []
      #
      # @param [ Array ] other The other array.
      #
      # @return [ true, false ] If the objects are equal.
      def ==(other)
        return false unless other.respond_to?(:entries)
        entries == other.entries
      end

      # Delete all documents in the database that match the selector.
      #
      # @example Delete all the documents.
      #   context.delete
      #
      # @return [ nil ] Nil.
      def delete
        deleted = count
        removed = map do |doc|
          prepare_remove(doc)
          doc.send(:as_attributes)
        end
        unless removed.empty?
          collection.find(selector).update_one(
            positionally(selector, "$pullAll" => { path => removed }),
            session: _session
          )
        end
        deleted
      end
      alias :delete_all :delete

      # Destroy all documents in the database that match the selector.
      #
      # @example Destroy all the documents.
      #   context.destroy
      #
      # @return [ nil ] Nil.
      def destroy
        deleted = count
        each do |doc|
          documents.delete_one(doc)
          doc.destroy
        end
        deleted
      end
      alias :destroy_all :destroy

      # Get the distinct values in the db for the provided field.
      #
      # @example Get the distinct values.
      #   context.distinct(:name)
      #
      # @param [ String | Symbol ] field The name of the field.
      #
      # @return [ Array<Object> ] The distinct values for the field.
      def distinct(field)
        documents.map{ |doc| doc.send(field) }.uniq
      end

      # Iterate over the context. If provided a block, yield to a Mongoid
      # document for each, otherwise return an enum.
      #
      # @example Iterate over the context.
      #   context.each do |doc|
      #     puts doc.name
      #   end
      #
      # @return [ Enumerator ] The enumerator.
      def each
        if block_given?
          documents_for_iteration.each do |doc|
            yield(doc)
          end
          self
        else
          to_enum
        end
      end

      # Do any documents exist for the context.
      #
      # @example Do any documents exist for the context.
      #   context.exists?
      #
      # @return [ true, false ] If the count is more than zero.
      def exists?
        any?
      end

      # Get the first document in the database for the criteria's selector.
      #
      # @example Get the first document.
      #   context.first
      #
      # @param [ Integer | Hash ] limit_or_opts The number of documents to
      #   return, or a hash of options.
      #
      # @return [ Document ] The first document.
      def first(limit_or_opts = nil)
        if limit_or_opts.nil? || limit_or_opts.is_a?(Hash)
          eager_load([documents.first]).first
        else
          eager_load(documents.first(limit_or_opts))
        end
      end
      alias :one :first
      alias :find_first :first

      # Create the new in memory context.
      #
      # @example Create the new context.
      #   Memory.new(criteria)
      #
      # @param [ Criteria ] criteria The criteria.
      def initialize(criteria)
        @criteria, @klass = criteria, criteria.klass
        @documents = criteria.documents.select do |doc|
          @root ||= doc._root
          @collection ||= root.collection
          doc._matches?(criteria.selector)
        end
        apply_sorting
        apply_options
      end

      # Increment a value on all documents.
      #
      # @example Perform the increment.
      #   context.inc(likes: 10)
      #
      # @param [ Hash ] incs The operations.
      #
      # @return [ Enumerator ] The enumerator.
      def inc(incs)
        each do |document|
          document.inc(incs)
        end
      end

      # Get the last document in the database for the criteria's selector.
      #
      # @example Get the last document.
      #   context.last
      #
      # @param [ Integer | Hash ] limit_or_opts The number of documents to
      #   return, or a hash of options.
      #
      # @option limit_or_opts [ :none ] :id_sort This option is deprecated.
      #   Don't apply a sort on _id if no other sort is defined on the criteria.
      #
      # @return [ Document ] The last document.
      def last(limit_or_opts = nil)
        if limit_or_opts.nil? || limit_or_opts.is_a?(Hash)
          eager_load([documents.last]).first
        else
          eager_load(documents.last(limit_or_opts))
        end
      end

      # Take the given number of documents from the database.
      #
      # @example Take a document.
      #   context.take
      #
      # @param [ Integer | nil ] limit The number of documents to take or nil.
      #
      # @return [ Document ] The document.
      def take(limit = nil)
        if limit
          eager_load(documents.take(limit))
        else
          eager_load([documents.first]).first
        end
      end

      # Take the given number of documents from the database.
      #
      # @example Take a document.
      #   context.take
      #
      # @return [ Document ] The document.
      #
      # @raises [ Mongoid::Errors::DocumentNotFound ] raises when there are no
      #   documents to take.
      def take!
        if documents.empty?
          raise Errors::DocumentNotFound.new(klass, nil, nil)
        else
          eager_load([documents.first]).first
        end
      end

      # Get the length of matching documents in the context.
      #
      # @example Get the length of matching documents.
      #   context.length
      #
      # @return [ Integer ] The matching length.
      def length
        documents.length
      end
      alias :size :length

      # Limits the number of documents that are returned.
      #
      # @example Limit the documents.
      #   context.limit(20)
      #
      # @param [ Integer ] value The number of documents to return.
      #
      # @return [ Memory ] The context.
      def limit(value)
        self.limiting = value
        self
      end

      # Pluck the field values in memory.
      #
      # @example Get the values in memory.
      #   context.pluck(:name)
      #
      # @param [ String | Symbol ] *fields Field(s) to pluck.
      #
      # @return [ Array ] The array of plucked values.
      def pluck(*fields)
        documents.pluck(*fields)
      end

<<<<<<< HEAD
      # Pick the field value(s) from the first result in memory.
      #
      # @example Get the first value in memory.
      #   context.pick(:name)
      #
      # @param [ String, Symbol ] *fields Field(s) to pick from
      #   the first result in memory.
      #
      # @return [ Object, Array ] The picked value.
      #   If the *fields arg contains multiple values,
      #   an array will be returned with one value per field.
      def pick(*fields)
        documents.pick(*fields)
      end

      # Iterate through plucked field values in memory.
      #
      # @example Iterate through the values for null context.
      #   context.pluck_each(:name) { |name| puts name }
      #
      # @param [ String, Symbol ] *fields Field(s) to pluck.
      # @param [ Proc ] block The block to call once for each plucked
      #   result.
      #
      # @return [ Enumerator, Memory ] An enumerator, or the context
      #   if a block was given.
      def pluck_each(*fields, &block)
        enum = pluck(*fields).each(&block)
        block_given? ? self : enum
      end

=======
>>>>>>> cb8418c9
      # Tally the field values in memory.
      #
      # @example Get the counts of values in memory.
      #   context.tally(:name)
      #
<<<<<<< HEAD
      # @param [ String, Symbol ] field Field to tally.
=======
      # @param [ String | Symbol ] field Field to tally.
>>>>>>> cb8418c9
      #
      # @return [ Hash ] The hash of counts.
      def tally(field)
        return documents.each_with_object({}) do |d, acc|
          v = retrieve_value_at_path(d, field)
          acc[v] ||= 0
          acc[v] += 1
        end
      end

      # Skips the provided number of documents.
      #
      # @example Skip the documents.
      #   context.skip(20)
      #
      # @param [ Integer ] value The number of documents to skip.
      #
      # @return [ Memory ] The context.
      def skip(value)
        self.skipping = value
        self
      end

      # Sorts the documents by the provided spec.
      #
      # @example Sort the documents.
      #   context.sort(name: -1, title: 1)
      #
      # @param [ Hash ] values The sorting values as field/direction(1/-1)
      #   pairs.
      #
      # @return [ Memory ] The context.
      def sort(values)
        in_place_sort(values) and self
      end

      # Update the first matching document atomically.
      #
      # @example Update the matching document.
      #   context.update(name: "Smiths")
      #
      # @param [ Hash ] attributes The new attributes for the document.
      #
      # @return [ nil, false ] False if no attributes were provided.
      def update(attributes = nil)
        update_documents(attributes, [ first ])
      end

      # Update all the matching documents atomically.
      #
      # @example Update all the matching documents.
      #   context.update_all(name: "Smiths")
      #
      # @param [ Hash ] attributes The new attributes for each document.
      #
      # @return [ nil, false ] False if no attributes were provided.
      def update_all(attributes = nil)
        update_documents(attributes, entries)
      end

      private

      # Get the documents the context should iterate. This follows 3 rules:
      #
      # @api private
      #
      # @example Get the documents for iteration.
      #   context.documents_for_iteration
      #
      # @return [ Array<Document> ] The docs to iterate.
      def documents_for_iteration
        docs = documents[skipping || 0, limiting || documents.length] || []
        if eager_loadable?
          eager_load(docs)
        end
        docs
      end

      # Update the provided documents with the attributes.
      #
      # @api private
      #
      # @example Update the documents.
      #   context.update_documents({}, doc)
      #
      # @param [ Hash ] attributes The attributes.
      # @param [ Array<Document> ] docs The docs to update.
      def update_documents(attributes, docs)
        return false if !attributes || docs.empty?
        updates = { "$set" => {}}
        docs.each do |doc|
          @selector ||= root.atomic_selector
          doc.write_attributes(attributes)
          updates["$set"].merge!(doc.atomic_updates["$set"] || {})
          doc.move_changes
        end
        collection.find(selector).update_one(updates, session: _session) unless updates["$set"].empty?
      end

      # Get the limiting value.
      #
      # @api private
      #
      # @example Get the limiting value.
      #
      # @return [ Integer ] The limit.
      def limiting
        defined?(@limiting) ? @limiting : nil
      end

      # Set the limiting value.
      #
      # @api private
      #
      # @example Set the limiting value.
      #
      # @param [ Integer ] value The limit.
      #
      # @return [ Integer ] The limit.
      def limiting=(value)
        @limiting = value
      end

      # Get the skipping value.
      #
      # @api private
      #
      # @example Get the skipping value.
      #
      # @return [ Integer ] The skip.
      def skipping
        defined?(@skipping) ? @skipping : nil
      end

      # Set the skipping value.
      #
      # @api private
      #
      # @example Set the skipping value.
      #
      # @param [ Integer ] value The skip.
      #
      # @return [ Integer ] The skip.
      def skipping=(value)
        @skipping = value
      end

      # Apply criteria options.
      #
      # @api private
      #
      # @example Apply criteria options.
      #   context.apply_options
      #
      # @return [ Memory ] self.
      def apply_options
        raise Errors::InMemoryCollationNotSupported.new if criteria.options[:collation]
        skip(criteria.options[:skip]).limit(criteria.options[:limit])
      end

      # Map the sort symbols to the correct MongoDB values.
      #
      # @example Apply the sorting params.
      #   context.apply_sorting
      def apply_sorting
        if spec = criteria.options[:sort]
          in_place_sort(spec)
        end
      end

      # Compare two values, checking for nil.
      #
      # @api private
      #
      # @example Compare the two objects.
      #   context.compare(a, b)
      #
      # @param [ Object ] a The first object.
      # @param [ Object ] b The first object.
      #
      # @return [ Integer ] The comparison value.
      def compare(a, b)
        case
        when a.nil? then b.nil? ? 0 : 1
        when b.nil? then -1
        else a <=> b
        end
      end

      # Sort the documents in place.
      #
      # @example Sort the documents.
      #   context.in_place_sort(name: 1)
      #
      # @param [ Hash ] values The field/direction sorting pairs.
      def in_place_sort(values)
        documents.sort! do |a, b|
          values.map do |field, direction|
            a_value, b_value = a[field], b[field]
            direction * compare(a_value.__sortable__, b_value.__sortable__)
          end.find { |value| !value.zero? } || 0
        end
      end

      # Prepare the document for batch removal.
      #
      # @api private
      #
      # @example Prepare for removal.
      #   context.prepare_remove(doc)
      #
      # @param [ Document ] doc The document.
      def prepare_remove(doc)
        @selector ||= root.atomic_selector
        @path ||= doc.atomic_path
        documents.delete_one(doc)
        doc._parent.remove_child(doc)
        doc.destroyed = true
      end

      private

      def _session
        @criteria.send(:_session)
      end

      # Retrieve the value for the current document at the given field path.
      #
      # For example, if I have the following models:
      #
      #   User has_many Accounts
      #   address is a hash on Account
      #
      #   u = User.new(accounts: [ Account.new(address: { street: "W 50th" }) ])
      #   retrieve_value_at_path(u, "user.accounts.address.street")
      #   # => [ "W 50th" ]
      #
      # Note that the result is in an array since accounts is an array. If it
      # was nested in two arrays the result would be in a 2D array.
      #
      # @param [ Object ] document The object to traverse the field path.
      # @param [ String ] field_path The dotted string that represents the path
      #   to the value.
      #
      # @return [ Object | nil ] The value at the given field path or nil if it
      #   doesn't exist.
      def retrieve_value_at_path(document, field_path)
        return if field_path.blank? || !document
        segment, remaining = field_path.to_s.split('.', 2)

        curr = if document.is_a?(Document)
          # Retrieves field for segment to check localization. Only does one
          # iteration since there's no dots
          res = if remaining
            field = document.class.traverse_association_tree(segment)
            # If this is a localized field, and there are remaining, get the
            # _translations hash so that we can get the specified translation in
            # the remaining
            if field&.localized?
              document.send("#{segment}_translations")
            end
          end
          res.nil? ? document.send(segment) : res
        elsif document.is_a?(Hash)
          # TODO: Remove the indifferent access when implementing MONGOID-5410.
          document.key?(segment.to_s) ?
            document[segment.to_s] :
            document[segment.to_sym]
        else
          nil
        end

        return curr unless remaining

        if curr.is_a?(Array)
          # compact is used for consistency with server behavior.
          curr.map { |d| retrieve_value_at_path(d, remaining) }.compact
        else
          retrieve_value_at_path(curr, remaining)
        end
      end
    end
  end
end<|MERGE_RESOLUTION|>--- conflicted
+++ resolved
@@ -250,7 +250,22 @@
         documents.pluck(*fields)
       end
 
-<<<<<<< HEAD
+      # Iterate through plucked field values in memory.
+      #
+      # @example Iterate through the values for null context.
+      #   context.pluck_each(:name) { |name| puts name }
+      #
+      # @param [ String, Symbol ] *fields Field(s) to pluck.
+      # @param [ Proc ] block The block to call once for each plucked
+      #   result.
+      #
+      # @return [ Enumerator, Memory ] An enumerator, or the context
+      #   if a block was given.
+      def pluck_each(*fields, &block)
+        enum = pluck(*fields).each(&block)
+        block_given? ? self : enum
+      end
+
       # Pick the field value(s) from the first result in memory.
       #
       # @example Get the first value in memory.
@@ -266,34 +281,12 @@
         documents.pick(*fields)
       end
 
-      # Iterate through plucked field values in memory.
-      #
-      # @example Iterate through the values for null context.
-      #   context.pluck_each(:name) { |name| puts name }
-      #
-      # @param [ String, Symbol ] *fields Field(s) to pluck.
-      # @param [ Proc ] block The block to call once for each plucked
-      #   result.
-      #
-      # @return [ Enumerator, Memory ] An enumerator, or the context
-      #   if a block was given.
-      def pluck_each(*fields, &block)
-        enum = pluck(*fields).each(&block)
-        block_given? ? self : enum
-      end
-
-=======
->>>>>>> cb8418c9
       # Tally the field values in memory.
       #
       # @example Get the counts of values in memory.
       #   context.tally(:name)
       #
-<<<<<<< HEAD
-      # @param [ String, Symbol ] field Field to tally.
-=======
       # @param [ String | Symbol ] field Field to tally.
->>>>>>> cb8418c9
       #
       # @return [ Hash ] The hash of counts.
       def tally(field)
