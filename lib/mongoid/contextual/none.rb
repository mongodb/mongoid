--- conflicted
+++ resolved
@@ -111,7 +111,6 @@
         block_given? ? self : enum
       end
 
-<<<<<<< HEAD
       # Pick the field value(s) from the first result in null context.
       #
       # @example Get the first value for null context.
@@ -122,7 +121,8 @@
       # @return [ nil ] Nil result.
       def pick(*_fields)
         nil
-=======
+      end
+
       # Tally the field values in null context.
       #
       # @example Get the values for null context.
@@ -133,7 +133,6 @@
       # @return [ Hash ] An empty Hash.
       def tally(_field)
         {}
->>>>>>> 13f85025
       end
 
       # Create the new null context.
