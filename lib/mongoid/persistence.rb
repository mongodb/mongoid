# encoding: utf-8
require "mongoid/persistence/command"
require "mongoid/persistence/insert"
require "mongoid/persistence/insert_embedded"
require "mongoid/persistence/remove"
require "mongoid/persistence/remove_all"
require "mongoid/persistence/remove_embedded"
require "mongoid/persistence/update"

module Mongoid #:nodoc:

  # The persistence module is a mixin to provide database accessor methods for
  # the document. These correspond to the appropriate accessors on a
  # mongo collection and retain the same DSL.
  #
  # @example Sample persistence operations.
  #   document.insert
  #   document.update
  #   document.upsert
  module Persistence
    extend ActiveSupport::Concern

    # Remove the document from the datbase with callbacks.
    #
    # @example Destroy a document.
    #   document.destroy
    #
    # @param [ Hash ] options Options to pass to destroy.
    #
    # @return [ true, false ] True if successful, false if not.
    def destroy(options = {})
      run_callbacks(:destroy) { remove(options) }
    end

    # Insert a new document into the database. Will return the document
    # itself whether or not the save was successful.
    #
    # @example Insert a document.
    #   document.insert
    #
    # @param [ Hash ] options Options to pass to insert.
    #
    # @return [ Document ] The persisted document.
    def insert(options = {})
      Insert.new(self, options).persist
    end

    # Remove the document from the datbase.
    #
    # @example Remove the document.
    #   document.remove
    #
    # @param [ Hash ] options Options to pass to remove.
    #
    # @return [ TrueClass ] True.
    def remove(options = {})
      if Remove.new(self, options).persist
        self.destroyed = true
        cascade!
      end; true
    end
    alias :delete :remove

    # Save the document - will perform an insert if the document is new, and
    # update if not. If a validation error occurs an error will get raised.
    #
    # @example Save the document.
    #   document.save!
    #
    # @param [ Hash ] options Options to pass to the save.
    #
    # @return [ true, false ] True if validation passed.
    def save!(options = {})
      self.class.fail_validate!(self) unless upsert; true
    end

    # Update the document in the datbase.
    #
    # @example Update an existing document.
    #   document.update
    #
    # @param [ Hash ] options Options to pass to update.
    #
    # @return [ true, false ] True if succeeded, false if not.
    def update(options = {})
      Update.new(self, options).persist
    end

    # Update the document attributes in the datbase.
    #
    # @example Update the document's attributes
    #   document.update_attributes(:title => "Sir")
    #
    # @param [ Hash ] attributes The attributes to update.
    #
    # @return [ true, false ] True if validation passed, false if not.
    def update_attributes(attributes = {})
      write_attributes(attributes); save
    end

    # Update the document attributes in the database and raise an error if
    # validation failed.
    #
    # @example Update the document's attributes.
    #   document.update_attributes(:title => "Sir")
    #
    # @param [ Hash ] attributes The attributes to update.
    #
    # @return [ true, false ] True if validation passed.
    def update_attributes!(attributes = {})
<<<<<<< HEAD
      write_attributes(attributes)
      update.tap do |result|
        self.class.fail_validate!(self) unless result
      end
=======
      result = update_attributes(attributes)
      self.class.fail_validate!(self) unless result
      result
>>>>>>> 3250c805
    end

    # Upsert the document - will perform an insert if the document is new, and
    # update if not.
    #
    # @example Upsert the document.
    #   document.upsert
    #
    # @param [ Hash ] options Options to pass to the upsert.
    #
    # @return [ true, false ] True is success, false if not.
    def upsert(options = {})
      if new_record?
        insert(options).persisted?
      else
        update(options)
      end
    end
    alias :save :upsert

    module ClassMethods #:nodoc:

      # Create a new document. This will instantiate a new document and
      # insert it in a single call. Will always return the document
      # whether save passed or not.
      #
      # @example Create a new document.
      #   Person.create(:title => "Mr")
      #
      # @param [ Hash ] attributes The attributes to create with.
      #
      # @return [ Document ] The newly created document.
      def create(attributes = {})
        new(attributes).tap(&:save)
      end

      # Create a new document. This will instantiate a new document and
      # insert it in a single call. Will always return the document
      # whether save passed or not, and if validation fails an error will be
      # raise.
      #
      # @example Create a new document.
      #   Person.create!(:title => "Mr")
      #
      # @param [ Hash ] attributes The attributes to create with.
      #
      # @return [ Document ] The newly created document.
      def create!(attributes = {})
        document = new(attributes)
        fail_validate!(document) if document.insert.errors.any?
        document
      end

      # Delete all documents given the supplied conditions. If no conditions
      # are passed, the entire collection will be dropped for performance
      # benefits. Does not fire any callbacks.
      #
      # @example Delete matching documents from the collection.
      #   Person.delete_all(:conditions => { :title => "Sir" })
      #
      # @example Delete all documents from the collection.
      #   Person.delete_all
      #
      # @param [ Hash ] conditions Optional conditions to delete by.
      #
      # @return [ Integer ] The number of documents deleted.
      def delete_all(conditions = {})
        RemoveAll.new(
          self,
          { :validate => false },
          conditions[:conditions] || {}
        ).persist
      end

      # Delete all documents given the supplied conditions. If no conditions
      # are passed, the entire collection will be dropped for performance
      # benefits. Fires the destroy callbacks if conditions were passed.
      #
      # @example Destroy matching documents from the collection.
      #   Person.destroy_all(:conditions => { :title => "Sir" })
      #
      # @example Destroy all documents from the collection.
      #   Person.destroy_all
      #
      # @param [ Hash ] conditions Optional conditions to destroy by.
      #
      # @return [ Integer ] The number of documents destroyed.
      def destroy_all(conditions = {})
        documents = all(conditions)
        documents.count.tap do
          documents.each { |doc| doc.destroy }
        end
      end

      # Raise an error if validation failed.
      #
      # @example Raise the validation error.
      #   Person.fail_validate!(person)
      #
      # @param [ Document ] document The document to fail.
      def fail_validate!(document)
        raise Errors::Validations.new(document)
      end
    end
  end
end<|MERGE_RESOLUTION|>--- conflicted
+++ resolved
@@ -106,18 +106,13 @@
     #
     # @param [ Hash ] attributes The attributes to update.
     #
+    # @raise [ Errors::Validations ] If validation failed.
+    #
     # @return [ true, false ] True if validation passed.
     def update_attributes!(attributes = {})
-<<<<<<< HEAD
-      write_attributes(attributes)
-      update.tap do |result|
+      update_attributes(attributes).tap do |result|
         self.class.fail_validate!(self) unless result
       end
-=======
-      result = update_attributes(attributes)
-      self.class.fail_validate!(self) unless result
-      result
->>>>>>> 3250c805
     end
 
     # Upsert the document - will perform an insert if the document is new, and
