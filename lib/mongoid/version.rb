--- conflicted
+++ resolved
@@ -1,13 +1,9 @@
 # frozen_string_literal: true
 
 module Mongoid
-<<<<<<< HEAD
-  VERSION = "9.0.6"
-=======
   # The current version of Mongoid
   #
   # Note that this file is automatically updated via `rake candidate:create`.
   # Manual changes to this file will be overwritten by that rake task.
-  VERSION = '9.0.2'
->>>>>>> 231401e3
+  VERSION = "9.0.6"
 end