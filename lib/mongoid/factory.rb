# frozen_string_literal: true

module Mongoid
  # Instantiates documents that came from the database.
  module Factory
    extend self

    # A helper class for instantiating a model using either it's type
    # class directly, or via a type class specified via a discriminator
    # key.
    #
    # @api private
    class Instantiator
      # @return [ Mongoid::Document ] The primary model class being referenced
      attr_reader :klass

      # @return [ Hash | nil ] The Hash of attributes to use when
      #   instantiating the model.
      attr_reader :attributes

      # @return [ Mongoid::Criteria | nil ] The criteria object to
      #   use as a secondary source for the selected fields; also used when
      #   setting the inverse association.
      attr_reader :criteria

      # @return [ Array | nil ] The list of field names that should
      #   be explicitly (and exclusively) included in the new record.
      attr_reader :selected_fields

      # @return [ String | nil ] The identifier of the class that
      #   should be loaded and instantiated, in the case of a polymorphic
      #   class specification.
      attr_reader :type

      # Creates a new Factory::Initiator.
      #
      # @param klass [ Mongoid::Document ] The primary class to reference when
      #   instantiating the model.
      # @param attributes [ Hash | nil ] (Optional) The hash of attributes to
      #   use when instantiating the model.
      # @param criteria [ Mongoid::Criteria | nil ] (Optional) The criteria
      #   object to use as a secondary source for the selected fields; also
      #   used when setting the inverse association.
      # @param selected_fields [ Array | nil ] The list of field names that
      #   should be explicitly (and exclusively) included in the new record.
      def initialize(klass, attributes, criteria, selected_fields)
        @klass = klass
        @attributes = attributes
        @criteria = criteria
        @selected_fields = selected_fields ||
                           (criteria && criteria.options[:fields])
        @type = attributes && attributes[klass.discriminator_key]
      end

      # Builds and returns a new instance of the requested class.
      #
      # @param execute_callbacks [ true | false ] Whether or not the Document
      #   callbacks should be invoked with the new instance.
      #
      # @raise [ Errors::UnknownModel ] when the requested type does not exist,
      #   or if it does not respond to the `instantiate` method.
      #
      # @return [ Mongoid::Document ] The new document instance.
      def instance(execute_callbacks: Threaded.execute_callbacks?)
        if type.blank?
          instantiate_without_type(execute_callbacks)
        else
          instantiate_with_type(execute_callbacks)
        end
      end

      private

      # Instantiate the given class without any given subclass.
      #
      # @param [ true | false ] execute_callbacks Whether this method should
      #   invoke document callbacks.
      #
      # @return [ Document ] The instantiated document.
      def instantiate_without_type(execute_callbacks)
        klass.instantiate_document(attributes, selected_fields, execute_callbacks: execute_callbacks).tap do |obj|
          if criteria&.association && criteria&.parent_document
            obj.set_relation(criteria.association.inverse, criteria.parent_document)
          end
        end
      end

      # Instantiate the given `type`, which must map to another Mongoid::Document
      # model.
      #
      # @param [ true | false ] execute_callbacks Whether this method should
      #   invoke document callbacks.
      #
      # @return [ Document ] The instantiated document.
      def instantiate_with_type(execute_callbacks)
        constantized_type.instantiate_document(
          attributes, selected_fields,
          execute_callbacks: execute_callbacks
        )
      end

      # Retreive the `Class` instance of the requested type, either by finding it
      # in the given `klass`'s discriminator mapping, or by otherwise finding a
      # Document model with the given name.
      #
      # @param klass [ Mongoid::Document ] The Document model to use first when
      #   trying to look up the requested type.
      # @param type [ String ] the name of the requested class to look up.
      #
      # @raise [ Errors::UnknownModel ] when the requested type does not exist,
      #   or if it does not respond to the `instantiate` method.
      #
      # @return [ Mongoid::Document ] the requested Document model
      def constantized_type
        @constantized_type ||= begin
          constantized = klass.get_discriminator_mapping(type) || constantize(type)

          # Check if the class is a Document class
          raise Errors::UnknownModel.new(camelized, type) unless constantized.respond_to?(:instantiate)

          constantized
        end
      end

      # Attempts to convert the argument into a Class object by camelizing
      # it and treating the result as the name of a constant.
      #
      # @param type [ String ] The name of the type to constantize
      #
      # @raise [ Errors::UnknownModel ] if the argument does not correspond to
      #   an existing constant.
      #
      # @return [ Class ] the Class that the type resolves to
      def constantize(type)
        camelized = type.camelize
        camelized.constantize
      rescue NameError
        raise Errors::UnknownModel.new(camelized, type)
      end
    end

    # Builds a new +Document+ from the supplied attributes.
    #
    # This method either instantiates klass or a descendant of klass if the attributes include
    # klass' discriminator key.
    #
    # If the attributes contain the discriminator key (which is _type by default) and the
    # discriminator value does not correspond to a descendant of klass then this method
    # would create an instance of klass.
    #
    # @example Build the document.
    #   Mongoid::Factory.build(Person, { "name" => "Durran" })
    #
    # @param [ Class ] klass The class to instantiate from if _type is not present.
    # @param [ Hash ] attributes The document attributes.
    # @param [ true | false ] execute_callbacks Flag specifies whether callbacks
    #   should be run.
    #
    # @return [ Document ] The instantiated document.
    def build(klass, attributes = nil)
      # A bug in Ruby 2.x (including 2.7.7) causes the attributes hash to be
      # interpreted as keyword arguments, because execute_build accepts
      # a keyword argument. Forcing an empty set of keyword arguments works
      # around the bug. Once Ruby 2.x support is dropped, this hack can be
      # removed.
      # See https://bugs.ruby-lang.org/issues/15753
<<<<<<< HEAD
      # rubocop:disable Style/RedundantParentheses
      execute_build(klass, attributes, **(; {}))
      # rubocop:enable Style/RedundantParentheses
=======
      execute_build(klass, attributes)
>>>>>>> 9ea27dd6
    end

    # Execute the build.
    #
    # @param [ Class ] klass The class to instantiate from if _type is not present.
    # @param [ Hash ] attributes The document attributes.
    # @param [ Hash ] options The options to use.
    #
    # @option options [ true | false ] :execute_callbacks Flag specifies
    #   whether callbacks should be run.
    #
    # @note A Ruby 2.x bug prevents the options hash from being keyword
    #   arguments. Once we drop support for Ruby 2.x, we can reimplement
    #   the options hash as keyword arguments.
    #   See https://bugs.ruby-lang.org/issues/15753
    #
    # @return [ Document ] The instantiated document.
    #
    # @api private
    def execute_build(klass, attributes = nil, options = {})
      attributes ||= {}
      dvalue = attributes[klass.discriminator_key] || attributes[klass.discriminator_key.to_sym]
      type = klass.get_discriminator_mapping(dvalue)
      if type
        type.construct_document(attributes, options)
      else
        klass.construct_document(attributes, options)
      end
    end

    # Builds a new +Document+ from the supplied attributes loaded from the
    # database.
    #
    # If the attributes contain the discriminator key (which is _type by default) and the
    # discriminator value does not correspond to a descendant of klass then this method
    # raises an UnknownModel error.
    #
    # If a criteria object is given, it is used in two ways:
    # 1. If the criteria has a list of fields specified via #only,
    #    only those fields are populated in the returned document.
    # 2. If the criteria has a referencing association (i.e., this document
    #    is being instantiated as an association of another document),
    #    the other document is also populated in the returned document's
    #    reverse association, if one exists.
    #
    # @example Build the document.
    #   Mongoid::Factory.from_db(Person, { "name" => "Durran" })
    #
    # @param [ Class ] klass The class to instantiate from if _type is not present.
    # @param [ Hash ] attributes The document attributes.
    # @param [ Criteria ] criteria Optional criteria object.
    # @param [ Hash ] selected_fields Fields which were retrieved via
    #   #only. If selected_fields are specified, fields not listed in it
    #   will not be accessible in the returned document.
    #
    # @return [ Document ] The instantiated document.
    def from_db(klass, attributes = nil, criteria = nil, selected_fields = nil)
      execute_from_db(klass, attributes, criteria, selected_fields)
    end

    # Execute from_db.
    #
    # @param [ Class ] klass The class to instantiate from if _type is not present.
    # @param [ Hash ] attributes The document attributes.
    # @param [ Criteria ] criteria Optional criteria object.
    # @param [ Hash ] selected_fields Fields which were retrieved via
    #   #only. If selected_fields are specified, fields not listed in it
    #   will not be accessible in the returned document.
    # @param [ true | false ] execute_callbacks Whether this method should
    #   invoke the callbacks. If true, the callbacks will be invoked normally.
    #   If false, the callbacks will be stored in the +pending_callbacks+ list
    #   and caller is responsible for invoking +run_pending_callbacks+ at a
    #   later time. Use this option to defer callback execution until the
    #   entire object graph containing embedded associations is constructed.
    #
    # @return [ Document ] The instantiated document.
    #
    # @api private
    def execute_from_db(klass, attributes = nil, criteria = nil,
                        selected_fields = nil,
                        execute_callbacks: Threaded.execute_callbacks?)
      Instantiator.new(klass, attributes, criteria, selected_fields)
                  .instance(execute_callbacks: execute_callbacks)
    end
  end
end<|MERGE_RESOLUTION|>--- conflicted
+++ resolved
@@ -158,19 +158,7 @@
     #
     # @return [ Document ] The instantiated document.
     def build(klass, attributes = nil)
-      # A bug in Ruby 2.x (including 2.7.7) causes the attributes hash to be
-      # interpreted as keyword arguments, because execute_build accepts
-      # a keyword argument. Forcing an empty set of keyword arguments works
-      # around the bug. Once Ruby 2.x support is dropped, this hack can be
-      # removed.
-      # See https://bugs.ruby-lang.org/issues/15753
-<<<<<<< HEAD
-      # rubocop:disable Style/RedundantParentheses
-      execute_build(klass, attributes, **(; {}))
-      # rubocop:enable Style/RedundantParentheses
-=======
       execute_build(klass, attributes)
->>>>>>> 9ea27dd6
     end
 
     # Execute the build.
