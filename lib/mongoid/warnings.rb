# frozen_string_literal: true

module Mongoid

  # Encapsulates behavior around logging and caching warnings so they are only
  # logged once.
  #
  # @api private
  module Warnings

    class << self
      def warning(id, message)
        singleton_class.class_eval do
          define_method("warn_#{id}") do
            unless instance_variable_get("@#{id}")
              Mongoid.logger.warn(message)
              instance_variable_set("@#{id}", true)
            end
          end
        end
      end
    end

    warning :geo_haystack_deprecated, 'The geoHaystack type is deprecated.'
    warning :as_json_compact_deprecated, '#as_json :compact option is deprecated. Please call #compact on the returned Hash object instead.'
    warning :symbol_type_deprecated, 'The BSON Symbol type is deprecated by MongoDB. Please use String or StringifiedSymbol field types instead of the Symbol field type.'
    warning :legacy_readonly, 'The readonly! method will only mark the document readonly when the legacy_readonly feature flag is switched off.'
<<<<<<< HEAD
    warning :use_activesupport_time_zone_deprecated, 'Config option :use_activesupport_time_zone is deprecated and should be removed from your config. It will be always true beginning in Mongoid 9.0.'
=======
    warning :mutable_ids, 'In Mongoid 9.0 the _id field will be immutable. In earlier versions of 8.x, mutating the _id field was supported inconsistently. Prepare your code for 9.0 by setting Mongoid::Config.immutable_ids to true.'
>>>>>>> 102cb44e
  end
end<|MERGE_RESOLUTION|>--- conflicted
+++ resolved
@@ -25,10 +25,7 @@
     warning :as_json_compact_deprecated, '#as_json :compact option is deprecated. Please call #compact on the returned Hash object instead.'
     warning :symbol_type_deprecated, 'The BSON Symbol type is deprecated by MongoDB. Please use String or StringifiedSymbol field types instead of the Symbol field type.'
     warning :legacy_readonly, 'The readonly! method will only mark the document readonly when the legacy_readonly feature flag is switched off.'
-<<<<<<< HEAD
     warning :use_activesupport_time_zone_deprecated, 'Config option :use_activesupport_time_zone is deprecated and should be removed from your config. It will be always true beginning in Mongoid 9.0.'
-=======
     warning :mutable_ids, 'In Mongoid 9.0 the _id field will be immutable. In earlier versions of 8.x, mutating the _id field was supported inconsistently. Prepare your code for 9.0 by setting Mongoid::Config.immutable_ids to true.'
->>>>>>> 102cb44e
   end
 end