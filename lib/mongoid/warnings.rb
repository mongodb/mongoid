--- conflicted
+++ resolved
@@ -25,7 +25,6 @@
     warning :as_json_compact_deprecated, '#as_json :compact option is deprecated. Please call #compact on the returned Hash object instead.'
     warning :symbol_type_deprecated, 'The BSON Symbol type is deprecated by MongoDB. Please use String or StringifiedSymbol field types instead of the Symbol field type.'
     warning :legacy_readonly, 'The readonly! method will only mark the document readonly when the legacy_readonly feature flag is switched off.'
-<<<<<<< HEAD
     warning :use_activesupport_time_zone_deprecated, 'Config option :use_activesupport_time_zone is deprecated and should be removed from your config. It will always be true beginning in Mongoid 9.0.'
     warning :broken_aggregables_deprecated, 'Config option :broken_aggregables is deprecated. It will always be false beginning in Mongoid 9.0. Please use load_defaults for Mongoid 8.0 or later, then remove it from your config.'
     warning :broken_alias_handling_deprecated, 'Config option :broken_alias_handling is deprecated. It will always be false beginning in Mongoid 9.0. Please use load_defaults for Mongoid 8.0 or later, then remove it from your config.'
@@ -38,9 +37,6 @@
     warning :legacy_triple_equals_deprecated, 'Config option :legacy_triple_equals is deprecated. It will always be false beginning in Mongoid 9.0. Please use load_defaults for Mongoid 8.0 or later, then remove it from your config.'
     warning :object_id_as_json_oid_deprecated, 'Config option :object_id_as_json_oid is deprecated. It will always be false beginning in Mongoid 9.0. Please use load_defaults for Mongoid 8.0 or later, then remove it from your config.'
     warning :overwrite_chained_operators_deprecated, 'Config option :overwrite_chained_operators is deprecated. It will always be false beginning in Mongoid 9.0. Please use load_defaults for Mongoid 8.0 or later, then remove it from your config.'
-=======
-    warning :use_activesupport_time_zone_deprecated, 'Config option :use_activesupport_time_zone is deprecated and should be removed from your config. It will be always true beginning in Mongoid 9.0.'
     warning :mutable_ids, 'In Mongoid 9.0 the _id field will be immutable. In earlier versions of 8.x, mutating the _id field was supported inconsistently. Prepare your code for 9.0 by setting Mongoid::Config.immutable_ids to true.'
->>>>>>> 1a97bc77
   end
 end