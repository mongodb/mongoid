--- conflicted
+++ resolved
@@ -39,33 +39,22 @@
         result
       end
 
-<<<<<<< HEAD
-      # Remove the document from the database with callbacks.
-      # Raises an error if the document was not destroyed.
-=======
       # Remove the document from the database with callbacks. Raises
       # an error if the document is not destroyed.
->>>>>>> e97101d4
       #
       # @example Destroy a document.
       #   document.destroy!
       #
-<<<<<<< HEAD
-      # @param [ Hash ] options Options to pass to destroy.
-      #
-      # @raises [ Mongoid::Errors::DocumentNotDestroyed ] Raised if
-      #   the document was not destroyed.
-      #
-      # @return [ true ] Always returns true.
-=======
       # @param [ Hash ] options The options.
       # @option options [ true | false ] :persist Whether to persist
       #   the delete action. Callbacks will still be run even if false.
       # @option options [ true | false ] :suppress Whether to update
       #   the parent document in-memory when deleting an embedded document.
       #
+      # @raises [ Mongoid::Errors::DocumentNotDestroyed ] Raised if
+      #   the document was not destroyed.
+      #
       # @return [ true ] Always true.
->>>>>>> e97101d4
       def destroy!(options = {})
         destroy(options) || raise(Errors::DocumentNotDestroyed.new(_id, self.class))
       end
