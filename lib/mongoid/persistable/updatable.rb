--- conflicted
+++ resolved
@@ -24,26 +24,12 @@
       #
       # @since 2.0.0
       def update_attribute(name, value)
-<<<<<<< HEAD
-        normalized = name.to_s
-        unless attribute_writable?(normalized)
-          raise Errors::ReadonlyAttribute.new(normalized, value)
-        end
-        setter = "#{normalized}="
-        process_attribute(normalized, value)
-        save(validate: false)
-=======
         as_writable_attribute!(name, value) do |access|
           normalized = name.to_s
           setter = "#{normalized}="
-          if respond_to?(setter)
-            send(setter, value)
-          else
-            write_attribute(access, value)
-          end
+          process_attribute(normalized, value)
           save(validate: false)
         end
->>>>>>> 71c29a80
       end
 
       # Update the document attributes in the database.
