--- conflicted
+++ resolved
@@ -8,36 +8,6 @@
     # @since 4.0.0
     module Updatable
 
-<<<<<<< HEAD
-      # Update the document in the database.
-      #
-      # @example Update an existing document.
-      #   document.update
-      #
-      # @param [ Hash ] options Options to pass to update.
-      #
-      # @option options [ true, false ] :validate Whether or not to validate.
-      #
-      # @return [ true, false ] True if succeeded, false if not.
-      #
-      # @since 1.0.0
-      def update_document(options = {})
-        prepare_update(options) do
-          touch_without_saving if changed?
-          updates, conflicts = init_atomic_updates
-          unless updates.empty?
-            coll = _root.collection
-            selector = atomic_selector
-            coll.find(selector).update(positionally(selector, updates))
-            conflicts.each_pair do |key, value|
-              coll.find(selector).update(positionally(selector, { key => value }))
-            end
-          end
-        end
-      end
-
-=======
->>>>>>> 80c33908
       # Update a single attribute and persist the entire document.
       # This skips validation but fires the callbacks.
       #
@@ -167,6 +137,7 @@
       def update_document(options = {})
         raise Errors::ReadonlyDocument.new(self.class) if readonly?
         prepare_update(options) do
+          touch_without_saving if changed?
           updates, conflicts = init_atomic_updates
           unless updates.empty?
             coll = _root.collection
